use common_utils::pii;
use masking::{Secret, StrongSecret};
use serde::{Deserialize, Serialize};
use url;
use utoipa::ToSchema;

use super::payments::AddressDetails;
use crate::{enums as api_enums, payment_methods};

#[derive(Clone, Debug, Deserialize, ToSchema)]
#[serde(deny_unknown_fields)]
pub struct MerchantAccountCreate {
    /// The identifier for the Merchant Account
    #[schema(max_length = 255, example = "y3oqhf46pyzuxjbcn2giaqnb44")]
    pub merchant_id: String,

    /// Name of the Merchant Account
    #[schema(example = "NewAge Retailer")]
    pub merchant_name: Option<String>,

    /// API key that will be used for server side API access
    #[schema(value_type = Option<String>, example = "Ah2354543543523")]
    pub api_key: Option<StrongSecret<String>>,

    /// Merchant related details
    pub merchant_details: Option<MerchantDetails>,

    /// The URL to redirect after the completion of the operation
    #[schema(value_type = Option<String>, max_length = 255, example = "https://www.example.com/success")]
    pub return_url: Option<url::Url>,

    /// Webhook related details
    pub webhook_details: Option<WebhookDetails>,

    /// The routing algorithm to be used for routing payments to desired connectors
    #[schema(value_type = Option<Object>,example = json!({"type": "single", "data": "stripe"}))]
    pub routing_algorithm: Option<serde_json::Value>,

    /// A boolean value to indicate if the merchant is a sub-merchant under a master or a parent merchant. By default, its value is false.
    #[schema(default = false, example = false)]
    pub sub_merchants_enabled: Option<bool>,

    /// Refers to the Parent Merchant ID if the merchant being created is a sub-merchant
    #[schema(max_length = 255, example = "xkkdf909012sdjki2dkh5sdf")]
    pub parent_merchant_id: Option<String>,

    /// A boolean value to indicate if payment response hash needs to be enabled
    #[schema(default = false, example = true)]
    pub enable_payment_response_hash: Option<bool>,

    /// Refers to the hash key used for payment response
    pub payment_response_hash_key: Option<String>,

    /// A boolean value to indicate if redirect to merchant with http post needs to be enabled
    #[schema(default = false, example = true)]
    pub redirect_to_merchant_with_http_post: Option<bool>,

    /// You can specify up to 50 keys, with key names up to 40 characters long and values up to 500 characters long. Metadata is useful for storing additional, structured information on an object.
    #[schema(value_type = Option<Object>, example = r#"{ "city": "NY", "unit": "245" }"#)]
    pub metadata: Option<pii::SecretSerdeValue>,

    /// API key that will be used for server side API access
    #[schema(example = "AH3423bkjbkjdsfbkj")]
    pub publishable_key: Option<String>,

    /// An identifier for the vault used to store payment method information.
    #[schema(example = "locker_abc123")]
    pub locker_id: Option<String>,

    ///Default business details for connector routing
    #[cfg(feature = "multiple_mca")]
    #[schema(value_type = PrimaryBusinessDetails)]
    pub primary_business_details: Vec<PrimaryBusinessDetails>,

    #[cfg(not(feature = "multiple_mca"))]
    #[schema(value_type = Option<PrimaryBusinessDetails>)]
    pub primary_business_details: Option<Vec<PrimaryBusinessDetails>>,
    ///Will be used to expire client secret after certain amount of time to be supplied in seconds
    ///(900) for 15 mins
    #[schema(example = 900)]
    pub intent_fulfillment_time: Option<u32>,
}

#[derive(Clone, Debug, Deserialize, ToSchema)]
#[serde(deny_unknown_fields)]
pub struct MerchantAccountUpdate {
    /// The identifier for the Merchant Account
    #[schema(max_length = 255, example = "y3oqhf46pyzuxjbcn2giaqnb44")]
    pub merchant_id: String,

    /// Name of the Merchant Account
    #[schema(example = "NewAge Retailer")]
    pub merchant_name: Option<String>,

    /// Merchant related details
    pub merchant_details: Option<MerchantDetails>,

    /// The URL to redirect after the completion of the operation
    #[schema(value_type = Option<String>, max_length = 255, example = "https://www.example.com/success")]
    pub return_url: Option<url::Url>,

    /// Webhook related details
    pub webhook_details: Option<WebhookDetails>,

    /// The routing algorithm to be used for routing payments to desired connectors
    #[schema(value_type = Option<Object>,example = json!({"type": "single", "data": "stripe"}))]
    pub routing_algorithm: Option<serde_json::Value>,

    /// A boolean value to indicate if the merchant is a sub-merchant under a master or a parent merchant. By default, its value is false.
    #[schema(default = false, example = false)]
    pub sub_merchants_enabled: Option<bool>,

    /// Refers to the Parent Merchant ID if the merchant being created is a sub-merchant
    #[schema(max_length = 255, example = "xkkdf909012sdjki2dkh5sdf")]
    pub parent_merchant_id: Option<String>,

    /// A boolean value to indicate if payment response hash needs to be enabled
    #[schema(default = false, example = true)]
    pub enable_payment_response_hash: Option<bool>,

    /// Refers to the hash key used for payment response
    pub payment_response_hash_key: Option<String>,

    /// A boolean value to indicate if redirect to merchant with http post needs to be enabled
    #[schema(default = false, example = true)]
    pub redirect_to_merchant_with_http_post: Option<bool>,

    /// You can specify up to 50 keys, with key names up to 40 characters long and values up to 500 characters long. Metadata is useful for storing additional, structured information on an object.
    #[schema(value_type = Option<Object>, example = r#"{ "city": "NY", "unit": "245" }"#)]
    pub metadata: Option<pii::SecretSerdeValue>,

    /// API key that will be used for server side API access
    #[schema(example = "AH3423bkjbkjdsfbkj")]
    pub publishable_key: Option<String>,

    /// An identifier for the vault used to store payment method information.
    #[schema(example = "locker_abc123")]
    pub locker_id: Option<String>,

    ///Default business details for connector routing
    pub primary_business_details: Option<Vec<PrimaryBusinessDetails>>,

    ///Will be used to expire client secret after certain amount of time to be supplied in seconds
    ///(900) for 15 mins
    pub intent_fulfillment_time: Option<u32>,
}

#[derive(Clone, Debug, ToSchema, Serialize)]
pub struct MerchantAccountResponse {
    /// The identifier for the Merchant Account
    #[schema(max_length = 255, example = "y3oqhf46pyzuxjbcn2giaqnb44")]
    pub merchant_id: String,

    /// Name of the Merchant Account
    #[schema(example = "NewAge Retailer")]
    pub merchant_name: Option<String>,

    /// API key that will be used for server side API access
    #[schema(value_type = Option<String>, example = "Ah2354543543523")]
    pub api_key: Option<StrongSecret<String>>,

    /// The URL to redirect after the completion of the operation
    #[schema(max_length = 255, example = "https://www.example.com/success")]
    pub return_url: Option<String>,

    /// A boolean value to indicate if payment response hash needs to be enabled
    #[schema(default = false, example = true)]
    pub enable_payment_response_hash: bool,

    /// Refers to the Parent Merchant ID if the merchant being created is a sub-merchant
    #[schema(max_length = 255, example = "xkkdf909012sdjki2dkh5sdf")]
    pub payment_response_hash_key: Option<String>,

    /// A boolean value to indicate if redirect to merchant with http post needs to be enabled
    #[schema(default = false, example = true)]
    pub redirect_to_merchant_with_http_post: bool,

    /// Merchant related details
    #[schema(value_type = Option<MerchantDetails>)]
    pub merchant_details: Option<serde_json::Value>,

    /// Webhook related details
    #[schema(value_type = Option<WebhookDetails>)]
    pub webhook_details: Option<serde_json::Value>,

    /// The routing algorithm to be used to process the incoming request from merchant to outgoing payment processor or payment method. The default is 'Custom'
    #[schema(value_type = Option<RoutingAlgorithm>, max_length = 255, example = "custom")]
    pub routing_algorithm: Option<serde_json::Value>,

    /// A boolean value to indicate if the merchant is a sub-merchant under a master or a parent merchant. By default, its value is false.
    #[schema(default = false, example = false)]
    pub sub_merchants_enabled: Option<bool>,

    /// Refers to the Parent Merchant ID if the merchant being created is a sub-merchant
    #[schema(max_length = 255, example = "xkkdf909012sdjki2dkh5sdf")]
    pub parent_merchant_id: Option<String>,

    /// API key that will be used for server side API access
    #[schema(example = "AH3423bkjbkjdsfbkj")]
    pub publishable_key: Option<String>,

    /// You can specify up to 50 keys, with key names up to 40 characters long and values up to 500 characters long. Metadata is useful for storing additional, structured information on an object.
    #[schema(value_type = Option<Object>, example = r#"{ "city": "NY", "unit": "245" }"#)]
    pub metadata: Option<pii::SecretSerdeValue>,

    /// An identifier for the vault used to store payment method information.
    #[schema(example = "locker_abc123")]
    pub locker_id: Option<String>,
    ///Default business details for connector routing
    #[schema(value_type = Vec<PrimaryBusinessDetails>)]
    pub primary_business_details: Vec<PrimaryBusinessDetails>,

    ///Will be used to expire client secret after certain amount of time to be supplied in seconds
    ///(900) for 15 mins
    pub intent_fulfillment_time: Option<i64>,
}

#[derive(Clone, Debug, Deserialize, ToSchema, Serialize)]
#[serde(deny_unknown_fields)]
pub struct MerchantDetails {
    /// The merchant's primary contact name
    #[schema(value_type = Option<String>, max_length = 255, example = "John Doe")]
    pub primary_contact_person: Option<Secret<String>>,

    /// The merchant's primary phone number
    #[schema(value_type = Option<String>, max_length = 255, example = "999999999")]
    pub primary_phone: Option<Secret<String>>,

    /// The merchant's primary email address
    #[schema(value_type = Option<String>, max_length = 255, example = "johndoe@test.com")]
    pub primary_email: Option<Secret<String, pii::Email>>,

    /// The merchant's secondary contact name
    #[schema(value_type = Option<String>, max_length= 255, example = "John Doe2")]
    pub secondary_contact_person: Option<Secret<String>>,

    /// The merchant's secondary phone number
    #[schema(value_type = Option<String>, max_length = 255, example = "999999988")]
    pub secondary_phone: Option<Secret<String>>,

    /// The merchant's secondary email address
    #[schema(value_type = Option<String>, max_length = 255, example = "johndoe2@test.com")]
    pub secondary_email: Option<Secret<String, pii::Email>>,

    /// The business website of the merchant
    #[schema(max_length = 255, example = "www.example.com")]
    pub website: Option<String>,

    /// A brief description about merchant's business
    #[schema(
        max_length = 255,
        example = "Online Retail with a wide selection of organic products for North America"
    )]
    pub about_business: Option<String>,

    /// The merchant's address details
    pub address: Option<AddressDetails>,
}

#[derive(Clone, Debug, Deserialize, Serialize)]
#[serde(tag = "type", content = "data", rename_all = "snake_case")]
pub enum RoutingAlgorithm {
    Single(api_enums::RoutableConnectors),
}

#[derive(Clone, Debug, Deserialize, ToSchema, Serialize)]
#[serde(deny_unknown_fields)]
pub struct PrimaryBusinessDetails {
<<<<<<< HEAD
    #[schema(value_type = CountryAlpha2)]
    pub country: api_enums::CountryAlpha2,
    #[schema(example = "food")]
=======
    pub country: api_enums::CountryAlpha2,
>>>>>>> 36cc13d4
    pub business: String,
}

#[derive(Clone, Debug, Deserialize, ToSchema, Serialize)]
#[serde(deny_unknown_fields)]
pub struct WebhookDetails {
    ///The version for Webhook
    #[schema(max_length = 255, max_length = 255, example = "1.0.2")]
    pub webhook_version: Option<String>,

    ///The user name for Webhook login
    #[schema(max_length = 255, max_length = 255, example = "ekart_retail")]
    pub webhook_username: Option<String>,

    ///The password for Webhook login
    #[schema(value_type = Option<String>, max_length = 255, example = "ekart@123")]
    pub webhook_password: Option<Secret<String>>,

    ///The url for the webhook endpoint
    #[schema(value_type = Option<String>, example = "www.ekart.com/webhooks")]
    pub webhook_url: Option<Secret<String>>,

    /// If this property is true, a webhook message is posted whenever a new payment is created
    #[schema(example = true)]
    pub payment_created_enabled: Option<bool>,

    /// If this property is true, a webhook message is posted whenever a payment is successful
    #[schema(example = true)]
    pub payment_succeeded_enabled: Option<bool>,

    /// If this property is true, a webhook message is posted whenever a payment fails
    #[schema(example = true)]
    pub payment_failed_enabled: Option<bool>,
}

#[derive(Debug, Serialize, ToSchema)]
pub struct MerchantAccountDeleteResponse {
    /// The identifier for the Merchant Account
    #[schema(max_length = 255, example = "y3oqhf46pyzuxjbcn2giaqnb44")]
    pub merchant_id: String,
    /// If the connector is deleted or not
    #[schema(example = false)]
    pub deleted: bool,
}

#[derive(Default, Debug, Deserialize, Serialize)]
pub struct MerchantId {
    pub merchant_id: String,
}

#[derive(Default, Debug, Deserialize, ToSchema, Serialize)]
pub struct MerchantConnectorId {
    pub merchant_id: String,
    pub merchant_connector_id: String,
}

/// Create a new Merchant Connector for the merchant account. The connector could be a payment processor / facilitator / acquirer or specialized services like Fraud / Accounting etc."
#[derive(Debug, Clone, Serialize, Deserialize, ToSchema)]
#[serde(deny_unknown_fields)]
pub struct MerchantConnectorCreate {
    /// Type of the Connector for the financial use case. Could range from Payments to Accounting to Banking.
    #[schema(value_type = ConnectorType, example = "payment_processor")]
    pub connector_type: api_enums::ConnectorType,
    /// Name of the Connector
    #[schema(example = "stripe")]
    pub connector_name: String,
    // /// Connector label for specific country and Business
    #[serde(skip_deserializing)]
    #[schema(example = "stripe_US_travel")]
    pub connector_label: String,

    /// Unique ID of the connector
    #[schema(example = "mca_5apGeP94tMts6rg3U3kR")]
    pub merchant_connector_id: Option<String>,
    /// Account details of the Connector. You can specify up to 50 keys, with key names up to 40 characters long and values up to 500 characters long. Useful for storing additional, structured information on an object.
    #[schema(value_type = Option<Object>,example = json!({ "auth_type": "HeaderKey","api_key": "Basic MyVerySecretApiKey" }))]
    pub connector_account_details: Option<pii::SecretSerdeValue>,
    /// A boolean value to indicate if the connector is in Test mode. By default, its value is false.
    #[schema(default = false, example = false)]
    pub test_mode: Option<bool>,
    /// A boolean value to indicate if the connector is disabled. By default, its value is false.
    #[schema(default = false, example = false)]
    pub disabled: Option<bool>,
    /// Refers to the Parent Merchant ID if the merchant being created is a sub-merchant
    #[schema(example = json!([
        {
            "payment_method": "wallet",
            "payment_method_types": [
                "upi_collect",
                "upi_intent"
            ],
            "payment_method_issuers": [
                "labore magna ipsum",
                "aute"
            ],
            "payment_schemes": [
                "Discover",
                "Discover"
            ],
            "accepted_currencies": {
                "type": "enable_only",
                "list": ["USD", "EUR"]
            },
            "accepted_countries": {
                "type": "disable_only",
                "list": ["FR", "DE","IN"]
            },
            "minimum_amount": 1,
            "maximum_amount": 68607706,
            "recurring_enabled": true,
            "installment_payment_enabled": true
        }
    ]))]
    pub payment_methods_enabled: Option<Vec<PaymentMethodsEnabled>>,
    /// You can specify up to 50 keys, with key names up to 40 characters long and values up to 500 characters long. Metadata is useful for storing additional, structured information on an object.
    #[schema(value_type = Option<Object>,max_length = 255,example = json!({ "city": "NY", "unit": "245" }))]
    pub metadata: Option<pii::SecretSerdeValue>,
    /// contains the frm configs for the merchant connector
    #[schema(example = json!([
        {
            "frm_enabled_pms" : ["card"],
            "frm_enabled_pm_types" : ["credit"],
            "frm_enabled_gateways" : ["stripe"],
            "frm_action": "cancel_txn",
            "frm_preferred_flow_type" : "pre"
        }
    ]))]
    pub frm_configs: Option<FrmConfigs>,

    /// Business Country of the connector
<<<<<<< HEAD
    #[cfg(feature = "multiple_mca")]
    #[schema(value_type = CountryAlpha2, example = "US")]
    pub business_country: api_enums::CountryAlpha2,

    #[cfg(not(feature = "multiple_mca"))]
    #[schema(value_type = Option<CountryAlpha2>, example = "US")]
=======
    #[schema(value_type = CountryAlpha2, example = "US")]
    #[cfg(feature = "multiple_mca")]
    pub business_country: api_enums::CountryAlpha2,
    #[cfg(not(feature = "multiple_mca"))]
>>>>>>> 36cc13d4
    pub business_country: Option<api_enums::CountryAlpha2>,

    ///Business Type of the merchant
    #[schema(example = "travel")]
    #[cfg(feature = "multiple_mca")]
    pub business_label: String,
    #[cfg(not(feature = "multiple_mca"))]
    pub business_label: Option<String>,

    /// Business Sub label of the merchant
    #[schema(example = "chase")]
    pub business_sub_label: Option<String>,
}

/// Response of creating a new Merchant Connector for the merchant account."
#[derive(Debug, Clone, Serialize, Deserialize, ToSchema)]
#[serde(deny_unknown_fields)]
pub struct MerchantConnectorResponse {
    /// Type of the Connector for the financial use case. Could range from Payments to Accounting to Banking.
    #[schema(value_type = ConnectorType, example = "payment_processor")]
    pub connector_type: api_enums::ConnectorType,
    /// Name of the Connector
    #[schema(example = "stripe")]
    pub connector_name: String,
    // /// Connector label for specific country and Business
    #[serde(skip_deserializing)]
    #[schema(example = "stripe_US_travel")]
    pub connector_label: String,

    /// Unique ID of the connector
    #[schema(example = "mca_5apGeP94tMts6rg3U3kR")]
    pub merchant_connector_id: String,
    /// Account details of the Connector. You can specify up to 50 keys, with key names up to 40 characters long and values up to 500 characters long. Useful for storing additional, structured information on an object.
    #[schema(value_type = Option<Object>,example = json!({ "auth_type": "HeaderKey","api_key": "Basic MyVerySecretApiKey" }))]
    pub connector_account_details: pii::SecretSerdeValue,
    /// A boolean value to indicate if the connector is in Test mode. By default, its value is false.
    #[schema(default = false, example = false)]
    pub test_mode: Option<bool>,
    /// A boolean value to indicate if the connector is disabled. By default, its value is false.
    #[schema(default = false, example = false)]
    pub disabled: Option<bool>,
    /// Refers to the Parent Merchant ID if the merchant being created is a sub-merchant
    #[schema(example = json!([
        {
            "payment_method": "wallet",
            "payment_method_types": [
                "upi_collect",
                "upi_intent"
            ],
            "payment_method_issuers": [
                "labore magna ipsum",
                "aute"
            ],
            "payment_schemes": [
                "Discover",
                "Discover"
            ],
            "accepted_currencies": {
                "type": "enable_only",
                "list": ["USD", "EUR"]
            },
            "accepted_countries": {
                "type": "disable_only",
                "list": ["FR", "DE","IN"]
            },
            "minimum_amount": 1,
            "maximum_amount": 68607706,
            "recurring_enabled": true,
            "installment_payment_enabled": true
        }
    ]))]
    pub payment_methods_enabled: Option<Vec<PaymentMethodsEnabled>>,
    /// You can specify up to 50 keys, with key names up to 40 characters long and values up to 500 characters long. Metadata is useful for storing additional, structured information on an object.
    #[schema(value_type = Option<Object>,max_length = 255,example = json!({ "city": "NY", "unit": "245" }))]
    pub metadata: Option<pii::SecretSerdeValue>,

    /// Business Country of the connector
    #[schema(value_type = CountryAlpha2, example = "US")]
    pub business_country: api_enums::CountryAlpha2,

    ///Business Type of the merchant
    #[schema(example = "travel")]
    pub business_label: String,

    /// Business Sub label of the merchant
    #[schema(example = "chase")]
    pub business_sub_label: Option<String>,

    /// contains the frm configs for the merchant connector
    #[schema(example = json!([
        {
            "frm_enabled_pms" : ["card"],
            "frm_enabled_pm_types" : ["credit"],
            "frm_enabled_gateways" : ["stripe"],
            "frm_action": "cancel_txn",
            "frm_preferred_flow_type" : "pre"
        }
    ]))]
    pub frm_configs: Option<FrmConfigs>,
}

/// Create a new Merchant Connector for the merchant account. The connector could be a payment processor / facilitator / acquirer or specialized services like Fraud / Accounting etc."
#[derive(Debug, Clone, Serialize, Deserialize, ToSchema)]
#[serde(deny_unknown_fields)]
pub struct MerchantConnectorUpdate {
    /// Type of the Connector for the financial use case. Could range from Payments to Accounting to Banking.
    #[schema(value_type = ConnectorType, example = "payment_processor")]
    pub connector_type: api_enums::ConnectorType,

    /// Account details of the Connector. You can specify up to 50 keys, with key names up to 40 characters long and values up to 500 characters long. Useful for storing additional, structured information on an object.
    #[schema(value_type = Option<Object>,example = json!({ "auth_type": "HeaderKey","api_key": "Basic MyVerySecretApiKey" }))]
    pub connector_account_details: Option<pii::SecretSerdeValue>,

    /// A boolean value to indicate if the connector is in Test mode. By default, its value is false.
    #[schema(default = false, example = false)]
    pub test_mode: Option<bool>,

    /// A boolean value to indicate if the connector is disabled. By default, its value is false.
    #[schema(default = false, example = false)]
    pub disabled: Option<bool>,

    /// Refers to the Parent Merchant ID if the merchant being created is a sub-merchant
    #[schema(example = json!([
        {
            "payment_method": "wallet",
            "payment_method_types": [
                "upi_collect",
                "upi_intent"
            ],
            "payment_method_issuers": [
                "labore magna ipsum",
                "aute"
            ],
            "payment_schemes": [
                "Discover",
                "Discover"
            ],
            "accepted_currencies": {
                "type": "enable_only",
                "list": ["USD", "EUR"]
            },
            "accepted_countries": {
                "type": "disable_only",
                "list": ["FR", "DE","IN"]
            },
            "minimum_amount": 1,
            "maximum_amount": 68607706,
            "recurring_enabled": true,
            "installment_payment_enabled": true
        }
    ]))]
    pub payment_methods_enabled: Option<Vec<PaymentMethodsEnabled>>,

    /// You can specify up to 50 keys, with key names up to 40 characters long and values up to 500 characters long. Metadata is useful for storing additional, structured information on an object.
    #[schema(value_type = Option<Object>,max_length = 255,example = json!({ "city": "NY", "unit": "245" }))]
    pub metadata: Option<pii::SecretSerdeValue>,

    /// contains the frm configs for the merchant connector
    #[schema(example = json!([
        {
            "frm_enabled_pms" : ["card"],
            "frm_enabled_pm_types" : ["credit"],
            "frm_enabled_gateways" : ["stripe"],
            "frm_action": "cancel_txn",
            "frm_preferred_flow_type" : "pre"
        }
    ]))]
    pub frm_configs: Option<FrmConfigs>,
}

///Details of FrmConfigs are mentioned here... it should be passed in payment connector create api call, and stored in merchant_connector_table
#[derive(Debug, Clone, Serialize, Deserialize, ToSchema)]
#[serde(deny_unknown_fields)]
pub struct FrmConfigs {
    pub frm_enabled_pms: Option<Vec<String>>,
    pub frm_enabled_pm_types: Option<Vec<String>>,
    pub frm_enabled_gateways: Option<Vec<String>>,
    /// What should be the action if FRM declines the txn (autorefund/cancel txn/manual review)
    #[schema(value_type = FrmAction)]
    pub frm_action: api_enums::FrmAction,
    /// Whether to make a call to the FRM before or after the payment
    #[schema(value_type = FrmPreferredFlowTypes)]
    pub frm_preferred_flow_type: api_enums::FrmPreferredFlowTypes,
}
/// Details of all the payment methods enabled for the connector for the given merchant account
#[derive(Debug, Clone, Serialize, Deserialize, ToSchema)]
#[serde(deny_unknown_fields)]
pub struct PaymentMethodsEnabled {
    /// Type of payment method.
    #[schema(value_type = PaymentMethod,example = "card")]
    pub payment_method: api_enums::PaymentMethod,

    /// Subtype of payment method
    #[schema(value_type = Option<Vec<PaymentMethodType>>,example = json!(["credit"]))]
    pub payment_method_types: Option<Vec<payment_methods::RequestPaymentMethodTypes>>,
}

#[derive(PartialEq, Eq, Hash, Debug, Clone, serde::Serialize, Deserialize, ToSchema)]
#[serde(
    deny_unknown_fields,
    tag = "type",
    content = "list",
    rename_all = "snake_case"
)]
pub enum AcceptedCurrencies {
    #[schema(value_type = Vec<Currency>)]
    EnableOnly(Vec<api_enums::Currency>),
    #[schema(value_type = Vec<Currency>)]
    DisableOnly(Vec<api_enums::Currency>),
    AllAccepted,
}

#[derive(PartialEq, Eq, Hash, Debug, Clone, serde::Serialize, Deserialize, ToSchema)]
#[serde(
    deny_unknown_fields,
    tag = "type",
    content = "list",
    rename_all = "snake_case"
)]
pub enum AcceptedCountries {
<<<<<<< HEAD
    #[schema(value_type = Vec<CountryAlpha2>)]
    EnableOnly(Vec<api_enums::CountryAlpha2>),
    #[schema(value_type = Vec<CountryAlpha2>)]
=======
    EnableOnly(Vec<api_enums::CountryAlpha2>),
>>>>>>> 36cc13d4
    DisableOnly(Vec<api_enums::CountryAlpha2>),
    AllAccepted,
}

#[derive(Debug, Clone, Serialize, Deserialize, ToSchema)]
pub struct MerchantConnectorDeleteResponse {
    /// The identifier for the Merchant Account
    #[schema(max_length = 255, example = "y3oqhf46pyzuxjbcn2giaqnb44")]
    pub merchant_id: String,
    /// Unique ID of the connector
    #[schema(example = "mca_5apGeP94tMts6rg3U3kR")]
    pub merchant_connector_id: String,
    /// If the connector is deleted or not
    #[schema(example = false)]
    pub deleted: bool,
}

#[derive(Debug, Clone, Serialize, Deserialize, ToSchema)]
pub struct ToggleKVResponse {
    /// The identifier for the Merchant Account
    #[schema(max_length = 255, example = "y3oqhf46pyzuxjbcn2giaqnb44")]
    pub merchant_id: String,
    /// Status of KV for the specific merchant
    #[schema(example = true)]
    pub kv_enabled: bool,
}

#[derive(Debug, Clone, Serialize, Deserialize, ToSchema)]
pub struct ToggleKVRequest {
    /// Status of KV for the specific merchant
    #[schema(example = true)]
    pub kv_enabled: bool,
}

#[derive(Debug, Clone, Default, Eq, PartialEq, serde::Deserialize, serde::Serialize, ToSchema)]
pub struct MerchantConnectorDetailsWrap {
    /// Creds Identifier is to uniquely identify the credentials. Do not send any sensitive info in this field. And do not send the string "null".
    pub creds_identifier: String,
    /// Merchant connector details type type. Base64 Encode the credentials and send it in  this type and send as a string.
    #[schema(value_type = Option<MerchantConnectorDetails>, example = r#"{
        "connector_account_details": {
            "auth_type": "HeaderKey",
            "api_key":"sk_test_xxxxxexamplexxxxxx12345"
        },
        "metadata": {
            "user_defined_field_1": "sample_1",
            "user_defined_field_2": "sample_2",
        },
    }"#)]
    pub encoded_data: Option<Secret<String>>,
}

#[derive(Debug, Clone, Deserialize, Serialize, ToSchema)]
pub struct MerchantConnectorDetails {
    /// Account details of the Connector. You can specify up to 50 keys, with key names up to 40 characters long and values up to 500 characters long. Useful for storing additional, structured information on an object.
    #[schema(value_type = Option<Object>,example = json!({ "auth_type": "HeaderKey","api_key": "Basic MyVerySecretApiKey" }))]
    pub connector_account_details: pii::SecretSerdeValue,
    /// You can specify up to 50 keys, with key names up to 40 characters long and values up to 500 characters long. Metadata is useful for storing additional, structured information on an object.
    #[schema(value_type = Option<Object>,max_length = 255,example = json!({ "city": "NY", "unit": "245" }))]
    pub metadata: Option<pii::SecretSerdeValue>,
}<|MERGE_RESOLUTION|>--- conflicted
+++ resolved
@@ -266,13 +266,9 @@
 #[derive(Clone, Debug, Deserialize, ToSchema, Serialize)]
 #[serde(deny_unknown_fields)]
 pub struct PrimaryBusinessDetails {
-<<<<<<< HEAD
     #[schema(value_type = CountryAlpha2)]
     pub country: api_enums::CountryAlpha2,
     #[schema(example = "food")]
-=======
-    pub country: api_enums::CountryAlpha2,
->>>>>>> 36cc13d4
     pub business: String,
 }
 
@@ -403,19 +399,12 @@
     pub frm_configs: Option<FrmConfigs>,
 
     /// Business Country of the connector
-<<<<<<< HEAD
     #[cfg(feature = "multiple_mca")]
     #[schema(value_type = CountryAlpha2, example = "US")]
     pub business_country: api_enums::CountryAlpha2,
 
     #[cfg(not(feature = "multiple_mca"))]
     #[schema(value_type = Option<CountryAlpha2>, example = "US")]
-=======
-    #[schema(value_type = CountryAlpha2, example = "US")]
-    #[cfg(feature = "multiple_mca")]
-    pub business_country: api_enums::CountryAlpha2,
-    #[cfg(not(feature = "multiple_mca"))]
->>>>>>> 36cc13d4
     pub business_country: Option<api_enums::CountryAlpha2>,
 
     ///Business Type of the merchant
@@ -636,13 +625,9 @@
     rename_all = "snake_case"
 )]
 pub enum AcceptedCountries {
-<<<<<<< HEAD
     #[schema(value_type = Vec<CountryAlpha2>)]
     EnableOnly(Vec<api_enums::CountryAlpha2>),
     #[schema(value_type = Vec<CountryAlpha2>)]
-=======
-    EnableOnly(Vec<api_enums::CountryAlpha2>),
->>>>>>> 36cc13d4
     DisableOnly(Vec<api_enums::CountryAlpha2>),
     AllAccepted,
 }

--- conflicted
+++ resolved
@@ -13,495 +13,6 @@
     strum::EnumString,
     ToSchema,
 )]
-<<<<<<< HEAD
-#[serde(rename_all = "snake_case")]
-#[strum(serialize_all = "snake_case")]
-pub enum AuthenticationType {
-    /// If the card is enrolled for 3DS authentication, the 3DS based authentication will be activated. The liability of chargeback shift to the issuer
-    ThreeDs,
-    /// 3DS based authentication will not be activated. The liability of chargeback stays with the merchant.
-    #[default]
-    NoThreeDs,
-}
-
-#[derive(
-    Clone,
-    Copy,
-    Debug,
-    Default,
-    Eq,
-    PartialEq,
-    serde::Deserialize,
-    serde::Serialize,
-    strum::Display,
-    strum::EnumString,
-    frunk::LabelledGeneric,
-    ToSchema,
-)]
-#[serde(rename_all = "snake_case")]
-#[strum(serialize_all = "snake_case")]
-pub enum CaptureMethod {
-    /// Post the payment authorization, the capture will be executed on the full amount immediately
-    #[default]
-    Automatic,
-    /// The capture will happen only if the merchant triggers a Capture API request
-    Manual,
-    /// The capture will happen only if the merchant triggers a Capture API request
-    ManualMultiple,
-    /// The capture can be scheduled to automatically get triggered at a specific date & time
-    Scheduled,
-}
-
-#[derive(
-    Clone,
-    Copy,
-    Debug,
-    Eq,
-    PartialEq,
-    strum::Display,
-    strum::EnumString,
-    serde::Deserialize,
-    serde::Serialize,
-    frunk::LabelledGeneric,
-    ToSchema,
-)]
-#[strum(serialize_all = "snake_case")]
-#[serde(rename_all = "snake_case")]
-pub enum ConnectorType {
-    /// PayFacs, Acquirers, Gateways, BNPL etc
-    PaymentProcessor,
-    /// Fraud, Currency Conversion, Crypto etc
-    PaymentVas,
-    /// Accounting, Billing, Invoicing, Tax etc
-    FinOperations,
-    /// Inventory, ERP, CRM, KYC etc
-    FizOperations,
-    /// Payment Networks like Visa, MasterCard etc
-    Networks,
-    /// All types of banks including corporate / commercial / personal / neo banks
-    BankingEntities,
-    /// All types of non-banking financial institutions including Insurance, Credit / Lending etc
-    NonBankingFinance,
-}
-
-#[allow(clippy::upper_case_acronyms)]
-#[derive(
-    Clone,
-    Copy,
-    Debug,
-    Default,
-    Eq,
-    Hash,
-    PartialEq,
-    serde::Deserialize,
-    serde::Serialize,
-    strum::Display,
-    strum::EnumString,
-    strum::EnumIter,
-    ToSchema,
-    frunk::LabelledGeneric,
-)]
-pub enum Currency {
-    AED,
-    ALL,
-    AMD,
-    ANG,
-    ARS,
-    AUD,
-    AWG,
-    AZN,
-    BBD,
-    BDT,
-    BHD,
-    BMD,
-    BND,
-    BOB,
-    BRL,
-    BSD,
-    BWP,
-    BZD,
-    CAD,
-    CHF,
-    CNY,
-    COP,
-    CRC,
-    CUP,
-    CZK,
-    DKK,
-    DOP,
-    DZD,
-    EGP,
-    ETB,
-    EUR,
-    FJD,
-    GBP,
-    GHS,
-    GIP,
-    GMD,
-    GTQ,
-    GYD,
-    HKD,
-    HNL,
-    HRK,
-    HTG,
-    HUF,
-    IDR,
-    ILS,
-    INR,
-    JMD,
-    JOD,
-    JPY,
-    KES,
-    KGS,
-    KHR,
-    KRW,
-    KWD,
-    KYD,
-    KZT,
-    LAK,
-    LBP,
-    LKR,
-    LRD,
-    LSL,
-    MAD,
-    MDL,
-    MKD,
-    MMK,
-    MNT,
-    MOP,
-    MUR,
-    MVR,
-    MWK,
-    MXN,
-    MYR,
-    NAD,
-    NGN,
-    NIO,
-    NOK,
-    NPR,
-    NZD,
-    OMR,
-    PEN,
-    PGK,
-    PHP,
-    PKR,
-    PLN,
-    QAR,
-    RON,
-    RUB,
-    SAR,
-    SCR,
-    SEK,
-    SGD,
-    SLL,
-    SOS,
-    SSP,
-    SVC,
-    SZL,
-    THB,
-    TRY,
-    TTD,
-    TWD,
-    TZS,
-    #[default]
-    USD,
-    UYU,
-    UZS,
-    YER,
-    ZAR,
-}
-
-#[derive(
-    Clone,
-    Copy,
-    Debug,
-    Eq,
-    PartialEq,
-    serde::Deserialize,
-    serde::Serialize,
-    strum::Display,
-    strum::EnumString,
-    frunk::LabelledGeneric,
-)]
-#[serde(rename_all = "snake_case")]
-#[strum(serialize_all = "snake_case")]
-pub enum EventType {
-    PaymentSucceeded,
-    PaymentFailed,
-    PaymentProcessing,
-    ActionRequired,
-    RefundSucceeded,
-    RefundFailed,
-    DisputeOpened,
-    DisputeExpired,
-    DisputeAccepted,
-    DisputeCancelled,
-    DisputeChallenged,
-    DisputeWon,
-    DisputeLost,
-}
-
-#[derive(
-    Clone,
-    Copy,
-    Debug,
-    Default,
-    Eq,
-    PartialEq,
-    ToSchema,
-    serde::Deserialize,
-    serde::Serialize,
-    strum::Display,
-    strum::EnumString,
-    frunk::LabelledGeneric,
-)]
-#[serde(rename_all = "snake_case")]
-#[strum(serialize_all = "snake_case")]
-pub enum IntentStatus {
-    Succeeded,
-    Failed,
-    Cancelled,
-    Processing,
-    RequiresCustomerAction,
-    RequiresMerchantAction,
-    RequiresPaymentMethod,
-    #[default]
-    RequiresConfirmation,
-    RequiresCapture,
-}
-
-#[derive(
-    Clone,
-    Copy,
-    Debug,
-    Default,
-    Eq,
-    PartialEq,
-    serde::Deserialize,
-    serde::Serialize,
-    strum::Display,
-    strum::EnumString,
-    frunk::LabelledGeneric,
-    ToSchema,
-)]
-#[serde(rename_all = "snake_case")]
-#[strum(serialize_all = "snake_case")]
-pub enum FutureUsage {
-    #[default]
-    OffSession,
-    OnSession,
-}
-
-#[derive(
-    Clone,
-    Copy,
-    Debug,
-    Eq,
-    Hash,
-    PartialEq,
-    serde::Deserialize,
-    serde::Serialize,
-    strum::Display,
-    strum::EnumString,
-    frunk::LabelledGeneric,
-    ToSchema,
-)]
-#[strum(serialize_all = "snake_case")]
-#[serde(rename_all = "snake_case")]
-pub enum PaymentMethodIssuerCode {
-    JpHdfc,
-    JpIcici,
-    JpGooglepay,
-    JpApplepay,
-    JpPhonepay,
-    JpWechat,
-    JpSofort,
-    JpGiropay,
-    JpSepa,
-    JpBacs,
-}
-
-#[derive(
-    Eq,
-    PartialEq,
-    Hash,
-    Copy,
-    Clone,
-    Debug,
-    serde::Serialize,
-    serde::Deserialize,
-    strum::Display,
-    ToSchema,
-    Default,
-    frunk::LabelledGeneric,
-)]
-#[serde(rename_all = "snake_case")]
-pub enum PaymentExperience {
-    /// The URL to which the customer needs to be redirected for completing the payment.
-    #[default]
-    RedirectToUrl,
-    /// Contains the data for invoking the sdk client for completing the payment.
-    InvokeSdkClient,
-    /// The QR code data to be displayed to the customer.
-    DisplayQrCode,
-    /// Contains data to finish one click payment.
-    OneClick,
-    /// Redirect customer to link wallet
-    LinkWallet,
-    /// Contains the data for invoking the sdk client for completing the payment.
-    InvokePaymentApp,
-}
-
-#[derive(
-    Clone,
-    Copy,
-    Debug,
-    Eq,
-    Hash,
-    PartialEq,
-    serde::Deserialize,
-    serde::Serialize,
-    strum::Display,
-    strum::EnumString,
-    ToSchema,
-    frunk::LabelledGeneric,
-)]
-#[serde(rename_all = "snake_case")]
-#[strum(serialize_all = "snake_case")]
-pub enum PaymentMethodType {
-    Ach,
-    Affirm,
-    AfterpayClearpay,
-    AliPay,
-    AliPayHk,
-    ApplePay,
-    Bacs,
-    BancontactCard,
-    Becs,
-    Blik,
-    #[serde(rename = "classic")]
-    ClassicReward,
-    Credit,
-    CryptoCurrency,
-    Debit,
-    Eps,
-    Evoucher,
-    Giropay,
-    GooglePay,
-    Ideal,
-    Interac,
-    Klarna,
-    MbWay,
-    MobilePay,
-    Multibanco,
-    OnlineBankingCzechRepublic,
-    OnlineBankingFinland,
-    OnlineBankingPoland,
-    OnlineBankingSlovakia,
-    PayBright,
-    Paypal,
-    Pix,
-    Przelewy24,
-    SamsungPay,
-    Sepa,
-    Sofort,
-    Swish,
-    Trustly,
-    UpiCollect,
-    Walley,
-    WeChatPay,
-}
-
-#[derive(
-    Clone,
-    Copy,
-    Debug,
-    Default,
-    Eq,
-    Hash,
-    PartialEq,
-    serde::Deserialize,
-    serde::Serialize,
-    strum::Display,
-    strum::EnumString,
-    ToSchema,
-    frunk::LabelledGeneric,
-)]
-#[serde(rename_all = "snake_case")]
-#[strum(serialize_all = "snake_case")]
-pub enum PaymentMethod {
-    #[default]
-    Card,
-    PayLater,
-    Wallet,
-    BankRedirect,
-    BankTransfer,
-    Crypto,
-    BankDebit,
-    Reward,
-    Upi,
-}
-
-#[derive(
-    Clone,
-    Copy,
-    Debug,
-    Eq,
-    Hash,
-    PartialEq,
-    ToSchema,
-    serde::Deserialize,
-    serde::Serialize,
-    strum::Display,
-    strum::EnumString,
-)]
-#[serde(rename_all = "lowercase")]
-#[strum(serialize_all = "lowercase")]
-pub enum WalletIssuer {
-    GooglePay,
-    ApplePay,
-    Paypal,
-}
-
-#[derive(
-    Clone,
-    Copy,
-    Debug,
-    Default,
-    Eq,
-    Hash,
-    PartialEq,
-    strum::Display,
-    strum::EnumString,
-    frunk::LabelledGeneric,
-    serde::Deserialize,
-    serde::Serialize,
-)]
-#[strum(serialize_all = "snake_case")]
-pub enum RefundStatus {
-    Failure,
-    ManualReview,
-    #[default]
-    Pending,
-    Success,
-    TransactionFailure,
-}
-
-#[derive(
-    Clone,
-    Copy,
-    Debug,
-    Eq,
-    PartialEq,
-    serde::Deserialize,
-    serde::Serialize,
-    strum::Display,
-    strum::EnumString,
-    ToSchema,
-    frunk::LabelledGeneric,
-)]
-=======
->>>>>>> 714cd275
 
 /// The routing algorithm to be used to process the incoming request from merchant to outgoing payment processor or payment method. The default is 'Custom'
 #[schema(example = "custom")]

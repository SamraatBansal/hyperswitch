--- conflicted
+++ resolved
@@ -311,13 +311,11 @@
     #[schema(value_type = Option<PaymentType>)]
     pub payment_type: Option<api_enums::PaymentType>,
 
-<<<<<<< HEAD
+    ///Request for an incremental authorization
+    pub request_incremental_authorization: Option<bool>,
+
     /// additional data related to some frm connectors
     pub frm_metadata: Option<serde_json::Value>,
-=======
-    ///Request for an incremental authorization
-    pub request_incremental_authorization: Option<bool>,
->>>>>>> 78c3fed8
 }
 
 impl PaymentsRequest {

use std::num::NonZeroI64;

use cards::CardNumber;
use common_utils::{
    crypto,
    ext_traits::Encode,
    pii::{self, Email},
};
use masking::Secret;
use router_derive::Setter;
use time::PrimitiveDateTime;
use url::Url;
use utoipa::ToSchema;

use crate::{
    admin, disputes,
    enums::{self as api_enums},
    ephemeral_key::EphemeralKeyCreateResponse,
    payment_methods::{Surcharge, SurchargeDetailsResponse},
    refunds,
};

#[derive(Clone, Copy, Debug, Eq, PartialEq)]
pub enum PaymentOp {
    Create,
    Update,
    Confirm,
}

use crate::enums;
#[derive(serde::Deserialize)]
pub struct BankData {
    pub payment_method_type: api_enums::PaymentMethodType,
    pub code_information: Vec<BankCodeInformation>,
}

#[derive(serde::Deserialize)]
pub struct BankCodeInformation {
    pub bank_name: api_enums::BankNames,
    pub connector_codes: Vec<ConnectorCode>,
}

#[derive(serde::Deserialize)]
pub struct ConnectorCode {
    pub connector: api_enums::Connector,
    pub code: String,
}

#[derive(Debug, Clone, serde::Serialize, serde::Deserialize, ToSchema, PartialEq, Eq)]
pub struct BankCodeResponse {
    pub bank_name: Vec<api_enums::BankNames>,
    pub eligible_connectors: Vec<String>,
}

#[derive(Default, Debug, serde::Deserialize, serde::Serialize, Clone, ToSchema)]
pub struct CustomerDetails {
    /// The identifier for the customer.
    pub id: String,

    /// The customer's name
    #[schema(max_length = 255, value_type = Option<String>, example = "John Doe")]
    pub name: Option<Secret<String>>,

    /// The customer's email address
    #[schema(max_length = 255, value_type = Option<String>, example = "johntest@test.com")]
    pub email: Option<Email>,

    /// The customer's phone number
    #[schema(value_type = Option<String>, max_length = 10, example = "3141592653")]
    pub phone: Option<Secret<String>>,

    /// The country code for the customer's phone number
    #[schema(max_length = 2, example = "+1")]
    pub phone_country_code: Option<String>,
}

#[derive(
    Default,
    Debug,
    serde::Deserialize,
    serde::Serialize,
    Clone,
    ToSchema,
    router_derive::PolymorphicSchema,
)]
#[generate_schemas(PaymentsCreateRequest)]
#[serde(deny_unknown_fields)]
pub struct PaymentsRequest {
    /// Unique identifier for the payment. This ensures idempotency for multiple payments
    /// that have been done by a single merchant. This field is auto generated and is returned in the API response.
    #[schema(
        value_type = Option<String>,
        min_length = 30,
        max_length = 30,
        example = "pay_mbabizu24mvu3mela5njyhpit4"
    )]
    #[serde(default, deserialize_with = "payment_id_type::deserialize_option")]
    pub payment_id: Option<PaymentIdType>,

    /// This is an identifier for the merchant account. This is inferred from the API key
    /// provided during the request
    #[schema(max_length = 255, example = "merchant_1668273825")]
    pub merchant_id: Option<String>,

    /// The payment amount. Amount for the payment in lowest denomination of the currency. (i.e) in cents for USD denomination, in paisa for INR denomination etc.,
    #[schema(value_type = Option<u64>, example = 6540)]
    #[serde(default, deserialize_with = "amount::deserialize_option")]
    #[mandatory_in(PaymentsCreateRequest)]
    // Makes the field mandatory in PaymentsCreateRequest
    pub amount: Option<Amount>,

    #[schema(value_type = Option<RoutingAlgorithm>, example = json!({
        "type": "single",
        "data": "stripe"
    }))]
    pub routing: Option<serde_json::Value>,

    /// This allows the merchant to manually select a connector with which the payment can go through
    #[schema(value_type = Option<Vec<Connector>>, max_length = 255, example = json!(["stripe", "adyen"]))]
    pub connector: Option<Vec<api_enums::Connector>>,

    /// The currency of the payment request can be specified here
    #[schema(value_type = Option<Currency>, example = "USD")]
    #[mandatory_in(PaymentsCreateRequest)]
    pub currency: Option<api_enums::Currency>,

    /// This is the instruction for capture/ debit the money from the users' card. On the other hand authorization refers to blocking the amount on the users' payment method.
    #[schema(value_type = Option<CaptureMethod>, example = "automatic")]
    pub capture_method: Option<api_enums::CaptureMethod>,

    /// The Amount to be captured/ debited from the users payment method. It shall be in lowest denomination of the currency. (i.e) in cents for USD denomination, in paisa for INR denomination etc.,
    /// If not provided, the default amount_to_capture will be the payment amount.
    #[schema(example = 6540)]
    pub amount_to_capture: Option<i64>,

    /// A timestamp (ISO 8601 code) that determines when the payment should be captured.
    /// Providing this field will automatically set `capture` to true
    #[schema(example = "2022-09-10T10:11:12Z")]
    #[serde(default, with = "common_utils::custom_serde::iso8601::option")]
    pub capture_on: Option<PrimitiveDateTime>,

    /// Whether to confirm the payment (if applicable)
    #[schema(default = false, example = true)]
    pub confirm: Option<bool>,

    /// The details of a customer for this payment
    /// This will create the customer if `customer.id` does not exist
    /// If customer id already exists, it will update the details of the customer
    pub customer: Option<CustomerDetails>,

    /// The identifier for the customer object.
    /// This field will be deprecated soon, use the customer object instead
    #[schema(max_length = 255, example = "cus_y3oqhf46pyzuxjbcn2giaqnb44")]
    pub customer_id: Option<String>,

    /// The customer's email address
    /// This field will be deprecated soon, use the customer object instead
    #[schema(max_length = 255, value_type = Option<String>, example = "johntest@test.com")]
    pub email: Option<Email>,

    /// description: The customer's name
    /// This field will be deprecated soon, use the customer object instead
    #[schema(value_type = Option<String>, max_length = 255, example = "John Test")]
    pub name: Option<Secret<String>>,

    /// The customer's phone number
    /// This field will be deprecated soon, use the customer object instead
    #[schema(value_type = Option<String>, max_length = 255, example = "3141592653")]
    pub phone: Option<Secret<String>>,

    /// The country code for the customer phone number
    /// This field will be deprecated soon, use the customer object instead
    #[schema(max_length = 255, example = "+1")]
    pub phone_country_code: Option<String>,

    /// Set to true to indicate that the customer is not in your checkout flow during this payment, and therefore is unable to authenticate. This parameter is intended for scenarios where you collect card details and charge them later. This parameter can only be used with `confirm: true`.
    #[schema(example = true)]
    pub off_session: Option<bool>,

    /// A description of the payment
    #[schema(example = "It's my first payment request")]
    pub description: Option<String>,

    /// The URL to redirect after the completion of the operation
    #[schema(value_type = Option<String>, example = "https://hyperswitch.io")]
    pub return_url: Option<Url>,
    /// Indicates that you intend to make future payments with this Payment’s payment method. Providing this parameter will attach the payment method to the Customer, if present, after the Payment is confirmed and any required actions from the user are complete.
    #[schema(value_type = Option<FutureUsage>, example = "off_session")]
    pub setup_future_usage: Option<api_enums::FutureUsage>,

    /// The transaction authentication can be set to undergo payer authentication.
    #[schema(value_type = Option<AuthenticationType>, example = "no_three_ds", default = "three_ds")]
    pub authentication_type: Option<api_enums::AuthenticationType>,

    /// The payment method information provided for making a payment
    #[schema(example = "bank_transfer")]
    pub payment_method_data: Option<PaymentMethodData>,

    /// The payment method that is to be used
    #[schema(value_type = Option<PaymentMethod>, example = "card")]
    pub payment_method: Option<api_enums::PaymentMethod>,

    /// Provide a reference to a stored payment method
    #[schema(example = "187282ab-40ef-47a9-9206-5099ba31e432")]
    pub payment_token: Option<String>,

    /// This is used when payment is to be confirmed and the card is not saved
    #[schema(value_type = Option<String>)]
    pub card_cvc: Option<Secret<String>>,

    /// The shipping address for the payment
    pub shipping: Option<Address>,

    /// The billing address for the payment
    pub billing: Option<Address>,

    /// For non-card charges, you can use this value as the complete description that appears on your customers’ statements. Must contain at least one letter, maximum 22 characters.
    #[schema(max_length = 255, example = "Hyperswitch Router")]
    pub statement_descriptor_name: Option<String>,

    /// Provides information about a card payment that customers see on their statements. Concatenated with the prefix (shortened descriptor) or statement descriptor that’s set on the account to form the complete statement descriptor. Maximum 22 characters for the concatenated descriptor.
    #[schema(max_length = 255, example = "Payment for shoes purchase")]
    pub statement_descriptor_suffix: Option<String>,

    /// Information about the product , quantity and amount for connectors. (e.g. Klarna)
    #[schema(value_type = Option<Vec<OrderDetailsWithAmount>>, example = r#"[{
        "product_name": "gillete creme",
        "quantity": 15,
        "amount" : 900
        "product_img_link" : "https://dummy-img-link.com"
    }]"#)]
    pub order_details: Option<Vec<OrderDetailsWithAmount>>,

    /// It's a token used for client side verification.
    #[schema(example = "pay_U42c409qyHwOkWo3vK60_secret_el9ksDkiB8hi6j9N78yo")]
    pub client_secret: Option<String>,

    /// Provide mandate information for creating a mandate
    pub mandate_data: Option<MandateData>,

    /// A unique identifier to link the payment to a mandate, can be use instead of payment_method_data
    #[schema(max_length = 255, example = "mandate_iwer89rnjef349dni3")]
    pub mandate_id: Option<String>,

    /// Additional details required by 3DS 2.0
    #[schema(value_type = Option<Object>, example = r#"{
        "user_agent": "Mozilla/5.0 (Windows NT 10.0; Win64; x64) AppleWebKit/537.36 (KHTML, like Gecko) Chrome/70.0.3538.110 Safari/537.36",
        "accept_header": "text/html,application/xhtml+xml,application/xml;q=0.9,image/webp,image/apng,*/*;q=0.8",
        "language": "nl-NL",
        "color_depth": 24,
        "screen_height": 723,
        "screen_width": 1536,
        "time_zone": 0,
        "java_enabled": true,
        "java_script_enabled":true
    }"#)]
    pub browser_info: Option<serde_json::Value>,

    /// Payment Experience for the current payment
    #[schema(value_type = Option<PaymentExperience>, example = "redirect_to_url")]
    pub payment_experience: Option<api_enums::PaymentExperience>,

    /// Payment Method Type
    #[schema(value_type = Option<PaymentMethodType>, example = "google_pay")]
    pub payment_method_type: Option<api_enums::PaymentMethodType>,

    /// Business country of the merchant for this payment
    #[schema(value_type = Option<CountryAlpha2>, example = "US")]
    pub business_country: Option<api_enums::CountryAlpha2>,

    /// Business label of the merchant for this payment
    #[schema(example = "food")]
    pub business_label: Option<String>,

    /// Merchant connector details used to make payments.
    #[schema(value_type = Option<MerchantConnectorDetailsWrap>)]
    pub merchant_connector_details: Option<admin::MerchantConnectorDetailsWrap>,

    /// Allowed Payment Method Types for a given PaymentIntent
    #[schema(value_type = Option<Vec<PaymentMethodType>>)]
    pub allowed_payment_method_types: Option<Vec<api_enums::PaymentMethodType>>,

    /// Business sub label for the payment
    pub business_sub_label: Option<String>,

    /// Denotes the retry action
    #[schema(value_type = Option<RetryAction>)]
    pub retry_action: Option<api_enums::RetryAction>,

    /// You can specify up to 50 keys, with key names up to 40 characters long and values up to 500 characters long. Metadata is useful for storing additional, structured information on an object.
    #[schema(value_type = Option<Object>, example = r#"{ "udf1": "some-value", "udf2": "some-value" }"#)]
    pub metadata: Option<pii::SecretSerdeValue>,

    /// additional data related to some connectors
    pub connector_metadata: Option<ConnectorMetadata>,

    /// additional data that might be required by hyperswitch
    pub feature_metadata: Option<FeatureMetadata>,
    /// payment link object required for generating the payment_link
    pub payment_link_object: Option<PaymentLinkObject>,

    /// The business profile to use for this payment, if not passed the default business profile
    /// associated with the merchant account will be used.
    pub profile_id: Option<String>,

    /// surcharge_details for this payment
    #[schema(value_type = Option<RequestSurchargeDetails>)]
    pub surcharge_details: Option<RequestSurchargeDetails>,

    /// The type of the payment that differentiates between normal and various types of mandate payments
    #[schema(value_type = Option<PaymentType>)]
    pub payment_type: Option<api_enums::PaymentType>,

    ///Request for an incremental authorization
    pub request_incremental_authorization: Option<bool>,
}

impl PaymentsRequest {
    pub fn get_total_capturable_amount(&self) -> Option<i64> {
        let surcharge_amount = self
            .surcharge_details
            .map(|surcharge_details| {
                surcharge_details.surcharge_amount + surcharge_details.tax_amount.unwrap_or(0)
            })
            .unwrap_or(0);
        self.amount
            .map(|amount| i64::from(amount) + surcharge_amount)
    }
}
#[derive(
    Default, Debug, Clone, serde::Serialize, serde::Deserialize, Copy, ToSchema, PartialEq,
)]
pub struct RequestSurchargeDetails {
    pub surcharge_amount: i64,
    pub tax_amount: Option<i64>,
}

impl RequestSurchargeDetails {
    pub fn is_surcharge_zero(&self) -> bool {
        self.surcharge_amount == 0 && self.tax_amount.unwrap_or(0) == 0
    }
    pub fn get_surcharge_details_object(&self, original_amount: i64) -> SurchargeDetailsResponse {
        let surcharge_amount = self.surcharge_amount;
        let tax_on_surcharge_amount = self.tax_amount.unwrap_or(0);
        SurchargeDetailsResponse {
            surcharge: Surcharge::Fixed(self.surcharge_amount),
            tax_on_surcharge: None,
            surcharge_amount,
            tax_on_surcharge_amount,
            final_amount: original_amount + surcharge_amount + tax_on_surcharge_amount,
        }
    }
    pub fn get_total_surcharge_amount(&self) -> i64 {
        self.surcharge_amount + self.tax_amount.unwrap_or(0)
    }
}

#[derive(Default, Debug, Clone, Copy)]
pub struct HeaderPayload {
    pub payment_confirm_source: Option<api_enums::PaymentSource>,
    pub x_hs_latency: Option<bool>,
}

#[derive(
    Default, Debug, serde::Serialize, Clone, PartialEq, ToSchema, router_derive::PolymorphicSchema,
)]
pub struct PaymentAttemptResponse {
    /// Unique identifier for the attempt
    pub attempt_id: String,
    /// The status of the attempt
    #[schema(value_type = AttemptStatus, example = "charged")]
    pub status: enums::AttemptStatus,
    /// The payment attempt amount. Amount for the payment in lowest denomination of the currency. (i.e) in cents for USD denomination, in paisa for INR denomination etc.,
    pub amount: i64,
    /// The currency of the amount of the payment attempt
    #[schema(value_type = Option<Currency>, example = "USD")]
    pub currency: Option<enums::Currency>,
    /// The connector used for the payment
    pub connector: Option<String>,
    /// If there was an error while calling the connector the error message is received here
    pub error_message: Option<String>,
    /// The payment method that is to be used
    #[schema(value_type = Option<PaymentMethod>, example = "bank_transfer")]
    pub payment_method: Option<enums::PaymentMethod>,
    /// A unique identifier for a payment provided by the connector
    pub connector_transaction_id: Option<String>,
    /// This is the instruction for capture/ debit the money from the users' card. On the other hand authorization refers to blocking the amount on the users' payment method.
    #[schema(value_type = Option<CaptureMethod>, example = "scheduled")]
    pub capture_method: Option<enums::CaptureMethod>,
    /// The transaction authentication can be set to undergo payer authentication. By default, the authentication will be marked as NO_THREE_DS
    #[schema(value_type = Option<AuthenticationType>, example = "no_three_ds", default = "three_ds")]
    pub authentication_type: Option<enums::AuthenticationType>,
    /// If the payment was cancelled the reason provided here
    pub cancellation_reason: Option<String>,
    /// A unique identifier to link the payment to a mandate, can be use instead of payment_method_data
    pub mandate_id: Option<String>,
    /// If there was an error while calling the connectors the code is received here
    pub error_code: Option<String>,
    /// Provide a reference to a stored payment method
    pub payment_token: Option<String>,
    /// additional data related to some connectors
    pub connector_metadata: Option<serde_json::Value>,
    /// Payment Experience for the current payment
    #[schema(value_type = Option<PaymentExperience>, example = "redirect_to_url")]
    pub payment_experience: Option<enums::PaymentExperience>,
    /// Payment Method Type
    #[schema(value_type = Option<PaymentMethodType>, example = "google_pay")]
    pub payment_method_type: Option<enums::PaymentMethodType>,
    /// reference to the payment at connector side
    #[schema(value_type = Option<String>, example = "993672945374576J")]
    pub reference_id: Option<String>,
    /// error code unified across the connectors is received here if there was an error while calling connector
    pub unified_code: Option<String>,
    /// error message unified across the connectors is received here if there was an error while calling connector
    pub unified_message: Option<String>,
}

#[derive(
    Default, Debug, serde::Serialize, Clone, PartialEq, ToSchema, router_derive::PolymorphicSchema,
)]
pub struct CaptureResponse {
    /// unique identifier for the capture
    pub capture_id: String,
    /// The status of the capture
    #[schema(value_type = CaptureStatus, example = "charged")]
    pub status: enums::CaptureStatus,
    /// The capture amount. Amount for the payment in lowest denomination of the currency. (i.e) in cents for USD denomination, in paisa for INR denomination etc.,
    pub amount: i64,
    /// The currency of the amount of the capture
    #[schema(value_type = Option<Currency>, example = "USD")]
    pub currency: Option<enums::Currency>,
    /// The connector used for the payment
    pub connector: String,
    /// unique identifier for the parent attempt on which this capture is made
    pub authorized_attempt_id: String,
    /// A unique identifier for a capture provided by the connector
    pub connector_capture_id: Option<String>,
    /// sequence number of this capture
    pub capture_sequence: i16,
    /// If there was an error while calling the connector the error message is received here
    pub error_message: Option<String>,
    /// If there was an error while calling the connectors the code is received here
    pub error_code: Option<String>,
    /// If there was an error while calling the connectors the reason is received here
    pub error_reason: Option<String>,
    /// reference to the capture at connector side
    pub reference_id: Option<String>,
}

impl PaymentsRequest {
    pub fn get_feature_metadata_as_value(
        &self,
    ) -> common_utils::errors::CustomResult<
        Option<serde_json::Value>,
        common_utils::errors::ParsingError,
    > {
        self.feature_metadata
            .as_ref()
            .map(Encode::<FeatureMetadata>::encode_to_value)
            .transpose()
    }

    pub fn get_connector_metadata_as_value(
        &self,
    ) -> common_utils::errors::CustomResult<
        Option<serde_json::Value>,
        common_utils::errors::ParsingError,
    > {
        self.connector_metadata
            .as_ref()
            .map(Encode::<ConnectorMetadata>::encode_to_value)
            .transpose()
    }

    pub fn get_allowed_payment_method_types_as_value(
        &self,
    ) -> common_utils::errors::CustomResult<
        Option<serde_json::Value>,
        common_utils::errors::ParsingError,
    > {
        self.allowed_payment_method_types
            .as_ref()
            .map(Encode::<Vec<api_enums::PaymentMethodType>>::encode_to_value)
            .transpose()
    }

    pub fn get_order_details_as_value(
        &self,
    ) -> common_utils::errors::CustomResult<
        Option<Vec<pii::SecretSerdeValue>>,
        common_utils::errors::ParsingError,
    > {
        self.order_details
            .as_ref()
            .map(|od| {
                od.iter()
                    .map(|order| {
                        Encode::<OrderDetailsWithAmount>::encode_to_value(order)
                            .map(masking::Secret::new)
                    })
                    .collect::<Result<Vec<_>, _>>()
            })
            .transpose()
    }
}

#[derive(Default, Debug, serde::Deserialize, serde::Serialize, Clone, Copy, PartialEq, Eq)]
pub enum Amount {
    Value(NonZeroI64),
    #[default]
    Zero,
}

impl From<Amount> for i64 {
    fn from(amount: Amount) -> Self {
        match amount {
            Amount::Value(val) => val.get(),
            Amount::Zero => 0,
        }
    }
}

impl From<i64> for Amount {
    fn from(val: i64) -> Self {
        NonZeroI64::new(val).map_or(Self::Zero, Amount::Value)
    }
}

#[derive(Default, Debug, serde::Deserialize, serde::Serialize, Clone)]
#[serde(deny_unknown_fields)]
pub struct PaymentsRedirectRequest {
    pub payment_id: String,
    pub merchant_id: String,
    pub connector: String,
    pub param: String,
}

#[derive(Default, Debug, serde::Deserialize, serde::Serialize, Clone)]
#[serde(deny_unknown_fields)]
pub struct VerifyRequest {
    // The merchant_id is generated through api key
    // and is later passed in the struct
    pub merchant_id: Option<String>,
    pub customer_id: Option<String>,
    pub email: Option<Email>,
    pub name: Option<Secret<String>>,
    pub phone: Option<Secret<String>>,
    pub phone_country_code: Option<String>,
    pub payment_method: Option<api_enums::PaymentMethod>,
    pub payment_method_data: Option<PaymentMethodData>,
    pub payment_token: Option<String>,
    pub mandate_data: Option<MandateData>,
    pub setup_future_usage: Option<api_enums::FutureUsage>,
    pub off_session: Option<bool>,
    pub client_secret: Option<String>,
    pub merchant_connector_details: Option<admin::MerchantConnectorDetailsWrap>,
}

#[derive(Debug, Clone, serde::Serialize, serde::Deserialize)]
#[serde(rename_all = "snake_case")]
pub enum MandateTransactionType {
    NewMandateTransaction,
    RecurringMandateTransaction,
}

#[derive(Default, Eq, PartialEq, Debug, serde::Deserialize, serde::Serialize, Clone)]
pub struct MandateIds {
    pub mandate_id: String,
    pub mandate_reference_id: Option<MandateReferenceId>,
}

#[derive(Eq, PartialEq, Debug, serde::Deserialize, serde::Serialize, Clone)]
pub enum MandateReferenceId {
    ConnectorMandateId(ConnectorMandateReferenceId), // mandate_id send by connector
    NetworkMandateId(String), // network_txns_id send by Issuer to connector, Used for PG agnostic mandate txns
}

#[derive(Eq, PartialEq, Debug, serde::Deserialize, serde::Serialize, Clone)]
pub struct ConnectorMandateReferenceId {
    pub connector_mandate_id: Option<String>,
    pub payment_method_id: Option<String>,
}

impl MandateIds {
    pub fn new(mandate_id: String) -> Self {
        Self {
            mandate_id,
            mandate_reference_id: None,
        }
    }
}

// The fields on this struct are optional, as we want to allow the merchant to provide partial
// information about creating mandates
#[derive(Default, Eq, PartialEq, Debug, serde::Deserialize, serde::Serialize, Clone, ToSchema)]
#[serde(deny_unknown_fields)]
pub struct MandateData {
    /// A concent from the customer to store the payment method
    pub customer_acceptance: Option<CustomerAcceptance>,
    /// A way to select the type of mandate used
    pub mandate_type: Option<MandateType>,
}

#[derive(Clone, Eq, PartialEq, Copy, Debug, Default, serde::Serialize, serde::Deserialize)]
pub struct SingleUseMandate {
    pub amount: i64,
    pub currency: api_enums::Currency,
}

#[derive(Clone, Eq, PartialEq, Debug, Default, ToSchema, serde::Serialize, serde::Deserialize)]
pub struct MandateAmountData {
    /// The maximum amount to be debited for the mandate transaction
    #[schema(example = 6540)]
    pub amount: i64,
    /// The currency for the transaction
    #[schema(value_type = Currency, example = "USD")]
    pub currency: api_enums::Currency,
    /// Specifying start date of the mandate
    #[schema(example = "2022-09-10T00:00:00Z")]
    #[serde(default, with = "common_utils::custom_serde::iso8601::option")]
    pub start_date: Option<PrimitiveDateTime>,
    /// Specifying end date of the mandate
    #[schema(example = "2023-09-10T23:59:59Z")]
    #[serde(default, with = "common_utils::custom_serde::iso8601::option")]
    pub end_date: Option<PrimitiveDateTime>,
    /// Additional details required by mandate
    #[schema(value_type = Option<Object>, example = r#"{
        "frequency": "DAILY"
    }"#)]
    pub metadata: Option<pii::SecretSerdeValue>,
}

#[derive(Eq, PartialEq, Debug, serde::Deserialize, serde::Serialize, Clone, ToSchema)]
#[serde(rename_all = "snake_case")]
pub enum MandateType {
    /// If the mandate should only be valid for 1 off-session use
    SingleUse(MandateAmountData),
    /// If the mandate should be valid for multiple debits
    MultiUse(Option<MandateAmountData>),
}

impl Default for MandateType {
    fn default() -> Self {
        Self::MultiUse(None)
    }
}

#[derive(Default, Eq, PartialEq, Debug, serde::Deserialize, serde::Serialize, Clone, ToSchema)]
#[serde(deny_unknown_fields)]
pub struct CustomerAcceptance {
    /// Type of acceptance provided by the
    #[schema(example = "online")]
    pub acceptance_type: AcceptanceType,
    /// Specifying when the customer acceptance was provided
    #[schema(example = "2022-09-10T10:11:12Z")]
    #[serde(default, with = "common_utils::custom_serde::iso8601::option")]
    pub accepted_at: Option<PrimitiveDateTime>,
    /// Information required for online mandate generation
    pub online: Option<OnlineMandate>,
}

#[derive(Default, Debug, serde::Deserialize, serde::Serialize, PartialEq, Eq, Clone, ToSchema)]
#[serde(rename_all = "lowercase")]
pub enum AcceptanceType {
    Online,
    #[default]
    Offline,
}

#[derive(Default, Eq, PartialEq, Debug, serde::Deserialize, serde::Serialize, Clone, ToSchema)]
#[serde(deny_unknown_fields)]
pub struct OnlineMandate {
    /// Ip address of the customer machine from which the mandate was created
    #[schema(value_type = String, example = "123.32.25.123")]
    pub ip_address: Option<Secret<String, pii::IpAddress>>,
    /// The user-agent of the customer's browser
    pub user_agent: String,
}

#[derive(Default, Eq, PartialEq, Clone, Debug, serde::Deserialize, serde::Serialize, ToSchema)]
pub struct Card {
    /// The card number
    #[schema(value_type = String, example = "4242424242424242")]
    pub card_number: CardNumber,

    /// The card's expiry month
    #[schema(value_type = String, example = "24")]
    pub card_exp_month: Secret<String>,

    /// The card's expiry year
    #[schema(value_type = String, example = "24")]
    pub card_exp_year: Secret<String>,

    /// The card holder's name
    #[schema(value_type = String, example = "John Test")]
    pub card_holder_name: Secret<String>,

    /// The CVC number for the card
    #[schema(value_type = String, example = "242")]
    pub card_cvc: Secret<String>,

    /// The name of the issuer of card
    #[schema(example = "chase")]
    pub card_issuer: Option<String>,

    /// The card network for the card
    #[schema(value_type = Option<CardNetwork>, example = "Visa")]
    pub card_network: Option<api_enums::CardNetwork>,

    #[schema(example = "CREDIT")]
    pub card_type: Option<String>,

    #[schema(example = "INDIA")]
    pub card_issuing_country: Option<String>,

    #[schema(example = "JP_AMEX")]
    pub bank_code: Option<String>,
    /// The card holder's nick name
    #[schema(value_type = Option<String>, example = "John Test")]
    pub nick_name: Option<Secret<String>>,
}

#[derive(Eq, PartialEq, Debug, serde::Deserialize, serde::Serialize, Clone, ToSchema)]
#[serde(rename_all = "snake_case")]
pub struct CardToken {
    /// The card holder's name
    #[schema(value_type = String, example = "John Test")]
    pub card_holder_name: Option<Secret<String>>,
}

#[derive(Eq, PartialEq, Clone, Debug, serde::Deserialize, serde::Serialize, ToSchema)]
#[serde(rename_all = "snake_case")]
pub enum CardRedirectData {
    Knet {},
    Benefit {},
    MomoAtm {},
    CardRedirect {},
}

#[derive(Eq, PartialEq, Clone, Debug, serde::Deserialize, serde::Serialize, ToSchema)]
#[serde(rename_all = "snake_case")]
pub enum PayLaterData {
    /// For KlarnaRedirect as PayLater Option
    KlarnaRedirect {
        /// The billing email
        #[schema(value_type = String)]
        billing_email: Email,
        // The billing country code
        #[schema(value_type = CountryAlpha2, example = "US")]
        billing_country: api_enums::CountryAlpha2,
    },
    /// For Klarna Sdk as PayLater Option
    KlarnaSdk {
        /// The token for the sdk workflow
        token: String,
    },
    /// For Affirm redirect as PayLater Option
    AffirmRedirect {},
    /// For AfterpayClearpay redirect as PayLater Option
    AfterpayClearpayRedirect {
        /// The billing email
        #[schema(value_type = String)]
        billing_email: Email,
        /// The billing name
        #[schema(value_type = String)]
        billing_name: Secret<String>,
    },
    /// For PayBright Redirect as PayLater Option
    PayBrightRedirect {},
    /// For WalleyRedirect as PayLater Option
    WalleyRedirect {},
    /// For Alma Redirection as PayLater Option
    AlmaRedirect {},
    AtomeRedirect {},
}

#[derive(serde::Deserialize, serde::Serialize, Debug, Clone, ToSchema, Eq, PartialEq)]
#[serde(rename_all = "snake_case")]
pub enum BankDebitData {
    /// Payment Method data for Ach bank debit
    AchBankDebit {
        /// Billing details for bank debit
        billing_details: BankDebitBilling,
        /// Account number for ach bank debit payment
        #[schema(value_type = String, example = "000123456789")]
        account_number: Secret<String>,
        /// Routing number for ach bank debit payment
        #[schema(value_type = String, example = "110000000")]
        routing_number: Secret<String>,

        #[schema(value_type = String, example = "John Test")]
        card_holder_name: Option<Secret<String>>,

        #[schema(value_type = String, example = "John Doe")]
        bank_account_holder_name: Option<Secret<String>>,

        #[schema(value_type = String, example = "ACH")]
        bank_name: Option<enums::BankNames>,

        #[schema(value_type = String, example = "Checking")]
        bank_type: Option<enums::BankType>,

        #[schema(value_type = String, example = "Personal")]
        bank_holder_type: Option<enums::BankHolderType>,
    },
    SepaBankDebit {
        /// Billing details for bank debit
        billing_details: BankDebitBilling,
        /// International bank account number (iban) for SEPA
        #[schema(value_type = String, example = "DE89370400440532013000")]
        iban: Secret<String>,
        /// Owner name for bank debit
        #[schema(value_type = String, example = "A. Schneider")]
        bank_account_holder_name: Option<Secret<String>>,
    },
    BecsBankDebit {
        /// Billing details for bank debit
        billing_details: BankDebitBilling,
        /// Account number for Becs payment method
        #[schema(value_type = String, example = "000123456")]
        account_number: Secret<String>,
        /// Bank-State-Branch (bsb) number
        #[schema(value_type = String, example = "000000")]
        bsb_number: Secret<String>,
        /// Owner name for bank debit
        #[schema(value_type = Option<String>, example = "A. Schneider")]
        bank_account_holder_name: Option<Secret<String>>,
    },
    BacsBankDebit {
        /// Billing details for bank debit
        billing_details: BankDebitBilling,
        /// Account number for Bacs payment method
        #[schema(value_type = String, example = "00012345")]
        account_number: Secret<String>,
        /// Sort code for Bacs payment method
        #[schema(value_type = String, example = "108800")]
        sort_code: Secret<String>,
        /// holder name for bank debit
        #[schema(value_type = String, example = "A. Schneider")]
        bank_account_holder_name: Option<Secret<String>>,
    },
}

#[derive(Debug, Clone, serde::Deserialize, serde::Serialize, ToSchema, Eq, PartialEq)]
#[serde(rename_all = "snake_case")]
pub enum PaymentMethodData {
    Card(Card),
    CardRedirect(CardRedirectData),
    Wallet(WalletData),
    PayLater(PayLaterData),
    BankRedirect(BankRedirectData),
    BankDebit(BankDebitData),
    BankTransfer(Box<BankTransferData>),
    Crypto(CryptoData),
    MandatePayment,
    Reward,
    Upi(UpiData),
    Voucher(VoucherData),
    GiftCard(Box<GiftCardData>),
    CardToken(CardToken),
}

impl PaymentMethodData {
    pub fn get_payment_method_type_if_session_token_type(
        &self,
    ) -> Option<api_enums::PaymentMethodType> {
        match self {
            Self::Wallet(wallet) => match wallet {
                WalletData::ApplePay(_) => Some(api_enums::PaymentMethodType::ApplePay),
                WalletData::GooglePay(_) => Some(api_enums::PaymentMethodType::GooglePay),
                WalletData::PaypalSdk(_) => Some(api_enums::PaymentMethodType::Paypal),
                _ => None,
            },
            Self::PayLater(pay_later) => match pay_later {
                PayLaterData::KlarnaSdk { .. } => Some(api_enums::PaymentMethodType::Klarna),
                _ => None,
            },
            Self::Card(_)
            | Self::CardRedirect(_)
            | Self::BankRedirect(_)
            | Self::BankDebit(_)
            | Self::BankTransfer(_)
            | Self::Crypto(_)
            | Self::MandatePayment
            | Self::Reward
            | Self::Upi(_)
            | Self::Voucher(_)
            | Self::GiftCard(_)
            | Self::CardToken(_) => None,
        }
    }
}

pub trait GetPaymentMethodType {
    fn get_payment_method_type(&self) -> api_enums::PaymentMethodType;
}

impl GetPaymentMethodType for CardRedirectData {
    fn get_payment_method_type(&self) -> api_enums::PaymentMethodType {
        match self {
            Self::Knet {} => api_enums::PaymentMethodType::Knet,
            Self::Benefit {} => api_enums::PaymentMethodType::Benefit,
            Self::MomoAtm {} => api_enums::PaymentMethodType::MomoAtm,
            Self::CardRedirect {} => api_enums::PaymentMethodType::CardRedirect,
        }
    }
}

impl GetPaymentMethodType for WalletData {
    fn get_payment_method_type(&self) -> api_enums::PaymentMethodType {
        match self {
            Self::AliPayQr(_) | Self::AliPayRedirect(_) => api_enums::PaymentMethodType::AliPay,
            Self::AliPayHkRedirect(_) => api_enums::PaymentMethodType::AliPayHk,
            Self::MomoRedirect(_) => api_enums::PaymentMethodType::Momo,
            Self::KakaoPayRedirect(_) => api_enums::PaymentMethodType::KakaoPay,
            Self::GoPayRedirect(_) => api_enums::PaymentMethodType::GoPay,
            Self::GcashRedirect(_) => api_enums::PaymentMethodType::Gcash,
            Self::ApplePay(_) | Self::ApplePayRedirect(_) | Self::ApplePayThirdPartySdk(_) => {
                api_enums::PaymentMethodType::ApplePay
            }
            Self::DanaRedirect {} => api_enums::PaymentMethodType::Dana,
            Self::GooglePay(_) | Self::GooglePayRedirect(_) | Self::GooglePayThirdPartySdk(_) => {
                api_enums::PaymentMethodType::GooglePay
            }
            Self::MbWayRedirect(_) => api_enums::PaymentMethodType::MbWay,
            Self::MobilePayRedirect(_) => api_enums::PaymentMethodType::MobilePay,
            Self::PaypalRedirect(_) | Self::PaypalSdk(_) => api_enums::PaymentMethodType::Paypal,
            Self::SamsungPay(_) => api_enums::PaymentMethodType::SamsungPay,
            Self::TwintRedirect {} => api_enums::PaymentMethodType::Twint,
            Self::VippsRedirect {} => api_enums::PaymentMethodType::Vipps,
            Self::TouchNGoRedirect(_) => api_enums::PaymentMethodType::TouchNGo,
            Self::WeChatPayRedirect(_) | Self::WeChatPayQr(_) => {
                api_enums::PaymentMethodType::WeChatPay
            }
            Self::CashappQr(_) => api_enums::PaymentMethodType::Cashapp,
            Self::SwishQr(_) => api_enums::PaymentMethodType::Swish,
        }
    }
}

impl GetPaymentMethodType for PayLaterData {
    fn get_payment_method_type(&self) -> api_enums::PaymentMethodType {
        match self {
            Self::KlarnaRedirect { .. } => api_enums::PaymentMethodType::Klarna,
            Self::KlarnaSdk { .. } => api_enums::PaymentMethodType::Klarna,
            Self::AffirmRedirect {} => api_enums::PaymentMethodType::Affirm,
            Self::AfterpayClearpayRedirect { .. } => api_enums::PaymentMethodType::AfterpayClearpay,
            Self::PayBrightRedirect {} => api_enums::PaymentMethodType::PayBright,
            Self::WalleyRedirect {} => api_enums::PaymentMethodType::Walley,
            Self::AlmaRedirect {} => api_enums::PaymentMethodType::Alma,
            Self::AtomeRedirect {} => api_enums::PaymentMethodType::Atome,
        }
    }
}

impl GetPaymentMethodType for BankRedirectData {
    fn get_payment_method_type(&self) -> api_enums::PaymentMethodType {
        match self {
            Self::BancontactCard { .. } => api_enums::PaymentMethodType::BancontactCard,
            Self::Bizum {} => api_enums::PaymentMethodType::Bizum,
            Self::Blik { .. } => api_enums::PaymentMethodType::Blik,
            Self::Eps { .. } => api_enums::PaymentMethodType::Eps,
            Self::Giropay { .. } => api_enums::PaymentMethodType::Giropay,
            Self::Ideal { .. } => api_enums::PaymentMethodType::Ideal,
            Self::Interac { .. } => api_enums::PaymentMethodType::Interac,
            Self::OnlineBankingCzechRepublic { .. } => {
                api_enums::PaymentMethodType::OnlineBankingCzechRepublic
            }
            Self::OnlineBankingFinland { .. } => api_enums::PaymentMethodType::OnlineBankingFinland,
            Self::OnlineBankingPoland { .. } => api_enums::PaymentMethodType::OnlineBankingPoland,
            Self::OnlineBankingSlovakia { .. } => {
                api_enums::PaymentMethodType::OnlineBankingSlovakia
            }
            Self::OpenBankingUk { .. } => api_enums::PaymentMethodType::OpenBankingUk,
            Self::Przelewy24 { .. } => api_enums::PaymentMethodType::Przelewy24,
            Self::Sofort { .. } => api_enums::PaymentMethodType::Sofort,
            Self::Trustly { .. } => api_enums::PaymentMethodType::Trustly,
            Self::OnlineBankingFpx { .. } => api_enums::PaymentMethodType::OnlineBankingFpx,
            Self::OnlineBankingThailand { .. } => {
                api_enums::PaymentMethodType::OnlineBankingThailand
            }
        }
    }
}

impl GetPaymentMethodType for BankDebitData {
    fn get_payment_method_type(&self) -> api_enums::PaymentMethodType {
        match self {
            Self::AchBankDebit { .. } => api_enums::PaymentMethodType::Ach,
            Self::SepaBankDebit { .. } => api_enums::PaymentMethodType::Sepa,
            Self::BecsBankDebit { .. } => api_enums::PaymentMethodType::Becs,
            Self::BacsBankDebit { .. } => api_enums::PaymentMethodType::Bacs,
        }
    }
}

impl GetPaymentMethodType for BankTransferData {
    fn get_payment_method_type(&self) -> api_enums::PaymentMethodType {
        match self {
            Self::AchBankTransfer { .. } => api_enums::PaymentMethodType::Ach,
            Self::SepaBankTransfer { .. } => api_enums::PaymentMethodType::Sepa,
            Self::BacsBankTransfer { .. } => api_enums::PaymentMethodType::Bacs,
            Self::MultibancoBankTransfer { .. } => api_enums::PaymentMethodType::Multibanco,
            Self::PermataBankTransfer { .. } => api_enums::PaymentMethodType::PermataBankTransfer,
            Self::BcaBankTransfer { .. } => api_enums::PaymentMethodType::BcaBankTransfer,
            Self::BniVaBankTransfer { .. } => api_enums::PaymentMethodType::BniVa,
            Self::BriVaBankTransfer { .. } => api_enums::PaymentMethodType::BriVa,
            Self::CimbVaBankTransfer { .. } => api_enums::PaymentMethodType::CimbVa,
            Self::DanamonVaBankTransfer { .. } => api_enums::PaymentMethodType::DanamonVa,
            Self::MandiriVaBankTransfer { .. } => api_enums::PaymentMethodType::MandiriVa,
            Self::Pix {} => api_enums::PaymentMethodType::Pix,
            Self::Pse {} => api_enums::PaymentMethodType::Pse,
        }
    }
}

impl GetPaymentMethodType for CryptoData {
    fn get_payment_method_type(&self) -> api_enums::PaymentMethodType {
        api_enums::PaymentMethodType::CryptoCurrency
    }
}

impl GetPaymentMethodType for UpiData {
    fn get_payment_method_type(&self) -> api_enums::PaymentMethodType {
        api_enums::PaymentMethodType::UpiCollect
    }
}
impl GetPaymentMethodType for VoucherData {
    fn get_payment_method_type(&self) -> api_enums::PaymentMethodType {
        match self {
            Self::Boleto(_) => api_enums::PaymentMethodType::Boleto,
            Self::Efecty => api_enums::PaymentMethodType::Efecty,
            Self::PagoEfectivo => api_enums::PaymentMethodType::PagoEfectivo,
            Self::RedCompra => api_enums::PaymentMethodType::RedCompra,
            Self::RedPagos => api_enums::PaymentMethodType::RedPagos,
            Self::Alfamart(_) => api_enums::PaymentMethodType::Alfamart,
            Self::Indomaret(_) => api_enums::PaymentMethodType::Indomaret,
            Self::Oxxo => api_enums::PaymentMethodType::Oxxo,
            Self::SevenEleven(_) => api_enums::PaymentMethodType::SevenEleven,
            Self::Lawson(_) => api_enums::PaymentMethodType::Lawson,
            Self::MiniStop(_) => api_enums::PaymentMethodType::MiniStop,
            Self::FamilyMart(_) => api_enums::PaymentMethodType::FamilyMart,
            Self::Seicomart(_) => api_enums::PaymentMethodType::Seicomart,
            Self::PayEasy(_) => api_enums::PaymentMethodType::PayEasy,
        }
    }
}
impl GetPaymentMethodType for GiftCardData {
    fn get_payment_method_type(&self) -> api_enums::PaymentMethodType {
        match self {
            Self::Givex(_) => api_enums::PaymentMethodType::Givex,
            Self::PaySafeCard {} => api_enums::PaymentMethodType::PaySafeCard,
        }
    }
}

#[derive(serde::Deserialize, serde::Serialize, Debug, Clone, ToSchema, Eq, PartialEq)]
#[serde(rename_all = "snake_case")]
pub enum GiftCardData {
    Givex(GiftCardDetails),
    PaySafeCard {},
}

#[derive(serde::Deserialize, serde::Serialize, Debug, Clone, ToSchema, Eq, PartialEq)]
#[serde(rename_all = "snake_case")]
pub struct GiftCardDetails {
    /// The gift card number
    #[schema(value_type = String)]
    pub number: Secret<String>,
    /// The card verification code.
    #[schema(value_type = String)]
    pub cvc: Secret<String>,
}

#[derive(Default, Eq, PartialEq, Clone, Debug, serde::Deserialize, serde::Serialize, ToSchema)]
#[serde(rename_all = "snake_case")]
pub struct AdditionalCardInfo {
    pub card_issuer: Option<String>,
    pub card_network: Option<api_enums::CardNetwork>,
    pub card_type: Option<String>,
    pub card_issuing_country: Option<String>,
    pub bank_code: Option<String>,
    pub last4: Option<String>,
    pub card_isin: Option<String>,
    pub card_exp_month: Option<Secret<String>>,
    pub card_exp_year: Option<Secret<String>>,
    pub card_holder_name: Option<Secret<String>>,
}

#[derive(Debug, Clone, Eq, PartialEq, serde::Deserialize, serde::Serialize)]
#[serde(rename_all = "snake_case")]
pub enum AdditionalPaymentData {
    Card(Box<AdditionalCardInfo>),
    BankRedirect {
        bank_name: Option<api_enums::BankNames>,
    },
    Wallet {},
    PayLater {},
    BankTransfer {},
    Crypto {},
    BankDebit {},
    MandatePayment {},
    Reward {},
    Upi {},
    GiftCard {},
    Voucher {},
    CardRedirect {},
    CardToken {},
}

#[derive(Debug, Clone, Eq, PartialEq, serde::Deserialize, serde::Serialize, ToSchema)]
#[serde(rename_all = "snake_case")]
pub enum BankRedirectData {
    BancontactCard {
        /// The card number
        #[schema(value_type = String, example = "4242424242424242")]
        card_number: Option<CardNumber>,
        /// The card's expiry month
        #[schema(value_type = String, example = "24")]
        card_exp_month: Option<Secret<String>>,

        /// The card's expiry year
        #[schema(value_type = String, example = "24")]
        card_exp_year: Option<Secret<String>>,

        /// The card holder's name
        #[schema(value_type = String, example = "John Test")]
        card_holder_name: Option<Secret<String>>,

        //Required by Stripes
        billing_details: Option<BankRedirectBilling>,
    },
    Bizum {},
    Blik {
        // Blik Code
        blik_code: Option<String>,
    },
    Eps {
        /// The billing details for bank redirection
        billing_details: BankRedirectBilling,

        /// The hyperswitch bank code for eps
        #[schema(value_type = BankNames, example = "triodos_bank")]
        bank_name: Option<api_enums::BankNames>,

        /// The country for bank payment
        #[schema(value_type = CountryAlpha2, example = "US")]
        country: Option<api_enums::CountryAlpha2>,
    },
    Giropay {
        /// The billing details for bank redirection
        billing_details: BankRedirectBilling,
        /// Bank account details for Giropay

        #[schema(value_type = Option<String>)]
        /// Bank account bic code
        bank_account_bic: Option<Secret<String>>,

        /// Bank account iban
        #[schema(value_type = Option<String>)]
        bank_account_iban: Option<Secret<String>>,

        /// The country for bank payment
        #[schema(value_type = CountryAlpha2, example = "US")]
        country: Option<api_enums::CountryAlpha2>,
    },
    Ideal {
        /// The billing details for bank redirection
        billing_details: BankRedirectBilling,

        /// The hyperswitch bank code for ideal
        #[schema(value_type = BankNames, example = "abn_amro")]
        bank_name: Option<api_enums::BankNames>,

        /// The country for bank payment
        #[schema(value_type = CountryAlpha2, example = "US")]
        country: Option<api_enums::CountryAlpha2>,
    },
    Interac {
        /// The country for bank payment
        #[schema(value_type = CountryAlpha2, example = "US")]
        country: api_enums::CountryAlpha2,

        #[schema(value_type = String, example = "john.doe@example.com")]
        email: Email,
    },
    OnlineBankingCzechRepublic {
        // Issuer banks
        #[schema(value_type = BankNames)]
        issuer: api_enums::BankNames,
    },
    OnlineBankingFinland {
        // Shopper Email
        #[schema(value_type = Option<String>)]
        email: Option<Email>,
    },
    OnlineBankingPoland {
        // Issuer banks
        #[schema(value_type = BankNames)]
        issuer: api_enums::BankNames,
    },
    OnlineBankingSlovakia {
        // Issuer value corresponds to the bank
        #[schema(value_type = BankNames)]
        issuer: api_enums::BankNames,
    },
    OpenBankingUk {
        // Issuer banks
        #[schema(value_type = BankNames)]
        issuer: Option<api_enums::BankNames>,
        /// The country for bank payment
        #[schema(value_type = CountryAlpha2, example = "US")]
        country: Option<api_enums::CountryAlpha2>,
    },
    Przelewy24 {
        //Issuer banks
        #[schema(value_type = Option<BankNames>)]
        bank_name: Option<api_enums::BankNames>,

        // The billing details for bank redirect
        billing_details: BankRedirectBilling,
    },
    Sofort {
        /// The billing details for bank redirection
        billing_details: BankRedirectBilling,

        /// The country for bank payment
        #[schema(value_type = CountryAlpha2, example = "US")]
        country: api_enums::CountryAlpha2,

        /// The preferred language
        #[schema(example = "en")]
        preferred_language: String,
    },
    Trustly {
        /// The country for bank payment
        #[schema(value_type = CountryAlpha2, example = "US")]
        country: api_enums::CountryAlpha2,
    },
    OnlineBankingFpx {
        // Issuer banks
        #[schema(value_type = BankNames)]
        issuer: api_enums::BankNames,
    },
    OnlineBankingThailand {
        #[schema(value_type = BankNames)]
        issuer: api_enums::BankNames,
    },
}

#[derive(Debug, Clone, Eq, PartialEq, serde::Serialize, serde::Deserialize, ToSchema)]
pub struct AlfamartVoucherData {
    /// The billing first name for Alfamart
    #[schema(value_type = String, example = "Jane")]
    pub first_name: Secret<String>,
    /// The billing second name for Alfamart
    #[schema(value_type = String, example = "Doe")]
    pub last_name: Option<Secret<String>>,
    /// The Email ID for Alfamart
    #[schema(value_type = String, example = "example@me.com")]
    pub email: Email,
}

#[derive(Debug, Clone, Eq, PartialEq, serde::Serialize, serde::Deserialize, ToSchema)]
pub struct IndomaretVoucherData {
    /// The billing first name for Alfamart
    #[schema(value_type = String, example = "Jane")]
    pub first_name: Secret<String>,
    /// The billing second name for Alfamart
    #[schema(value_type = String, example = "Doe")]
    pub last_name: Option<Secret<String>>,
    /// The Email ID for Alfamart
    #[schema(value_type = String, example = "example@me.com")]
    pub email: Email,
}

#[derive(Debug, Clone, Eq, PartialEq, serde::Serialize, serde::Deserialize, ToSchema)]
pub struct JCSVoucherData {
    /// The billing first name for Japanese convenience stores
    #[schema(value_type = String, example = "Jane")]
    pub first_name: Secret<String>,
    /// The billing second name Japanese convenience stores
    #[schema(value_type = String, example = "Doe")]
    pub last_name: Option<Secret<String>>,
    /// The Email ID for Japanese convenience stores
    #[schema(value_type = String, example = "example@me.com")]
    pub email: Email,
    /// The telephone number for Japanese convenience stores
    #[schema(value_type = String, example = "9999999999")]
    pub phone_number: String,
}

#[derive(Debug, Clone, Eq, PartialEq, serde::Deserialize, serde::Serialize, ToSchema)]
pub struct AchBillingDetails {
    /// The Email ID for ACH billing
    #[schema(value_type = String, example = "example@me.com")]
    pub email: Email,
}

#[derive(Debug, Clone, Eq, PartialEq, serde::Deserialize, serde::Serialize, ToSchema)]
pub struct DokuBillingDetails {
    /// The billing first name for Doku
    #[schema(value_type = String, example = "Jane")]
    pub first_name: Secret<String>,
    /// The billing second name for Doku
    #[schema(value_type = String, example = "Doe")]
    pub last_name: Option<Secret<String>>,
    /// The Email ID for Doku billing
    #[schema(value_type = String, example = "example@me.com")]
    pub email: Email,
}

#[derive(Debug, Clone, Eq, PartialEq, serde::Deserialize, serde::Serialize, ToSchema)]
pub struct MultibancoBillingDetails {
    #[schema(value_type = String, example = "example@me.com")]
    pub email: Email,
}

#[derive(Debug, Clone, Eq, PartialEq, serde::Deserialize, serde::Serialize, ToSchema)]
pub struct SepaAndBacsBillingDetails {
    /// The Email ID for SEPA and BACS billing
    #[schema(value_type = String, example = "example@me.com")]
    pub email: Email,
    /// The billing name for SEPA and BACS billing
    #[schema(value_type = String, example = "Jane Doe")]
    pub name: Secret<String>,
}

#[derive(Debug, Clone, Eq, PartialEq, serde::Deserialize, serde::Serialize, ToSchema)]
#[serde(rename_all = "snake_case")]
pub struct CryptoData {
    pub pay_currency: Option<String>,
}

#[derive(Debug, Clone, Eq, PartialEq, serde::Deserialize, serde::Serialize, ToSchema)]
#[serde(rename_all = "snake_case")]
pub struct UpiData {
    #[schema(value_type = Option<String>, example = "successtest@iata")]
    pub vpa_id: Option<Secret<String, pii::UpiVpaMaskingStrategy>>,
}

#[derive(Debug, Clone, Eq, PartialEq, serde::Deserialize, serde::Serialize, ToSchema)]
pub struct SofortBilling {
    /// The country associated with the billing
    #[schema(value_type = CountryAlpha2, example = "US")]
    pub billing_country: String,
}

#[derive(Debug, Clone, Eq, PartialEq, serde::Deserialize, serde::Serialize, ToSchema)]
pub struct BankRedirectBilling {
    /// The name for which billing is issued
    #[schema(value_type = String, example = "John Doe")]
    pub billing_name: Option<Secret<String>>,
    /// The billing email for bank redirect
    #[schema(value_type = String, example = "example@example.com")]
    pub email: Option<Email>,
}

#[derive(Eq, PartialEq, Clone, Debug, serde::Deserialize, serde::Serialize, ToSchema)]
#[serde(rename_all = "snake_case")]
pub enum BankTransferData {
    AchBankTransfer {
        /// The billing details for ACH Bank Transfer
        billing_details: AchBillingDetails,
    },
    SepaBankTransfer {
        /// The billing details for SEPA
        billing_details: SepaAndBacsBillingDetails,

        /// The two-letter ISO country code for SEPA and BACS
        #[schema(value_type = CountryAlpha2, example = "US")]
        country: api_enums::CountryAlpha2,
    },
    BacsBankTransfer {
        /// The billing details for SEPA
        billing_details: SepaAndBacsBillingDetails,
    },
    MultibancoBankTransfer {
        /// The billing details for Multibanco
        billing_details: MultibancoBillingDetails,
    },
    PermataBankTransfer {
        /// The billing details for Permata Bank Transfer
        billing_details: DokuBillingDetails,
    },
    BcaBankTransfer {
        /// The billing details for BCA Bank Transfer
        billing_details: DokuBillingDetails,
    },
    BniVaBankTransfer {
        /// The billing details for BniVa Bank Transfer
        billing_details: DokuBillingDetails,
    },
    BriVaBankTransfer {
        /// The billing details for BniVa Bank Transfer
        billing_details: DokuBillingDetails,
    },
    CimbVaBankTransfer {
        /// The billing details for BniVa Bank Transfer
        billing_details: DokuBillingDetails,
    },
    DanamonVaBankTransfer {
        /// The billing details for BniVa Bank Transfer
        billing_details: DokuBillingDetails,
    },
    MandiriVaBankTransfer {
        /// The billing details for BniVa Bank Transfer
        billing_details: DokuBillingDetails,
    },
    Pix {},
    Pse {},
}

#[derive(serde::Deserialize, serde::Serialize, Debug, Clone, ToSchema, Eq, PartialEq)]
pub struct BankDebitBilling {
    /// The billing name for bank debits
    #[schema(value_type = String, example = "John Doe")]
    pub name: Secret<String>,
    /// The billing email for bank debits
    #[schema(value_type = String, example = "example@example.com")]
    pub email: Email,
    /// The billing address for bank debits
    pub address: Option<AddressDetails>,
}

#[derive(Eq, PartialEq, Clone, Debug, serde::Deserialize, serde::Serialize, ToSchema)]
#[serde(rename_all = "snake_case")]
pub enum WalletData {
    /// The wallet data for Ali Pay QrCode
    AliPayQr(Box<AliPayQr>),
    /// The wallet data for Ali Pay redirect
    AliPayRedirect(AliPayRedirection),
    /// The wallet data for Ali Pay HK redirect
    AliPayHkRedirect(AliPayHkRedirection),
    /// The wallet data for Momo redirect
    MomoRedirect(MomoRedirection),
    /// The wallet data for KakaoPay redirect
    KakaoPayRedirect(KakaoPayRedirection),
    /// The wallet data for GoPay redirect
    GoPayRedirect(GoPayRedirection),
    /// The wallet data for Gcash redirect
    GcashRedirect(GcashRedirection),
    /// The wallet data for Apple pay
    ApplePay(ApplePayWalletData),
    /// Wallet data for apple pay redirect flow
    ApplePayRedirect(Box<ApplePayRedirectData>),
    /// Wallet data for apple pay third party sdk flow
    ApplePayThirdPartySdk(Box<ApplePayThirdPartySdkData>),
    /// Wallet data for DANA redirect flow
    DanaRedirect {},
    /// The wallet data for Google pay
    GooglePay(GooglePayWalletData),
    /// Wallet data for google pay redirect flow
    GooglePayRedirect(Box<GooglePayRedirectData>),
    /// Wallet data for Google pay third party sdk flow
    GooglePayThirdPartySdk(Box<GooglePayThirdPartySdkData>),
    MbWayRedirect(Box<MbWayRedirection>),
    /// The wallet data for MobilePay redirect
    MobilePayRedirect(Box<MobilePayRedirection>),
    /// This is for paypal redirection
    PaypalRedirect(PaypalRedirection),
    /// The wallet data for Paypal
    PaypalSdk(PayPalWalletData),
    /// The wallet data for Samsung Pay
    SamsungPay(Box<SamsungPayWalletData>),
    /// Wallet data for Twint Redirection
    TwintRedirect {},
    /// Wallet data for Vipps Redirection
    VippsRedirect {},
    /// The wallet data for Touch n Go Redirection
    TouchNGoRedirect(Box<TouchNGoRedirection>),
    /// The wallet data for WeChat Pay Redirection
    WeChatPayRedirect(Box<WeChatPayRedirection>),
    /// The wallet data for WeChat Pay Display QrCode
    WeChatPayQr(Box<WeChatPayQr>),
    /// The wallet data for Cashapp Qr
    CashappQr(Box<CashappQr>),
    // The wallet data for Swish
    SwishQr(SwishQrData),
}

#[derive(Eq, PartialEq, Clone, Debug, serde::Deserialize, serde::Serialize, ToSchema)]
#[serde(rename_all = "snake_case")]
pub struct SamsungPayWalletData {
    /// The encrypted payment token from Samsung
    #[schema(value_type = String)]
    pub token: Secret<String>,
}

#[derive(Eq, PartialEq, Clone, Debug, serde::Deserialize, serde::Serialize, ToSchema)]
#[serde(rename_all = "snake_case")]
pub struct GooglePayWalletData {
    /// The type of payment method
    #[serde(rename = "type")]
    pub pm_type: String,
    /// User-facing message to describe the payment method that funds this transaction.
    pub description: String,
    /// The information of the payment method
    pub info: GooglePayPaymentMethodInfo,
    /// The tokenization data of Google pay
    pub tokenization_data: GpayTokenizationData,
}

#[derive(Eq, PartialEq, Clone, Debug, serde::Deserialize, serde::Serialize, ToSchema)]
pub struct ApplePayRedirectData {}

#[derive(Eq, PartialEq, Clone, Debug, serde::Deserialize, serde::Serialize, ToSchema)]
pub struct GooglePayRedirectData {}

#[derive(Eq, PartialEq, Clone, Debug, serde::Deserialize, serde::Serialize, ToSchema)]
pub struct GooglePayThirdPartySdkData {}

#[derive(Eq, PartialEq, Clone, Debug, serde::Deserialize, serde::Serialize, ToSchema)]
pub struct ApplePayThirdPartySdkData {}

#[derive(Eq, PartialEq, Clone, Debug, serde::Deserialize, serde::Serialize, ToSchema)]
pub struct WeChatPayRedirection {}

#[derive(Eq, PartialEq, Clone, Debug, serde::Deserialize, serde::Serialize, ToSchema)]
pub struct WeChatPay {}

#[derive(Eq, PartialEq, Clone, Debug, serde::Deserialize, serde::Serialize, ToSchema)]
pub struct WeChatPayQr {}

#[derive(Eq, PartialEq, Clone, Debug, serde::Deserialize, serde::Serialize, ToSchema)]
pub struct CashappQr {}

#[derive(Eq, PartialEq, Clone, Debug, serde::Deserialize, serde::Serialize, ToSchema)]
pub struct PaypalRedirection {}

#[derive(Eq, PartialEq, Clone, Debug, serde::Deserialize, serde::Serialize, ToSchema)]
pub struct AliPayQr {}

#[derive(Eq, PartialEq, Clone, Debug, serde::Deserialize, serde::Serialize, ToSchema)]
pub struct AliPayRedirection {}

#[derive(Eq, PartialEq, Clone, Debug, serde::Deserialize, serde::Serialize, ToSchema)]
pub struct AliPayHkRedirection {}

#[derive(Eq, PartialEq, Clone, Debug, serde::Deserialize, serde::Serialize, ToSchema)]
pub struct MomoRedirection {}

#[derive(Eq, PartialEq, Clone, Debug, serde::Deserialize, serde::Serialize, ToSchema)]
pub struct KakaoPayRedirection {}

#[derive(Eq, PartialEq, Clone, Debug, serde::Deserialize, serde::Serialize, ToSchema)]
pub struct GoPayRedirection {}

#[derive(Eq, PartialEq, Clone, Debug, serde::Deserialize, serde::Serialize, ToSchema)]
pub struct GcashRedirection {}

#[derive(Eq, PartialEq, Clone, Debug, serde::Deserialize, serde::Serialize, ToSchema)]
pub struct MobilePayRedirection {}

#[derive(Eq, PartialEq, Clone, Debug, serde::Deserialize, serde::Serialize, ToSchema)]
pub struct MbWayRedirection {
    /// Telephone number of the shopper. Should be Portuguese phone number.
    #[schema(value_type = String)]
    pub telephone_number: Secret<String>,
}

#[derive(Eq, PartialEq, Clone, Debug, serde::Deserialize, serde::Serialize, ToSchema)]
#[serde(rename_all = "snake_case")]
pub struct GooglePayPaymentMethodInfo {
    /// The name of the card network
    pub card_network: String,
    /// The details of the card
    pub card_details: String,
}

#[derive(Eq, PartialEq, Clone, Debug, serde::Deserialize, serde::Serialize, ToSchema)]
pub struct PayPalWalletData {
    /// Token generated for the Apple pay
    pub token: String,
}

#[derive(Eq, PartialEq, Clone, Debug, serde::Deserialize, serde::Serialize, ToSchema)]
pub struct TouchNGoRedirection {}

#[derive(Eq, PartialEq, Clone, Debug, serde::Deserialize, serde::Serialize, ToSchema)]
pub struct SwishQrData {}

#[derive(Eq, PartialEq, Clone, Debug, serde::Deserialize, serde::Serialize, ToSchema)]
pub struct GpayTokenizationData {
    /// The type of the token
    #[serde(rename = "type")]
    pub token_type: String,
    /// Token generated for the wallet
    pub token: String,
}

#[derive(Eq, PartialEq, Clone, Debug, serde::Deserialize, serde::Serialize, ToSchema)]
pub struct ApplePayWalletData {
    /// The payment data of Apple pay
    pub payment_data: String,
    /// The payment method of Apple pay
    pub payment_method: ApplepayPaymentMethod,
    /// The unique identifier for the transaction
    pub transaction_identifier: String,
}

#[derive(Eq, PartialEq, Clone, Debug, serde::Deserialize, serde::Serialize, ToSchema)]
pub struct ApplepayPaymentMethod {
    /// The name to be displayed on Apple Pay button
    pub display_name: String,
    /// The network of the Apple pay payment method
    pub network: String,
    /// The type of the payment method
    #[serde(rename = "type")]
    pub pm_type: String,
}

#[derive(Eq, PartialEq, Clone, Debug, serde::Serialize, serde::Deserialize)]
pub struct CardResponse {
    pub last4: Option<String>,
    pub card_type: Option<String>,
    pub card_network: Option<api_enums::CardNetwork>,
    pub card_issuer: Option<String>,
    pub card_issuing_country: Option<String>,
    pub card_isin: Option<String>,
    pub card_exp_month: Option<Secret<String>>,
    pub card_exp_year: Option<Secret<String>>,
    pub card_holder_name: Option<Secret<String>>,
}

#[derive(Debug, Clone, Eq, PartialEq, serde::Serialize, serde::Deserialize, ToSchema)]
#[serde(rename_all = "snake_case")]
pub struct RewardData {
    /// The merchant ID with which we have to call the connector
    pub merchant_id: String,
}

#[derive(Debug, Clone, Eq, PartialEq, serde::Serialize, serde::Deserialize, ToSchema)]
pub struct BoletoVoucherData {
    /// The shopper's social security number
    #[schema(value_type = Option<String>)]
    pub social_security_number: Option<Secret<String>>,
}

#[derive(Debug, Clone, Eq, PartialEq, serde::Serialize, serde::Deserialize, ToSchema)]
#[serde(rename_all = "snake_case")]
pub enum VoucherData {
    Boleto(Box<BoletoVoucherData>),
    Efecty,
    PagoEfectivo,
    RedCompra,
    RedPagos,
    Alfamart(Box<AlfamartVoucherData>),
    Indomaret(Box<IndomaretVoucherData>),
    Oxxo,
    SevenEleven(Box<JCSVoucherData>),
    Lawson(Box<JCSVoucherData>),
    MiniStop(Box<JCSVoucherData>),
    FamilyMart(Box<JCSVoucherData>),
    Seicomart(Box<JCSVoucherData>),
    PayEasy(Box<JCSVoucherData>),
}

#[derive(Debug, Clone, Eq, PartialEq, serde::Serialize, serde::Deserialize)]
#[serde(rename_all = "snake_case")]
pub enum PaymentMethodDataResponse {
    #[serde(rename = "card")]
    Card(CardResponse),
    BankTransfer,
    Wallet,
    PayLater,
    Paypal,
    BankRedirect,
    Crypto,
    BankDebit,
    MandatePayment,
    Reward,
    Upi,
    Voucher,
    GiftCard,
    CardRedirect,
    CardToken,
}

#[derive(Debug, Clone, PartialEq, Eq, serde::Serialize, serde::Deserialize, ToSchema)]
pub enum PaymentIdType {
    /// The identifier for payment intent
    PaymentIntentId(String),
    /// The identifier for connector transaction
    ConnectorTransactionId(String),
    /// The identifier for payment attempt
    PaymentAttemptId(String),
    /// The identifier for preprocessing step
    PreprocessingId(String),
}

impl std::fmt::Display for PaymentIdType {
    fn fmt(&self, f: &mut std::fmt::Formatter<'_>) -> std::fmt::Result {
        match self {
            Self::PaymentIntentId(payment_id) => {
                write!(f, "payment_intent_id = \"{payment_id}\"")
            }
            Self::ConnectorTransactionId(connector_transaction_id) => write!(
                f,
                "connector_transaction_id = \"{connector_transaction_id}\""
            ),
            Self::PaymentAttemptId(payment_attempt_id) => {
                write!(f, "payment_attempt_id = \"{payment_attempt_id}\"")
            }
            Self::PreprocessingId(preprocessing_id) => {
                write!(f, "preprocessing_id = \"{preprocessing_id}\"")
            }
        }
    }
}

impl PaymentIdType {
    pub fn and_then<F, E>(self, f: F) -> Result<Self, E>
    where
        F: FnOnce(String) -> Result<String, E>,
    {
        match self {
            Self::PaymentIntentId(s) => f(s).map(Self::PaymentIntentId),
            Self::ConnectorTransactionId(s) => f(s).map(Self::ConnectorTransactionId),
            Self::PaymentAttemptId(s) => f(s).map(Self::PaymentAttemptId),
            Self::PreprocessingId(s) => f(s).map(Self::PreprocessingId),
        }
    }
}

impl Default for PaymentIdType {
    fn default() -> Self {
        Self::PaymentIntentId(Default::default())
    }
}

#[derive(Default, Clone, Debug, Eq, PartialEq, ToSchema, serde::Deserialize, serde::Serialize)]
#[serde(deny_unknown_fields)]
pub struct Address {
    /// Provide the address details
    pub address: Option<AddressDetails>,

    pub phone: Option<PhoneDetails>,
}

// used by customers also, could be moved outside
#[derive(Clone, Default, Debug, Eq, serde::Deserialize, serde::Serialize, PartialEq, ToSchema)]
#[serde(deny_unknown_fields)]
pub struct AddressDetails {
    /// The address city
    #[schema(max_length = 50, example = "New York")]
    pub city: Option<String>,

    /// The two-letter ISO country code for the address
    #[schema(value_type = Option<CountryAlpha2>, example = "US")]
    pub country: Option<api_enums::CountryAlpha2>,

    /// The first line of the address
    #[schema(value_type = Option<String>, max_length = 200, example = "123, King Street")]
    pub line1: Option<Secret<String>>,

    /// The second line of the address
    #[schema(value_type = Option<String>, max_length = 50, example = "Powelson Avenue")]
    pub line2: Option<Secret<String>>,

    /// The third line of the address
    #[schema(value_type = Option<String>, max_length = 50, example = "Bridgewater")]
    pub line3: Option<Secret<String>>,

    /// The zip/postal code for the address
    #[schema(value_type = Option<String>, max_length = 50, example = "08807")]
    pub zip: Option<Secret<String>>,

    /// The address state
    #[schema(value_type = Option<String>, example = "New York")]
    pub state: Option<Secret<String>>,

    /// The first name for the address
    #[schema(value_type = Option<String>, max_length = 255, example = "John")]
    pub first_name: Option<Secret<String>>,

    /// The last name for the address
    #[schema(value_type = Option<String>, max_length = 255, example = "Doe")]
    pub last_name: Option<Secret<String>>,
}

#[derive(Debug, Clone, Default, Eq, PartialEq, ToSchema, serde::Deserialize, serde::Serialize)]
pub struct PhoneDetails {
    /// The contact number
    #[schema(value_type = Option<String>, example = "9999999999")]
    pub number: Option<Secret<String>>,
    /// The country code attached to the number
    #[schema(example = "+1")]
    pub country_code: Option<String>,
}

#[derive(Debug, Clone, Default, Eq, PartialEq, serde::Deserialize, serde::Serialize, ToSchema)]
pub struct PaymentsCaptureRequest {
    /// The unique identifier for the payment
    #[serde(skip_deserializing)]
    pub payment_id: String,
    /// The unique identifier for the merchant
    pub merchant_id: Option<String>,
    /// The Amount to be captured/ debited from the user's payment method.
    pub amount_to_capture: Option<i64>,
    /// Decider to refund the uncaptured amount
    pub refund_uncaptured_amount: Option<bool>,
    /// Provides information about a card payment that customers see on their statements.
    pub statement_descriptor_suffix: Option<String>,
    /// Concatenated with the statement descriptor suffix that’s set on the account to form the complete statement descriptor.
    pub statement_descriptor_prefix: Option<String>,
    /// Merchant connector details used to make payments.
    #[schema(value_type = Option<MerchantConnectorDetailsWrap>)]
    pub merchant_connector_details: Option<admin::MerchantConnectorDetailsWrap>,
}

#[derive(Default, Clone, Debug, Eq, PartialEq, serde::Serialize)]
pub struct UrlDetails {
    pub url: String,
    pub method: String,
}
#[derive(Default, Clone, Debug, Eq, PartialEq, serde::Serialize)]
pub struct AuthenticationForStartResponse {
    pub authentication: UrlDetails,
}
#[derive(Clone, Debug, Eq, PartialEq, serde::Serialize, ToSchema)]
#[serde(rename_all = "snake_case")]
pub enum NextActionType {
    RedirectToUrl,
    DisplayQrCode,
    InvokeSdkClient,
    TriggerApi,
    DisplayBankTransferInformation,
    DisplayWaitScreen,
}

#[derive(Clone, Debug, Eq, PartialEq, serde::Serialize, ToSchema)]
#[serde(tag = "type", rename_all = "snake_case")]
pub enum NextActionData {
    /// Contains the url for redirection flow
    RedirectToUrl { redirect_to_url: String },
    /// Informs the next steps for bank transfer and also contains the charges details (ex: amount received, amount charged etc)
    DisplayBankTransferInformation {
        bank_transfer_steps_and_charges_details: BankTransferNextStepsData,
    },
    /// Contains third party sdk session token response
    ThirdPartySdkSessionToken { session_token: Option<SessionToken> },
    /// Contains url for Qr code image, this qr code has to be shown in sdk
    QrCodeInformation {
        #[schema(value_type = String)]
        image_data_url: Url,
        display_to_timestamp: Option<i64>,
    },
    /// Contains the download url and the reference number for transaction
    DisplayVoucherInformation {
        #[schema(value_type = String)]
        voucher_details: VoucherNextStepData,
    },
    /// Contains duration for displaying a wait screen, wait screen with timer is displayed by sdk
    WaitScreenInformation {
        display_from_timestamp: i128,
        display_to_timestamp: Option<i128>,
    },
}

#[derive(Clone, Debug, Eq, PartialEq, serde::Serialize, serde::Deserialize, ToSchema)]
pub struct BankTransferNextStepsData {
    /// The instructions for performing a bank transfer
    #[serde(flatten)]
    pub bank_transfer_instructions: BankTransferInstructions,
    /// The details received by the receiver
    pub receiver: Option<ReceiverDetails>,
}

#[derive(Clone, Debug, Eq, PartialEq, serde::Serialize, serde::Deserialize, ToSchema)]
pub struct VoucherNextStepData {
    /// Voucher expiry date and time
    pub expires_at: Option<String>,
    /// Reference number required for the transaction
    pub reference: String,
    /// Url to download the payment instruction
    pub download_url: Option<Url>,
    /// Url to payment instruction page
    pub instructions_url: Option<Url>,
}

#[derive(Clone, Debug, serde::Deserialize, serde::Serialize)]
pub struct QrCodeNextStepsInstruction {
    pub image_data_url: Url,
    pub display_to_timestamp: Option<i64>,
}

#[derive(Clone, Debug, serde::Deserialize)]
pub struct WaitScreenInstructions {
    pub display_from_timestamp: i128,
    pub display_to_timestamp: Option<i128>,
}

#[derive(Clone, Debug, Eq, PartialEq, serde::Serialize, serde::Deserialize, ToSchema)]
#[serde(rename_all = "snake_case")]
pub enum BankTransferInstructions {
    /// The instructions for Doku bank transactions
    DokuBankTransferInstructions(Box<DokuBankTransferInstructions>),
    /// The credit transfer for ACH transactions
    AchCreditTransfer(Box<AchTransfer>),
    /// The instructions for SEPA bank transactions
    SepaBankInstructions(Box<SepaBankTransferInstructions>),
    /// The instructions for BACS bank transactions
    BacsBankInstructions(Box<BacsBankTransferInstructions>),
    /// The instructions for Multibanco bank transactions
    Multibanco(Box<MultibancoTransferInstructions>),
}

#[derive(Clone, Debug, Eq, PartialEq, serde::Deserialize, serde::Serialize, ToSchema)]
pub struct SepaBankTransferInstructions {
    #[schema(value_type = String, example = "Jane Doe")]
    pub account_holder_name: Secret<String>,
    #[schema(value_type = String, example = "1024419982")]
    pub bic: Secret<String>,
    pub country: String,
    #[schema(value_type = String, example = "123456789")]
    pub iban: Secret<String>,
}

#[derive(Clone, Debug, Eq, PartialEq, serde::Deserialize, serde::Serialize, ToSchema)]
pub struct BacsBankTransferInstructions {
    #[schema(value_type = String, example = "Jane Doe")]
    pub account_holder_name: Secret<String>,
    #[schema(value_type = String, example = "10244123908")]
    pub account_number: Secret<String>,
    #[schema(value_type = String, example = "012")]
    pub sort_code: Secret<String>,
}

#[derive(Clone, Debug, Eq, PartialEq, serde::Serialize, serde::Deserialize, ToSchema)]
pub struct MultibancoTransferInstructions {
    #[schema(value_type = String, example = "122385736258")]
    pub reference: Secret<String>,
    #[schema(value_type = String, example = "12345")]
    pub entity: String,
}

#[derive(Clone, Debug, Eq, PartialEq, serde::Serialize, serde::Deserialize, ToSchema)]
pub struct DokuBankTransferInstructions {
    #[schema(value_type = String, example = "2023-07-26T17:33:00-07-21")]
    pub expires_at: Option<String>,
    #[schema(value_type = String, example = "122385736258")]
    pub reference: Secret<String>,
    #[schema(value_type = String)]
    pub instructions_url: Option<Url>,
}

#[derive(Clone, Debug, Eq, PartialEq, serde::Serialize, serde::Deserialize, ToSchema)]
pub struct AchTransfer {
    #[schema(value_type = String, example = "122385736258")]
    pub account_number: Secret<String>,
    pub bank_name: String,
    #[schema(value_type = String, example = "012")]
    pub routing_number: Secret<String>,
    #[schema(value_type = String, example = "234")]
    pub swift_code: Secret<String>,
}

#[derive(Clone, Debug, Eq, PartialEq, serde::Serialize, serde::Deserialize, ToSchema)]
pub struct ReceiverDetails {
    /// The amount received by receiver
    amount_received: i64,
    /// The amount charged by ACH
    amount_charged: Option<i64>,
    /// The amount remaining to be sent via ACH
    amount_remaining: Option<i64>,
}

#[derive(Setter, Clone, Default, Debug, PartialEq, serde::Serialize, ToSchema)]
pub struct PaymentsResponse {
    /// Unique identifier for the payment. This ensures idempotency for multiple payments
    /// that have been done by a single merchant.
    #[schema(
        min_length = 30,
        max_length = 30,
        example = "pay_mbabizu24mvu3mela5njyhpit4"
    )]
    pub payment_id: Option<String>,

    /// This is an identifier for the merchant account. This is inferred from the API key
    /// provided during the request
    #[schema(max_length = 255, example = "merchant_1668273825")]
    pub merchant_id: Option<String>,

    /// The status of the current payment that was made
    #[schema(value_type = IntentStatus, example = "failed", default = "requires_confirmation")]
    pub status: api_enums::IntentStatus,

    /// The payment amount. Amount for the payment in lowest denomination of the currency. (i.e) in cents for USD denomination, in paisa for INR denomination etc.,
    #[schema(example = 100)]
    pub amount: i64,

    /// The maximum amount that could be captured from the payment
    #[schema(minimum = 100, example = 6540)]
    pub amount_capturable: Option<i64>,

    /// The amount which is already captured from the payment
    #[schema(minimum = 100, example = 6540)]
    pub amount_received: Option<i64>,

    /// The connector used for the payment
    #[schema(example = "stripe")]
    pub connector: Option<String>,

    /// It's a token used for client side verification.
    #[schema(value_type = Option<String>, example = "pay_U42c409qyHwOkWo3vK60_secret_el9ksDkiB8hi6j9N78yo")]
    pub client_secret: Option<Secret<String>>,

    /// Time when the payment was created
    #[schema(example = "2022-09-10T10:11:12Z")]
    #[serde(with = "common_utils::custom_serde::iso8601::option")]
    pub created: Option<PrimitiveDateTime>,

    /// The currency of the amount of the payment
    #[schema(value_type = Currency, example = "USD")]
    pub currency: String,

    /// The identifier for the customer object. If not provided the customer ID will be autogenerated.
    #[schema(max_length = 255, example = "cus_y3oqhf46pyzuxjbcn2giaqnb44")]
    pub customer_id: Option<String>,

    /// A description of the payment
    #[schema(example = "It's my first payment request")]
    pub description: Option<String>,

    /// List of refund that happened on this intent
    #[schema(value_type = Option<Vec<RefundResponse>>)]
    pub refunds: Option<Vec<refunds::RefundResponse>>,

    /// List of dispute that happened on this intent
    #[schema(value_type = Option<Vec<DisputeResponsePaymentsRetrieve>>)]
    pub disputes: Option<Vec<disputes::DisputeResponsePaymentsRetrieve>>,

    /// List of attempts that happened on this intent
    #[schema(value_type = Option<Vec<PaymentAttemptResponse>>)]
    #[serde(skip_serializing_if = "Option::is_none")]
    pub attempts: Option<Vec<PaymentAttemptResponse>>,

    /// List of captures done on latest attempt
    #[schema(value_type = Option<Vec<CaptureResponse>>)]
    #[serde(skip_serializing_if = "Option::is_none")]
    pub captures: Option<Vec<CaptureResponse>>,

    /// A unique identifier to link the payment to a mandate, can be use instead of payment_method_data
    #[schema(max_length = 255, example = "mandate_iwer89rnjef349dni3")]
    pub mandate_id: Option<String>,

    /// Provided mandate information for creating a mandate
    #[auth_based]
    pub mandate_data: Option<MandateData>,

    /// Indicates that you intend to make future payments with this Payment’s payment method. Providing this parameter will attach the payment method to the Customer, if present, after the Payment is confirmed and any required actions from the user are complete.
    #[schema(value_type = Option<FutureUsage>, example = "off_session")]
    pub setup_future_usage: Option<api_enums::FutureUsage>,

    /// Set to true to indicate that the customer is not in your checkout flow during this payment, and therefore is unable to authenticate. This parameter is intended for scenarios where you collect card details and charge them later. This parameter can only be used with confirm=true.
    #[schema(example = true)]
    pub off_session: Option<bool>,

    /// A timestamp (ISO 8601 code) that determines when the payment should be captured.
    /// Providing this field will automatically set `capture` to true
    #[schema(example = "2022-09-10T10:11:12Z")]
    #[serde(with = "common_utils::custom_serde::iso8601::option")]
    pub capture_on: Option<PrimitiveDateTime>,

    /// This is the instruction for capture/ debit the money from the users' card. On the other hand authorization refers to blocking the amount on the users' payment method.
    #[schema(value_type = Option<CaptureMethod>, example = "automatic")]
    pub capture_method: Option<api_enums::CaptureMethod>,

    /// The payment method that is to be used
    #[schema(value_type = PaymentMethodType, example = "bank_transfer")]
    #[auth_based]
    pub payment_method: Option<api_enums::PaymentMethod>,

    /// The payment method information provided for making a payment
    #[schema(value_type = Option<PaymentMethod>, example = "bank_transfer")]
    #[auth_based]
    pub payment_method_data: Option<PaymentMethodDataResponse>,

    /// Provide a reference to a stored payment method
    #[schema(example = "187282ab-40ef-47a9-9206-5099ba31e432")]
    pub payment_token: Option<String>,

    /// The shipping address for the payment
    pub shipping: Option<Address>,

    /// The billing address for the payment
    pub billing: Option<Address>,

    /// Information about the product , quantity and amount for connectors. (e.g. Klarna)
    #[schema(value_type = Option<Vec<OrderDetailsWithAmount>>, example = r#"[{
        "product_name": "gillete creme",
        "quantity": 15,
        "amount" : 900
    }]"#)]
    pub order_details: Option<Vec<pii::SecretSerdeValue>>,

    /// description: The customer's email address
    #[schema(max_length = 255, value_type = Option<String>, example = "johntest@test.com")]
    pub email: crypto::OptionalEncryptableEmail,

    /// description: The customer's name
    #[schema(value_type = Option<String>, max_length = 255, example = "John Test")]
    pub name: crypto::OptionalEncryptableName,

    /// The customer's phone number
    #[schema(value_type = Option<String>, max_length = 255, example = "3141592653")]
    pub phone: crypto::OptionalEncryptablePhone,

    /// The URL to redirect after the completion of the operation
    #[schema(example = "https://hyperswitch.io")]
    pub return_url: Option<String>,

    /// The transaction authentication can be set to undergo payer authentication. By default, the authentication will be marked as NO_THREE_DS
    #[schema(value_type = Option<AuthenticationType>, example = "no_three_ds", default = "three_ds")]
    pub authentication_type: Option<api_enums::AuthenticationType>,

    /// For non-card charges, you can use this value as the complete description that appears on your customers’ statements. Must contain at least one letter, maximum 22 characters.
    #[schema(max_length = 255, example = "Hyperswitch Router")]
    pub statement_descriptor_name: Option<String>,

    /// Provides information about a card payment that customers see on their statements. Concatenated with the prefix (shortened descriptor) or statement descriptor that’s set on the account to form the complete statement descriptor. Maximum 255 characters for the concatenated descriptor.
    #[schema(max_length = 255, example = "Payment for shoes purchase")]
    pub statement_descriptor_suffix: Option<String>,

    /// Additional information required for redirection
    pub next_action: Option<NextActionData>,

    /// If the payment was cancelled the reason provided here
    pub cancellation_reason: Option<String>,

    /// If there was an error while calling the connectors the code is received here
    #[schema(example = "E0001")]
    pub error_code: Option<String>,

    /// If there was an error while calling the connector the error message is received here
    #[schema(example = "Failed while verifying the card")]
    pub error_message: Option<String>,

    /// error code unified across the connectors is received here if there was an error while calling connector
    pub unified_code: Option<String>,

    /// error message unified across the connectors is received here if there was an error while calling connector
    pub unified_message: Option<String>,

    /// Payment Experience for the current payment
    #[schema(value_type = Option<PaymentExperience>, example = "redirect_to_url")]
    pub payment_experience: Option<api_enums::PaymentExperience>,

    /// Payment Method Type
    #[schema(value_type = Option<PaymentMethodType>, example = "gpay")]
    pub payment_method_type: Option<api_enums::PaymentMethodType>,

    /// The connector used for this payment along with the country and business details
    #[schema(example = "stripe_US_food")]
    pub connector_label: Option<String>,

    /// The business country of merchant for this payment
    #[schema(value_type = Option<CountryAlpha2>, example = "US")]
    pub business_country: Option<api_enums::CountryAlpha2>,

    /// The business label of merchant for this payment
    pub business_label: Option<String>,

    /// The business_sub_label for this payment
    pub business_sub_label: Option<String>,

    /// Allowed Payment Method Types for a given PaymentIntent
    #[schema(value_type = Option<Vec<PaymentMethodType>>)]
    pub allowed_payment_method_types: Option<serde_json::Value>,

    /// ephemeral_key for the customer_id mentioned
    pub ephemeral_key: Option<EphemeralKeyCreateResponse>,

    /// If true the payment can be retried with same or different payment method which means the confirm call can be made again.
    pub manual_retry_allowed: Option<bool>,

    /// A unique identifier for a payment provided by the connector
    #[schema(value_type = Option<String>, example = "993672945374576J")]
    pub connector_transaction_id: Option<String>,

    /// Frm message contains information about the frm response
    pub frm_message: Option<FrmMessage>,

    /// You can specify up to 50 keys, with key names up to 40 characters long and values up to 500 characters long. Metadata is useful for storing additional, structured information on an object.
    #[schema(value_type = Option<Object>, example = r#"{ "udf1": "some-value", "udf2": "some-value" }"#)]
    pub metadata: Option<pii::SecretSerdeValue>,

    /// additional data related to some connectors
    #[schema(value_type = Option<ConnectorMetadata>)]
    pub connector_metadata: Option<serde_json::Value>, // This is Value because it is fetched from DB and before putting in DB the type is validated

    /// additional data that might be required by hyperswitch
    #[schema(value_type = Option<FeatureMetadata>)]
    pub feature_metadata: Option<serde_json::Value>, // This is Value because it is fetched from DB and before putting in DB the type is validated

    /// reference to the payment at connector side
    #[schema(value_type = Option<String>, example = "993672945374576J")]
    pub reference_id: Option<String>,

    pub payment_link: Option<PaymentLinkResponse>,
    /// The business profile that is associated with this payment
    pub profile_id: Option<String>,

    /// details of surcharge applied on this payment
    pub surcharge_details: Option<RequestSurchargeDetails>,

    /// total number of attempts associated with this payment
    pub attempt_count: i16,

    /// Denotes the action(approve or reject) taken by merchant in case of manual review. Manual review can occur when the transaction is marked as risky by the frm_processor, payment processor or when there is underpayment/over payment incase of crypto payment
    pub merchant_decision: Option<String>,

    /// Identifier of the connector ( merchant connector account ) which was chosen to make the payment
    pub merchant_connector_id: Option<String>,

    /// If true incremental authorization can be performed on this payment
    pub incremental_authorization_allowed: Option<bool>,
<<<<<<< HEAD

    /// Total number of authorizations happened in an incremental_authorization payment
    pub authorization_count: Option<i32>,

    /// List of authorizations happened to the payment
    pub authorizations: Option<Vec<AuthorizationResponse>>,
=======
>>>>>>> ec15ddd0
}

#[derive(Clone, Debug, serde::Deserialize, ToSchema, serde::Serialize)]
#[serde(deny_unknown_fields)]
pub struct PaymentListConstraints {
    /// The identifier for customer
    #[schema(example = "cus_meowuwunwiuwiwqw")]
    pub customer_id: Option<String>,

    /// A cursor for use in pagination, fetch the next list after some object
    #[schema(example = "pay_fafa124123")]
    pub starting_after: Option<String>,

    /// A cursor for use in pagination, fetch the previous list before some object
    #[schema(example = "pay_fafa124123")]
    pub ending_before: Option<String>,

    /// limit on the number of objects to return
    #[schema(default = 10, maximum = 100)]
    #[serde(default = "default_limit")]
    pub limit: u32,

    /// The time at which payment is created
    #[schema(example = "2022-09-10T10:11:12Z")]
    #[serde(default, with = "common_utils::custom_serde::iso8601::option")]
    pub created: Option<PrimitiveDateTime>,

    /// Time less than the payment created time
    #[schema(example = "2022-09-10T10:11:12Z")]
    #[serde(
        default,
        with = "common_utils::custom_serde::iso8601::option",
        rename = "created.lt"
    )]
    pub created_lt: Option<PrimitiveDateTime>,

    /// Time greater than the payment created time
    #[schema(example = "2022-09-10T10:11:12Z")]
    #[serde(
        default,
        with = "common_utils::custom_serde::iso8601::option",
        rename = "created.gt"
    )]
    pub created_gt: Option<PrimitiveDateTime>,

    /// Time less than or equals to the payment created time
    #[schema(example = "2022-09-10T10:11:12Z")]
    #[serde(
        default,
        with = "common_utils::custom_serde::iso8601::option",
        rename = "created.lte"
    )]
    pub created_lte: Option<PrimitiveDateTime>,

    /// Time greater than or equals to the payment created time
    #[schema(example = "2022-09-10T10:11:12Z")]
    #[serde(default, with = "common_utils::custom_serde::iso8601::option")]
    #[serde(rename = "created.gte")]
    pub created_gte: Option<PrimitiveDateTime>,
}

#[derive(Clone, Debug, serde::Serialize, ToSchema)]
pub struct PaymentListResponse {
    /// The number of payments included in the list
    pub size: usize,
    // The list of payments response objects
    pub data: Vec<PaymentsResponse>,
}

#[derive(Setter, Clone, Default, Debug, PartialEq, serde::Serialize, ToSchema)]
pub struct AuthorizationResponse {
    pub authorization_id: String,
    pub amount: i64,
    pub status: common_enums::AuthorizationStatus,
    pub code: Option<String>,
    pub message: Option<String>,
}

#[derive(Clone, Debug, serde::Serialize)]
pub struct PaymentListResponseV2 {
    /// The number of payments included in the list for given constraints
    pub count: usize,
    /// The total number of available payments for given constraints
    pub total_count: i64,
    /// The list of payments response objects
    pub data: Vec<PaymentsResponse>,
}

#[derive(Clone, Debug, serde::Deserialize, serde::Serialize)]
pub struct PaymentListFilterConstraints {
    /// The identifier for payment
    pub payment_id: Option<String>,
    /// The identifier for business profile
    pub profile_id: Option<String>,
    /// The identifier for customer
    pub customer_id: Option<String>,
    /// The limit on the number of objects. The default limit is 10 and max limit is 20
    #[serde(default = "default_limit")]
    pub limit: u32,
    /// The starting point within a list of objects
    pub offset: Option<u32>,
    /// The time range for which objects are needed. TimeRange has two fields start_time and end_time from which objects can be filtered as per required scenarios (created_at, time less than, greater than etc).
    #[serde(flatten)]
    pub time_range: Option<TimeRange>,
    /// The list of connectors to filter payments list
    pub connector: Option<Vec<api_enums::Connector>>,
    /// The list of currencies to filter payments list
    pub currency: Option<Vec<enums::Currency>>,
    /// The list of payment status to filter payments list
    pub status: Option<Vec<enums::IntentStatus>>,
    /// The list of payment methods to filter payments list
    pub payment_method: Option<Vec<enums::PaymentMethod>>,
    /// The list of payment method types to filter payments list
    pub payment_method_type: Option<Vec<enums::PaymentMethodType>>,
    /// The list of authentication types to filter payments list
    pub authentication_type: Option<Vec<enums::AuthenticationType>>,
}
#[derive(Clone, Debug, serde::Serialize)]
pub struct PaymentListFilters {
    /// The list of available connector filters
    pub connector: Vec<String>,
    /// The list of available currency filters
    pub currency: Vec<enums::Currency>,
    /// The list of available payment status filters
    pub status: Vec<enums::IntentStatus>,
    /// The list of available payment method filters
    pub payment_method: Vec<enums::PaymentMethod>,
    /// The list of available payment method types
    pub payment_method_type: Vec<enums::PaymentMethodType>,
    /// The list of available authentication types
    pub authentication_type: Vec<enums::AuthenticationType>,
}

#[derive(
    Debug, Clone, Copy, serde::Serialize, serde::Deserialize, PartialEq, Eq, Hash, ToSchema,
)]
pub struct TimeRange {
    /// The start time to filter payments list or to get list of filters. To get list of filters start time is needed to be passed
    #[serde(with = "common_utils::custom_serde::iso8601")]
    #[serde(alias = "startTime")]
    pub start_time: PrimitiveDateTime,
    /// The end time to filter payments list or to get list of filters. If not passed the default time is now
    #[serde(default, with = "common_utils::custom_serde::iso8601::option")]
    #[serde(alias = "endTime")]
    pub end_time: Option<PrimitiveDateTime>,
}

#[derive(Setter, Clone, Default, Debug, PartialEq, serde::Serialize)]
pub struct VerifyResponse {
    pub verify_id: Option<String>,
    pub merchant_id: Option<String>,
    // pub status: enums::VerifyStatus,
    pub client_secret: Option<Secret<String>>,
    pub customer_id: Option<String>,
    pub email: crypto::OptionalEncryptableEmail,
    pub name: crypto::OptionalEncryptableName,
    pub phone: crypto::OptionalEncryptablePhone,
    pub mandate_id: Option<String>,
    #[auth_based]
    pub payment_method: Option<api_enums::PaymentMethod>,
    #[auth_based]
    pub payment_method_data: Option<PaymentMethodDataResponse>,
    pub payment_token: Option<String>,
    pub error_code: Option<String>,
    pub error_message: Option<String>,
}

fn default_limit() -> u32 {
    10
}

#[derive(Default, Debug, serde::Deserialize, serde::Serialize)]
pub struct PaymentsRedirectionResponse {
    pub redirect_url: String,
}

pub struct MandateValidationFields {
    pub mandate_id: Option<String>,
    pub confirm: Option<bool>,
    pub customer_id: Option<String>,
    pub mandate_data: Option<MandateData>,
    pub setup_future_usage: Option<api_enums::FutureUsage>,
    pub off_session: Option<bool>,
}

impl From<&PaymentsRequest> for MandateValidationFields {
    fn from(req: &PaymentsRequest) -> Self {
        Self {
            mandate_id: req.mandate_id.clone(),
            confirm: req.confirm,
            customer_id: req
                .customer
                .as_ref()
                .map(|customer_details| &customer_details.id)
                .or(req.customer_id.as_ref())
                .map(ToOwned::to_owned),
            mandate_data: req.mandate_data.clone(),
            setup_future_usage: req.setup_future_usage,
            off_session: req.off_session,
        }
    }
}

impl From<&VerifyRequest> for MandateValidationFields {
    fn from(req: &VerifyRequest) -> Self {
        Self {
            mandate_id: None,
            confirm: Some(true),
            customer_id: req.customer_id.clone(),
            mandate_data: req.mandate_data.clone(),
            off_session: req.off_session,
            setup_future_usage: req.setup_future_usage,
        }
    }
}

impl From<PaymentsSessionRequest> for PaymentsSessionResponse {
    fn from(item: PaymentsSessionRequest) -> Self {
        let client_secret: Secret<String, pii::ClientSecret> = Secret::new(item.client_secret);
        Self {
            session_token: vec![],
            payment_id: item.payment_id,
            client_secret,
        }
    }
}

impl From<PaymentsStartRequest> for PaymentsRequest {
    fn from(item: PaymentsStartRequest) -> Self {
        Self {
            payment_id: Some(PaymentIdType::PaymentIntentId(item.payment_id)),
            merchant_id: Some(item.merchant_id),
            ..Default::default()
        }
    }
}

impl From<AdditionalCardInfo> for CardResponse {
    fn from(card: AdditionalCardInfo) -> Self {
        Self {
            last4: card.last4,
            card_type: card.card_type,
            card_network: card.card_network,
            card_issuer: card.card_issuer,
            card_issuing_country: card.card_issuing_country,
            card_isin: card.card_isin,
            card_exp_month: card.card_exp_month,
            card_exp_year: card.card_exp_year,
            card_holder_name: card.card_holder_name,
        }
    }
}

impl From<AdditionalPaymentData> for PaymentMethodDataResponse {
    fn from(payment_method_data: AdditionalPaymentData) -> Self {
        match payment_method_data {
            AdditionalPaymentData::Card(card) => Self::Card(CardResponse::from(*card)),
            AdditionalPaymentData::PayLater {} => Self::PayLater,
            AdditionalPaymentData::Wallet {} => Self::Wallet,
            AdditionalPaymentData::BankRedirect { .. } => Self::BankRedirect,
            AdditionalPaymentData::Crypto {} => Self::Crypto,
            AdditionalPaymentData::BankDebit {} => Self::BankDebit,
            AdditionalPaymentData::MandatePayment {} => Self::MandatePayment,
            AdditionalPaymentData::Reward {} => Self::Reward,
            AdditionalPaymentData::Upi {} => Self::Upi,
            AdditionalPaymentData::BankTransfer {} => Self::BankTransfer,
            AdditionalPaymentData::Voucher {} => Self::Voucher,
            AdditionalPaymentData::GiftCard {} => Self::GiftCard,
            AdditionalPaymentData::CardRedirect {} => Self::CardRedirect,
            AdditionalPaymentData::CardToken {} => Self::CardToken,
        }
    }
}

#[derive(Debug, Clone, serde::Serialize)]
pub struct PgRedirectResponse {
    pub payment_id: String,
    pub status: api_enums::IntentStatus,
    pub gateway_id: String,
    pub customer_id: Option<String>,
    pub amount: Option<i64>,
}

#[derive(Debug, serde::Serialize, PartialEq, Eq, serde::Deserialize)]
pub struct RedirectionResponse {
    pub return_url: String,
    pub params: Vec<(String, String)>,
    pub return_url_with_query_params: String,
    pub http_method: String,
    pub headers: Vec<(String, String)>,
}

#[derive(Debug, serde::Deserialize)]
pub struct PaymentsResponseForm {
    pub transaction_id: String,
    // pub transaction_reference_id: String,
    pub merchant_id: String,
    pub order_id: String,
}

#[derive(Default, Debug, serde::Deserialize, serde::Serialize, Clone, ToSchema)]
pub struct PaymentsRetrieveRequest {
    /// The type of ID (ex: payment intent id, payment attempt id or connector txn id)
    pub resource_id: PaymentIdType,
    /// The identifier for the Merchant Account.
    pub merchant_id: Option<String>,
    /// Decider to enable or disable the connector call for retrieve request
    pub force_sync: bool,
    /// The parameters passed to a retrieve request
    pub param: Option<String>,
    /// The name of the connector
    pub connector: Option<String>,
    /// Merchant connector details used to make payments.
    #[schema(value_type = Option<MerchantConnectorDetailsWrap>)]
    pub merchant_connector_details: Option<admin::MerchantConnectorDetailsWrap>,
    /// This is a token which expires after 15 minutes, used from the client to authenticate and create sessions from the SDK
    pub client_secret: Option<String>,
    /// If enabled provides list of captures linked to latest attempt
    pub expand_captures: Option<bool>,
    /// If enabled provides list of attempts linked to payment intent
    pub expand_attempts: Option<bool>,
}

#[derive(Debug, Default, Eq, PartialEq, serde::Deserialize, serde::Serialize, Clone, ToSchema)]
pub struct OrderDetailsWithAmount {
    /// Name of the product that is being purchased
    #[schema(max_length = 255, example = "shirt")]
    pub product_name: String,
    /// The quantity of the product to be purchased
    #[schema(example = 1)]
    pub quantity: u16,
    /// the amount per quantity of product
    pub amount: i64,
    /// The image URL of the product
    pub product_img_link: Option<String>,
}

#[derive(Debug, Default, Eq, PartialEq, serde::Deserialize, serde::Serialize, Clone, ToSchema)]
pub struct OrderDetails {
    /// Name of the product that is being purchased
    #[schema(max_length = 255, example = "shirt")]
    pub product_name: String,
    /// The quantity of the product to be purchased
    #[schema(example = 1)]
    pub quantity: u16,
    /// The image URL of the product
    pub product_img_link: Option<String>,
}

#[derive(Default, Debug, Eq, PartialEq, serde::Deserialize, serde::Serialize, Clone, ToSchema)]
pub struct RedirectResponse {
    #[schema(value_type = Option<String>)]
    pub param: Option<Secret<String>>,
    #[schema(value_type = Option<Object>)]
    pub json_payload: Option<pii::SecretSerdeValue>,
}

#[derive(Debug, serde::Deserialize, serde::Serialize, Clone, ToSchema)]
pub struct PaymentsSessionRequest {
    /// The identifier for the payment
    pub payment_id: String,
    /// This is a token which expires after 15 minutes, used from the client to authenticate and create sessions from the SDK
    pub client_secret: String,
    /// The list of the supported wallets
    #[schema(value_type = Vec<PaymentMethodType>)]
    pub wallets: Vec<api_enums::PaymentMethodType>,
    /// Merchant connector details used to make payments.
    #[schema(value_type = Option<MerchantConnectorDetailsWrap>)]
    pub merchant_connector_details: Option<admin::MerchantConnectorDetailsWrap>,
}

#[derive(Debug, Clone, Eq, PartialEq, serde::Serialize, serde::Deserialize, ToSchema)]
pub struct GpayAllowedMethodsParameters {
    /// The list of allowed auth methods (ex: 3DS, No3DS, PAN_ONLY etc)
    pub allowed_auth_methods: Vec<String>,
    /// The list of allowed card networks (ex: AMEX,JCB etc)
    pub allowed_card_networks: Vec<String>,
}

#[derive(Debug, Clone, Eq, PartialEq, serde::Serialize, serde::Deserialize, ToSchema)]
pub struct GpayTokenParameters {
    /// The name of the connector
    pub gateway: String,
    /// The merchant ID registered in the connector associated
    #[serde(skip_serializing_if = "Option::is_none")]
    pub gateway_merchant_id: Option<String>,
    #[serde(skip_serializing_if = "Option::is_none", rename = "stripe:version")]
    pub stripe_version: Option<String>,
    #[serde(
        skip_serializing_if = "Option::is_none",
        rename = "stripe:publishableKey"
    )]
    pub stripe_publishable_key: Option<String>,
}

#[derive(Debug, Clone, Eq, PartialEq, serde::Serialize, serde::Deserialize, ToSchema)]
pub struct GpayTokenizationSpecification {
    /// The token specification type(ex: PAYMENT_GATEWAY)
    #[serde(rename = "type")]
    pub token_specification_type: String,
    /// The parameters for the token specification Google Pay
    pub parameters: GpayTokenParameters,
}

#[derive(Debug, Clone, Eq, PartialEq, serde::Serialize, serde::Deserialize, ToSchema)]
pub struct GpayAllowedPaymentMethods {
    /// The type of payment method
    #[serde(rename = "type")]
    pub payment_method_type: String,
    /// The parameters Google Pay requires
    pub parameters: GpayAllowedMethodsParameters,
    /// The tokenization specification for Google Pay
    pub tokenization_specification: GpayTokenizationSpecification,
}

#[derive(Debug, Clone, Eq, PartialEq, serde::Serialize, serde::Deserialize, ToSchema)]
pub struct GpayTransactionInfo {
    /// The country code
    #[schema(value_type = CountryAlpha2, example = "US")]
    pub country_code: api_enums::CountryAlpha2,
    /// The currency code
    #[schema(value_type = Currency, example = "USD")]
    pub currency_code: api_enums::Currency,
    /// The total price status (ex: 'FINAL')
    pub total_price_status: String,
    /// The total price
    pub total_price: String,
}

#[derive(Debug, Clone, Eq, PartialEq, serde::Serialize, serde::Deserialize, ToSchema)]
pub struct GpayMerchantInfo {
    /// The merchant Identifier that needs to be passed while invoking Gpay SDK
    #[serde(skip_serializing_if = "Option::is_none")]
    pub merchant_id: Option<String>,
    /// The name of the merchant that needs to be displayed on Gpay PopUp
    pub merchant_name: String,
}

#[derive(Debug, Clone, serde::Serialize, serde::Deserialize)]
pub struct GpayMetaData {
    pub merchant_info: GpayMerchantInfo,
    pub allowed_payment_methods: Vec<GpayAllowedPaymentMethods>,
}

#[derive(Debug, Clone, serde::Serialize, serde::Deserialize)]
pub struct GpaySessionTokenData {
    #[serde(rename = "google_pay")]
    pub data: GpayMetaData,
}

#[derive(Debug, Clone, serde::Serialize, serde::Deserialize)]
#[serde(rename_all = "camelCase")]
pub struct ApplepaySessionRequest {
    pub merchant_identifier: String,
    pub display_name: String,
    pub initiative: String,
    pub initiative_context: String,
}

#[derive(Debug, Clone, serde::Serialize, serde::Deserialize, ToSchema)]
pub struct ConnectorMetadata {
    pub apple_pay: Option<ApplepayConnectorMetadataRequest>,
    pub airwallex: Option<AirwallexData>,
    pub noon: Option<NoonData>,
}

#[derive(Debug, Clone, serde::Serialize, serde::Deserialize, ToSchema)]
pub struct AirwallexData {
    /// payload required by airwallex
    payload: Option<String>,
}

#[derive(Debug, Clone, serde::Serialize, serde::Deserialize, ToSchema)]
pub struct NoonData {
    /// Information about the order category that merchant wants to specify at connector level. (e.g. In Noon Payments it can take values like "pay", "food", or any other custom string set by the merchant in Noon's Dashboard)
    pub order_category: Option<String>,
}

#[derive(Debug, Clone, serde::Serialize, serde::Deserialize, ToSchema)]
pub struct ApplepayConnectorMetadataRequest {
    pub session_token_data: Option<SessionTokenInfo>,
}

#[derive(Debug, Clone, serde::Serialize, serde::Deserialize)]
pub struct ApplepaySessionTokenData {
    pub apple_pay: ApplePayMetadata,
}

#[derive(Debug, Clone, serde::Serialize, serde::Deserialize)]
pub struct ApplepayCombinedSessionTokenData {
    pub apple_pay_combined: ApplePayCombinedMetadata,
}

#[derive(Debug, Clone, serde::Serialize, serde::Deserialize)]
#[serde(rename_all = "snake_case")]
pub enum ApplepaySessionTokenMetadata {
    ApplePayCombined(ApplePayCombinedMetadata),
    ApplePay(ApplePayMetadata),
}

#[derive(Debug, Clone, serde::Serialize, serde::Deserialize)]
pub struct ApplePayMetadata {
    pub payment_request_data: PaymentRequestMetadata,
    pub session_token_data: SessionTokenInfo,
}

#[derive(Debug, Clone, serde::Serialize, serde::Deserialize)]
#[serde(rename_all = "snake_case")]
pub enum ApplePayCombinedMetadata {
    Simplified {
        payment_request_data: PaymentRequestMetadata,
        session_token_data: SessionTokenForSimplifiedApplePay,
    },
    Manual {
        payment_request_data: PaymentRequestMetadata,
        session_token_data: SessionTokenInfo,
    },
}

#[derive(Debug, Clone, serde::Serialize, serde::Deserialize)]
pub struct PaymentRequestMetadata {
    pub supported_networks: Vec<String>,
    pub merchant_capabilities: Vec<String>,
    pub label: String,
}

#[derive(Debug, Clone, serde::Serialize, serde::Deserialize, ToSchema)]
pub struct SessionTokenInfo {
    pub certificate: String,
    pub certificate_keys: String,
    pub merchant_identifier: String,
    pub display_name: String,
    pub initiative: String,
    pub initiative_context: String,
}

#[derive(Debug, Clone, serde::Serialize, serde::Deserialize, ToSchema)]
pub struct SessionTokenForSimplifiedApplePay {
    pub initiative_context: String,
}

#[derive(Debug, Clone, Eq, PartialEq, serde::Serialize, ToSchema)]
#[serde(tag = "wallet_name")]
#[serde(rename_all = "snake_case")]
pub enum SessionToken {
    /// The session response structure for Google Pay
    GooglePay(Box<GpaySessionTokenResponse>),
    /// The session response structure for Klarna
    Klarna(Box<KlarnaSessionTokenResponse>),
    /// The session response structure for PayPal
    Paypal(Box<PaypalSessionTokenResponse>),
    /// The session response structure for Apple Pay
    ApplePay(Box<ApplepaySessionTokenResponse>),
    /// Whenever there is no session token response or an error in session response
    NoSessionTokenReceived,
}

#[derive(Debug, Clone, Eq, PartialEq, serde::Serialize, ToSchema)]
#[serde(untagged)]
pub enum GpaySessionTokenResponse {
    /// Google pay response involving third party sdk
    ThirdPartyResponse(GooglePayThirdPartySdk),
    /// Google pay session response for non third party sdk
    GooglePaySession(GooglePaySessionResponse),
}

#[derive(Debug, Clone, Eq, PartialEq, serde::Serialize, ToSchema)]
#[serde(rename_all = "lowercase")]
pub struct GooglePayThirdPartySdk {
    /// Identifier for the delayed session response
    pub delayed_session_token: bool,
    /// The name of the connector
    pub connector: String,
    /// The next action for the sdk (ex: calling confirm or sync call)
    pub sdk_next_action: SdkNextAction,
}

#[derive(Debug, Clone, Eq, PartialEq, serde::Serialize, ToSchema)]
#[serde(rename_all = "lowercase")]
pub struct GooglePaySessionResponse {
    /// The merchant info
    pub merchant_info: GpayMerchantInfo,
    /// List of the allowed payment meythods
    pub allowed_payment_methods: Vec<GpayAllowedPaymentMethods>,
    /// The transaction info Google Pay requires
    pub transaction_info: GpayTransactionInfo,
    /// Identifier for the delayed session response
    pub delayed_session_token: bool,
    /// The name of the connector
    pub connector: String,
    /// The next action for the sdk (ex: calling confirm or sync call)
    pub sdk_next_action: SdkNextAction,
    /// Secrets for sdk display and payment
    pub secrets: Option<SecretInfoToInitiateSdk>,
}

#[derive(Debug, Clone, Eq, PartialEq, serde::Serialize, ToSchema)]
#[serde(rename_all = "lowercase")]
pub struct KlarnaSessionTokenResponse {
    /// The session token for Klarna
    pub session_token: String,
    /// The identifier for the session
    pub session_id: String,
}

#[derive(Debug, Clone, Eq, PartialEq, serde::Serialize, ToSchema)]
#[serde(rename_all = "lowercase")]
pub struct PaypalSessionTokenResponse {
    /// The session token for PayPal
    pub session_token: String,
}

#[derive(Debug, Clone, Eq, PartialEq, serde::Serialize, ToSchema)]
#[serde(rename_all = "lowercase")]
pub struct ApplepaySessionTokenResponse {
    /// Session object for Apple Pay
    pub session_token_data: ApplePaySessionResponse,
    /// Payment request object for Apple Pay
    pub payment_request_data: Option<ApplePayPaymentRequest>,
    /// The session token is w.r.t this connector
    pub connector: String,
    /// Identifier for the delayed session response
    pub delayed_session_token: bool,
    /// The next action for the sdk (ex: calling confirm or sync call)
    pub sdk_next_action: SdkNextAction,
    /// The connector transaction id
    pub connector_reference_id: Option<String>,
    /// The public key id is to invoke third party sdk
    pub connector_sdk_public_key: Option<String>,
    /// The connector merchant id
    pub connector_merchant_id: Option<String>,
}

#[derive(Debug, Eq, PartialEq, serde::Serialize, Clone, ToSchema)]
pub struct SdkNextAction {
    /// The type of next action
    pub next_action: NextActionCall,
}

#[derive(Debug, Eq, PartialEq, serde::Serialize, Clone, ToSchema)]
#[serde(rename_all = "snake_case")]
pub enum NextActionCall {
    /// The next action call is confirm
    Confirm,
    /// The next action call is sync
    Sync,
}

#[derive(Debug, Clone, Eq, PartialEq, serde::Serialize, ToSchema)]
#[serde(untagged)]
pub enum ApplePaySessionResponse {
    ///  We get this session response, when third party sdk is involved
    ThirdPartySdk(ThirdPartySdkSessionResponse),
    ///  We get this session response, when there is no involvement of third party sdk
    /// This is the common response most of the times
    NoThirdPartySdk(NoThirdPartySdkSessionResponse),
    /// This is for the empty session response
    NoSessionResponse,
}

#[derive(Debug, Clone, Eq, PartialEq, serde::Serialize, ToSchema, serde::Deserialize)]
#[serde(rename_all(deserialize = "camelCase"))]
pub struct NoThirdPartySdkSessionResponse {
    /// Timestamp at which session is requested
    pub epoch_timestamp: u64,
    /// Timestamp at which session expires
    pub expires_at: u64,
    /// The identifier for the merchant session
    pub merchant_session_identifier: String,
    /// Apple pay generated unique ID (UUID) value
    pub nonce: String,
    /// The identifier for the merchant
    pub merchant_identifier: String,
    /// The domain name of the merchant which is registered in Apple Pay
    pub domain_name: String,
    /// The name to be displayed on Apple Pay button
    pub display_name: String,
    /// A string which represents the properties of a payment
    pub signature: String,
    /// The identifier for the operational analytics
    pub operational_analytics_identifier: String,
    /// The number of retries to get the session response
    pub retries: u8,
    /// The identifier for the connector transaction
    pub psp_id: String,
}

#[derive(Debug, Clone, Eq, PartialEq, serde::Serialize, ToSchema)]
pub struct ThirdPartySdkSessionResponse {
    pub secrets: SecretInfoToInitiateSdk,
}

#[derive(Debug, Clone, Eq, PartialEq, serde::Serialize, ToSchema, serde::Deserialize)]
pub struct SecretInfoToInitiateSdk {
    // Authorization secrets used by client to initiate sdk
    #[schema(value_type = String)]
    pub display: Secret<String>,
    // Authorization secrets used by client for payment
    #[schema(value_type = String)]
    pub payment: Secret<String>,
}

#[derive(Debug, Clone, Eq, PartialEq, serde::Serialize, ToSchema, serde::Deserialize)]
pub struct ApplePayPaymentRequest {
    /// The code for country
    #[schema(value_type = CountryAlpha2, example = "US")]
    pub country_code: api_enums::CountryAlpha2,
    /// The code for currency
    #[schema(value_type = Currency, example = "USD")]
    pub currency_code: api_enums::Currency,
    /// Represents the total for the payment.
    pub total: AmountInfo,
    /// The list of merchant capabilities(ex: whether capable of 3ds or no-3ds)
    pub merchant_capabilities: Option<Vec<String>>,
    /// The list of supported networks
    pub supported_networks: Option<Vec<String>>,
    pub merchant_identifier: Option<String>,
}

#[derive(Debug, Clone, Eq, PartialEq, serde::Serialize, ToSchema, serde::Deserialize)]
pub struct AmountInfo {
    /// The label must be the name of the merchant.
    pub label: String,
    /// A value that indicates whether the line item(Ex: total, tax, discount, or grand total) is final or pending.
    #[serde(rename = "type")]
    pub total_type: Option<String>,
    /// The total amount for the payment
    pub amount: String,
}

#[derive(Debug, Clone, serde::Deserialize)]
#[serde(rename_all = "camelCase")]
pub struct ApplepayErrorResponse {
    pub status_code: String,
    pub status_message: String,
}

#[derive(Default, Debug, serde::Serialize, Clone, ToSchema)]
pub struct PaymentsSessionResponse {
    /// The identifier for the payment
    pub payment_id: String,
    /// This is a token which expires after 15 minutes, used from the client to authenticate and create sessions from the SDK
    #[schema(value_type = String)]
    pub client_secret: Secret<String, pii::ClientSecret>,
    /// The list of session token object
    pub session_token: Vec<SessionToken>,
}

#[derive(Default, Debug, serde::Deserialize, serde::Serialize, Clone, ToSchema)]
pub struct PaymentRetrieveBody {
    /// The identifier for the Merchant Account.
    pub merchant_id: Option<String>,
    /// Decider to enable or disable the connector call for retrieve request
    pub force_sync: Option<bool>,
    /// This is a token which expires after 15 minutes, used from the client to authenticate and create sessions from the SDK
    pub client_secret: Option<String>,
    /// If enabled provides list of captures linked to latest attempt
    pub expand_captures: Option<bool>,
    /// If enabled provides list of attempts linked to payment intent
    pub expand_attempts: Option<bool>,
}

#[derive(Default, Debug, serde::Deserialize, serde::Serialize, Clone, ToSchema)]
pub struct PaymentRetrieveBodyWithCredentials {
    /// The identifier for payment.
    pub payment_id: String,
    /// The identifier for the Merchant Account.
    pub merchant_id: Option<String>,
    /// Decider to enable or disable the connector call for retrieve request
    pub force_sync: Option<bool>,
    /// Merchant connector details used to make payments.
    pub merchant_connector_details: Option<admin::MerchantConnectorDetailsWrap>,
}

#[derive(Default, Debug, serde::Deserialize, serde::Serialize, Clone, ToSchema)]
pub struct PaymentsCancelRequest {
    /// The identifier for the payment
    #[serde(skip)]
    pub payment_id: String,
    /// The reason for the payment cancel
    pub cancellation_reason: Option<String>,
    /// Merchant connector details used to make payments.
    #[schema(value_type = MerchantConnectorDetailsWrap)]
    pub merchant_connector_details: Option<admin::MerchantConnectorDetailsWrap>,
}

#[derive(Default, Debug, serde::Serialize, serde::Deserialize, Clone, ToSchema)]
pub struct PaymentsIncrementalAuthorizationRequest {
    /// The identifier for the payment
    #[serde(skip)]
    pub payment_id: String,
    /// The total amount including previously authorized amount and additional amount
    #[schema(value_type = i64, example = 6540)]
    pub amount: i64,
    /// Reason for incremental authorization
    pub reason: Option<String>,
}

#[derive(Default, Debug, serde::Deserialize, serde::Serialize, Clone, ToSchema)]
pub struct PaymentsApproveRequest {
    /// The identifier for the payment
    #[serde(skip)]
    pub payment_id: String,
}

#[derive(Default, Debug, serde::Deserialize, serde::Serialize, Clone, ToSchema)]
pub struct PaymentsRejectRequest {
    /// The identifier for the payment
    #[serde(skip)]
    pub payment_id: String,
}

#[derive(Default, Debug, serde::Deserialize, serde::Serialize, ToSchema, Clone)]
pub struct PaymentsStartRequest {
    /// Unique identifier for the payment. This ensures idempotency for multiple payments
    /// that have been done by a single merchant. This field is auto generated and is returned in the API response.
    pub payment_id: String,
    /// The identifier for the Merchant Account.
    pub merchant_id: String,
    /// The identifier for the payment transaction
    pub attempt_id: String,
}

#[derive(Debug, Clone, serde::Deserialize, serde::Serialize, ToSchema)]
pub struct FeatureMetadata {
    /// Redirection response coming in request as metadata field only for redirection scenarios
    #[schema(value_type = Option<RedirectResponse>)]
    pub redirect_response: Option<RedirectResponse>,
}

///frm message is an object sent inside the payments response...when frm is invoked, its value is Some(...), else its None
#[derive(Clone, Debug, serde::Deserialize, serde::Serialize, PartialEq, ToSchema)]
pub struct FrmMessage {
    pub frm_name: String,
    pub frm_transaction_id: Option<String>,
    pub frm_transaction_type: Option<String>,
    pub frm_status: Option<String>,
    pub frm_score: Option<i32>,
    pub frm_reason: Option<serde_json::Value>,
    pub frm_error: Option<String>,
}

mod payment_id_type {
    use std::fmt;

    use serde::{
        de::{self, Visitor},
        Deserializer,
    };

    use super::PaymentIdType;

    struct PaymentIdVisitor;
    struct OptionalPaymentIdVisitor;

    impl<'de> Visitor<'de> for PaymentIdVisitor {
        type Value = PaymentIdType;

        fn expecting(&self, formatter: &mut fmt::Formatter<'_>) -> fmt::Result {
            formatter.write_str("payment id")
        }

        fn visit_str<E>(self, value: &str) -> Result<Self::Value, E>
        where
            E: de::Error,
        {
            Ok(PaymentIdType::PaymentIntentId(value.to_string()))
        }
    }

    impl<'de> Visitor<'de> for OptionalPaymentIdVisitor {
        type Value = Option<PaymentIdType>;

        fn expecting(&self, formatter: &mut fmt::Formatter<'_>) -> fmt::Result {
            formatter.write_str("payment id")
        }

        fn visit_some<D>(self, deserializer: D) -> Result<Self::Value, D::Error>
        where
            D: Deserializer<'de>,
        {
            deserializer.deserialize_any(PaymentIdVisitor).map(Some)
        }

        fn visit_none<E>(self) -> Result<Self::Value, E>
        where
            E: de::Error,
        {
            Ok(None)
        }

        fn visit_unit<E>(self) -> Result<Self::Value, E>
        where
            E: de::Error,
        {
            Ok(None)
        }
    }

    #[allow(dead_code)]
    pub(crate) fn deserialize<'a, D>(deserializer: D) -> Result<PaymentIdType, D::Error>
    where
        D: Deserializer<'a>,
    {
        deserializer.deserialize_any(PaymentIdVisitor)
    }

    pub(crate) fn deserialize_option<'a, D>(
        deserializer: D,
    ) -> Result<Option<PaymentIdType>, D::Error>
    where
        D: Deserializer<'a>,
    {
        deserializer.deserialize_option(OptionalPaymentIdVisitor)
    }
}

pub mod amount {
    use serde::de;

    use super::Amount;
    struct AmountVisitor;
    struct OptionalAmountVisitor;

    // This is defined to provide guarded deserialization of amount
    // which itself handles zero and non-zero values internally
    impl<'de> de::Visitor<'de> for AmountVisitor {
        type Value = Amount;

        fn expecting(&self, formatter: &mut std::fmt::Formatter<'_>) -> std::fmt::Result {
            write!(formatter, "amount as integer")
        }

        fn visit_u64<E>(self, v: u64) -> Result<Self::Value, E>
        where
            E: de::Error,
        {
            let v = i64::try_from(v).map_err(|_| {
                E::custom(format!(
                    "invalid value `{v}`, expected an integer between 0 and {}",
                    i64::MAX
                ))
            })?;
            self.visit_i64(v)
        }

        fn visit_i64<E>(self, v: i64) -> Result<Self::Value, E>
        where
            E: de::Error,
        {
            if v.is_negative() {
                return Err(E::custom(format!(
                    "invalid value `{v}`, expected a positive integer"
                )));
            }
            Ok(Amount::from(v))
        }
    }

    impl<'de> de::Visitor<'de> for OptionalAmountVisitor {
        type Value = Option<Amount>;

        fn expecting(&self, formatter: &mut std::fmt::Formatter<'_>) -> std::fmt::Result {
            write!(formatter, "option of amount (as integer)")
        }

        fn visit_some<D>(self, deserializer: D) -> Result<Self::Value, D::Error>
        where
            D: serde::Deserializer<'de>,
        {
            deserializer.deserialize_i64(AmountVisitor).map(Some)
        }

        fn visit_none<E>(self) -> Result<Self::Value, E>
        where
            E: de::Error,
        {
            Ok(None)
        }
    }

    #[allow(dead_code)]
    pub(crate) fn deserialize<'de, D>(deserializer: D) -> Result<Amount, D::Error>
    where
        D: de::Deserializer<'de>,
    {
        deserializer.deserialize_any(AmountVisitor)
    }
    pub(crate) fn deserialize_option<'de, D>(deserializer: D) -> Result<Option<Amount>, D::Error>
    where
        D: de::Deserializer<'de>,
    {
        deserializer.deserialize_option(OptionalAmountVisitor)
    }
}

#[cfg(test)]
mod tests {
    #![allow(clippy::unwrap_used)]
    use super::*;

    #[test]
    fn test_mandate_type() {
        let mandate_type = MandateType::default();
        assert_eq!(
            serde_json::to_string(&mandate_type).unwrap(),
            r#"{"multi_use":null}"#
        )
    }
}

#[derive(Clone, Debug, serde::Deserialize, serde::Serialize, PartialEq, ToSchema)]
pub struct PaymentLinkObject {
    #[serde(default, with = "common_utils::custom_serde::iso8601::option")]
    pub link_expiry: Option<PrimitiveDateTime>,
    pub merchant_custom_domain_name: Option<String>,
    #[schema(value_type = PaymentLinkConfig)]
    pub payment_link_config: Option<admin::PaymentLinkConfig>,
    /// Custom merchant name for payment link
    pub custom_merchant_name: Option<String>,
}

#[derive(Default, Debug, serde::Deserialize, Clone, ToSchema, serde::Serialize)]
pub struct RetrievePaymentLinkRequest {
    pub client_secret: Option<String>,
}

#[derive(Clone, Debug, serde::Serialize, PartialEq, ToSchema)]
pub struct PaymentLinkResponse {
    pub link: String,
    pub payment_link_id: String,
}

#[derive(Clone, Debug, serde::Serialize, ToSchema)]
pub struct RetrievePaymentLinkResponse {
    pub payment_link_id: String,
    pub merchant_id: String,
    pub link_to_pay: String,
    pub amount: i64,
    #[serde(with = "common_utils::custom_serde::iso8601")]
    pub created_at: PrimitiveDateTime,
    #[serde(default, with = "common_utils::custom_serde::iso8601::option")]
    pub link_expiry: Option<PrimitiveDateTime>,
    pub description: Option<String>,
    pub status: String,
    #[schema(value_type = Option<Currency>)]
    pub currency: Option<api_enums::Currency>,
}

#[derive(Clone, Debug, serde::Deserialize, ToSchema, serde::Serialize)]
pub struct PaymentLinkInitiateRequest {
    pub merchant_id: String,
    pub payment_id: String,
}

#[derive(Debug, serde::Serialize)]
pub struct PaymentLinkDetails {
    pub amount: i64,
    pub currency: api_enums::Currency,
    pub pub_key: String,
    pub client_secret: String,
    pub payment_id: String,
    #[serde(with = "common_utils::custom_serde::iso8601::option")]
    pub expiry: Option<PrimitiveDateTime>,
    pub merchant_logo: String,
    pub return_url: String,
    pub merchant_name: String,
    pub order_details: Option<Vec<OrderDetailsWithAmount>>,
    pub max_items_visible_after_collapse: i8,
    pub sdk_theme: Option<String>,
}

#[derive(Clone, Debug, serde::Deserialize, ToSchema, serde::Serialize)]
#[serde(deny_unknown_fields)]

pub struct PaymentLinkListConstraints {
    /// limit on the number of objects to return
    pub limit: Option<i64>,

    /// The time at which payment link is created
    #[schema(example = "2022-09-10T10:11:12Z")]
    #[serde(default, with = "common_utils::custom_serde::iso8601::option")]
    pub created: Option<PrimitiveDateTime>,

    /// Time less than the payment link created time
    #[schema(example = "2022-09-10T10:11:12Z")]
    #[serde(
        default,
        with = "common_utils::custom_serde::iso8601::option",
        rename = "created.lt"
    )]
    pub created_lt: Option<PrimitiveDateTime>,

    /// Time greater than the payment link created time
    #[schema(example = "2022-09-10T10:11:12Z")]
    #[serde(
        default,
        with = "common_utils::custom_serde::iso8601::option",
        rename = "created.gt"
    )]
    pub created_gt: Option<PrimitiveDateTime>,

    /// Time less than or equals to the payment link created time
    #[schema(example = "2022-09-10T10:11:12Z")]
    #[serde(
        default,
        with = "common_utils::custom_serde::iso8601::option",
        rename = "created.lte"
    )]
    pub created_lte: Option<PrimitiveDateTime>,

    /// Time greater than or equals to the payment link created time
    #[schema(example = "2022-09-10T10:11:12Z")]
    #[serde(default, with = "common_utils::custom_serde::iso8601::option")]
    #[serde(rename = "created.gte")]
    pub created_gte: Option<PrimitiveDateTime>,
}

#[derive(Clone, Debug, serde::Serialize, ToSchema)]
pub struct PaymentLinkListResponse {
    /// The number of payment links included in the list
    pub size: usize,
    // The list of payment link response objects
    pub data: Vec<PaymentLinkResponse>,
}<|MERGE_RESOLUTION|>--- conflicted
+++ resolved
@@ -2216,15 +2216,12 @@
 
     /// If true incremental authorization can be performed on this payment
     pub incremental_authorization_allowed: Option<bool>,
-<<<<<<< HEAD
 
     /// Total number of authorizations happened in an incremental_authorization payment
     pub authorization_count: Option<i32>,
 
     /// List of authorizations happened to the payment
     pub authorizations: Option<Vec<AuthorizationResponse>>,
-=======
->>>>>>> ec15ddd0
 }
 
 #[derive(Clone, Debug, serde::Deserialize, ToSchema, serde::Serialize)]

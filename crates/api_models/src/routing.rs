use std::fmt::Debug;

use common_utils::errors::ParsingError;
use error_stack::IntoReport;
use euclid::{
    dssa::types::EuclidAnalysable,
    frontend::{
        ast,
        dir::{DirKeyKind, EuclidDirFilter},
    },
};
use serde::{Deserialize, Serialize};

use crate::enums::{self, RoutableConnectors};

#[derive(Debug, Clone, Serialize, Deserialize)]
#[serde(tag = "type", content = "data", rename_all = "snake_case")]
pub enum ConnectorSelection {
    Priority(Vec<RoutableConnectorChoice>),
    VolumeSplit(Vec<ConnectorVolumeSplit>),
}

impl ConnectorSelection {
    pub fn get_connector_list(&self) -> Vec<RoutableConnectorChoice> {
        match self {
            Self::Priority(list) => list.clone(),
            Self::VolumeSplit(splits) => {
                splits.iter().map(|split| split.connector.clone()).collect()
            }
        }
    }
}

#[derive(Debug, Clone, serde::Serialize, serde::Deserialize)]
pub struct RoutingConfigRequest {
    pub name: Option<String>,
    pub description: Option<String>,
    pub algorithm: Option<RoutingAlgorithm>,
    pub profile_id: Option<String>,
}

#[derive(Debug, serde::Serialize)]
pub struct ProfileDefaultRoutingConfig {
    pub profile_id: String,
    pub connectors: Vec<RoutableConnectorChoice>,
}

#[cfg(feature = "business_profile_routing")]
#[derive(Debug, serde::Deserialize, serde::Serialize)]
pub struct RoutingRetrieveQuery {
    pub limit: Option<u16>,
    pub offset: Option<u8>,

    pub profile_id: Option<String>,
}

#[cfg(feature = "business_profile_routing")]
#[derive(Debug, serde::Deserialize, serde::Serialize)]
pub struct RoutingRetrieveLinkQuery {
    pub profile_id: Option<String>,
}

#[derive(Debug, Clone, serde::Serialize, serde::Deserialize)]
pub struct RoutingRetrieveResponse {
    pub algorithm: Option<MerchantRoutingAlgorithm>,
}

#[derive(Debug, serde::Serialize)]
#[serde(untagged)]
pub enum LinkedRoutingConfigRetrieveResponse {
    MerchantAccountBased(RoutingRetrieveResponse),
    ProfileBased(Vec<RoutingDictionaryRecord>),
}

#[derive(Debug, Clone, serde::Serialize, serde::Deserialize)]
pub struct MerchantRoutingAlgorithm {
    pub id: String,
    #[cfg(feature = "business_profile_routing")]
    pub profile_id: String,
    pub name: String,
    pub description: String,
    pub algorithm: RoutingAlgorithm,
    pub created_at: i64,
    pub modified_at: i64,
}

impl EuclidDirFilter for ConnectorSelection {
    const ALLOWED: &'static [DirKeyKind] = &[
        DirKeyKind::PaymentMethod,
        DirKeyKind::CardBin,
        DirKeyKind::CardType,
        DirKeyKind::CardNetwork,
        DirKeyKind::PayLaterType,
        DirKeyKind::WalletType,
        DirKeyKind::UpiType,
        DirKeyKind::BankRedirectType,
        DirKeyKind::BankDebitType,
        DirKeyKind::CryptoType,
        DirKeyKind::MetaData,
        DirKeyKind::PaymentAmount,
        DirKeyKind::PaymentCurrency,
        DirKeyKind::AuthenticationType,
        DirKeyKind::MandateAcceptanceType,
        DirKeyKind::MandateType,
        DirKeyKind::PaymentType,
        DirKeyKind::SetupFutureUsage,
        DirKeyKind::CaptureMethod,
        DirKeyKind::BillingCountry,
        DirKeyKind::BusinessCountry,
        DirKeyKind::BusinessLabel,
        DirKeyKind::MetaData,
        DirKeyKind::RewardType,
        DirKeyKind::VoucherType,
        DirKeyKind::CardRedirectType,
        DirKeyKind::BankTransferType,
    ];
}

impl EuclidAnalysable for ConnectorSelection {
    fn get_dir_value_for_analysis(
        &self,
        rule_name: String,
    ) -> Vec<(euclid::frontend::dir::DirValue, euclid::types::Metadata)> {
        self.get_connector_list()
            .into_iter()
            .map(|connector_choice| {
                let connector_name = connector_choice.connector.to_string();
                #[cfg(not(feature = "connector_choice_mca_id"))]
                let sub_label = connector_choice.sub_label.clone();
                #[cfg(feature = "connector_choice_mca_id")]
                let mca_id = connector_choice.merchant_connector_id.clone();

                (
                    euclid::frontend::dir::DirValue::Connector(Box::new(connector_choice.into())),
                    std::collections::HashMap::from_iter([(
                        "CONNECTOR_SELECTION".to_string(),
                        #[cfg(feature = "connector_choice_mca_id")]
                        serde_json::json!({
                            "rule_name": rule_name,
                            "connector_name": connector_name,
                            "mca_id": mca_id,
                        }),
                        #[cfg(not(feature = "connector_choice_mca_id"))]
                        serde_json ::json!({
                            "rule_name": rule_name,
                            "connector_name": connector_name,
                            "sub_label": sub_label,
                        }),
                    )]),
                )
            })
            .collect()
    }
}

#[derive(Debug, Clone, serde::Serialize, serde::Deserialize)]
pub struct ConnectorVolumeSplit {
    pub connector: RoutableConnectorChoice,
    pub split: u8,
}

#[cfg(feature = "connector_choice_bcompat")]
#[derive(Debug, Clone, serde::Deserialize, serde::Serialize)]
pub enum RoutableChoiceKind {
    OnlyConnector,
    FullStruct,
}

#[cfg(feature = "connector_choice_bcompat")]
#[derive(Debug, serde::Deserialize, serde::Serialize)]
#[serde(untagged)]
pub enum RoutableChoiceSerde {
    OnlyConnector(Box<RoutableConnectors>),
    FullStruct {
        connector: RoutableConnectors,
        #[cfg(feature = "connector_choice_mca_id")]
        merchant_connector_id: Option<String>,
        #[cfg(not(feature = "connector_choice_mca_id"))]
        sub_label: Option<String>,
    },
}

#[derive(Debug, Clone, serde::Serialize, serde::Deserialize)]
#[cfg_attr(
    feature = "connector_choice_bcompat",
    serde(from = "RoutableChoiceSerde"),
    serde(into = "RoutableChoiceSerde")
)]
#[cfg_attr(not(feature = "connector_choice_bcompat"), derive(PartialEq, Eq))]
pub struct RoutableConnectorChoice {
    #[cfg(feature = "connector_choice_bcompat")]
    pub choice_kind: RoutableChoiceKind,
    pub connector: RoutableConnectors,
    #[cfg(feature = "connector_choice_mca_id")]
    pub merchant_connector_id: Option<String>,
    #[cfg(not(feature = "connector_choice_mca_id"))]
    pub sub_label: Option<String>,
}

impl ToString for RoutableConnectorChoice {
    fn to_string(&self) -> String {
        #[cfg(feature = "connector_choice_mca_id")]
        let base = self.connector.to_string();

        #[cfg(not(feature = "connector_choice_mca_id"))]
        let base = {
            let mut sub_base = self.connector.to_string();
            if let Some(ref label) = self.sub_label {
                sub_base.push('_');
                sub_base.push_str(label);
            }

            sub_base
        };

        base
    }
}

#[cfg(feature = "connector_choice_bcompat")]
impl PartialEq for RoutableConnectorChoice {
    fn eq(&self, other: &Self) -> bool {
        #[cfg(not(feature = "connector_choice_mca_id"))]
        {
            self.connector.eq(&other.connector) && self.sub_label.eq(&other.sub_label)
        }

        #[cfg(feature = "connector_choice_mca_id")]
        {
            self.connector.eq(&other.connector)
                && self.merchant_connector_id.eq(&other.merchant_connector_id)
        }
    }
}

#[cfg(feature = "connector_choice_bcompat")]
impl Eq for RoutableConnectorChoice {}

#[cfg(feature = "connector_choice_bcompat")]
impl From<RoutableChoiceSerde> for RoutableConnectorChoice {
    fn from(value: RoutableChoiceSerde) -> Self {
        match value {
            RoutableChoiceSerde::OnlyConnector(connector) => Self {
                choice_kind: RoutableChoiceKind::OnlyConnector,
                connector: *connector,
                #[cfg(feature = "connector_choice_mca_id")]
                merchant_connector_id: None,
                #[cfg(not(feature = "connector_choice_mca_id"))]
                sub_label: None,
            },

            RoutableChoiceSerde::FullStruct {
                connector,
                #[cfg(feature = "connector_choice_mca_id")]
                merchant_connector_id,
                #[cfg(not(feature = "connector_choice_mca_id"))]
                sub_label,
            } => Self {
                choice_kind: RoutableChoiceKind::FullStruct,
                connector,
                #[cfg(feature = "connector_choice_mca_id")]
                merchant_connector_id,
                #[cfg(not(feature = "connector_choice_mca_id"))]
                sub_label,
            },
        }
    }
}

#[cfg(feature = "connector_choice_bcompat")]
impl From<RoutableConnectorChoice> for RoutableChoiceSerde {
    fn from(value: RoutableConnectorChoice) -> Self {
        match value.choice_kind {
            RoutableChoiceKind::OnlyConnector => Self::OnlyConnector(Box::new(value.connector)),
            RoutableChoiceKind::FullStruct => Self::FullStruct {
                connector: value.connector,
                #[cfg(feature = "connector_choice_mca_id")]
                merchant_connector_id: value.merchant_connector_id,
                #[cfg(not(feature = "connector_choice_mca_id"))]
                sub_label: value.sub_label,
            },
        }
    }
}

impl From<RoutableConnectorChoice> for ast::ConnectorChoice {
    fn from(value: RoutableConnectorChoice) -> Self {
        Self {
<<<<<<< HEAD
            connector: match value.connector {
                #[cfg(feature = "dummy_connector")]
                RoutableConnectors::DummyConnector1 => euclid_enums::Connector::DummyConnector1,
                #[cfg(feature = "dummy_connector")]
                RoutableConnectors::DummyConnector2 => euclid_enums::Connector::DummyConnector2,
                #[cfg(feature = "dummy_connector")]
                RoutableConnectors::DummyConnector3 => euclid_enums::Connector::DummyConnector3,
                #[cfg(feature = "dummy_connector")]
                RoutableConnectors::DummyConnector4 => euclid_enums::Connector::DummyConnector4,
                #[cfg(feature = "dummy_connector")]
                RoutableConnectors::DummyConnector5 => euclid_enums::Connector::DummyConnector5,
                #[cfg(feature = "dummy_connector")]
                RoutableConnectors::DummyConnector6 => euclid_enums::Connector::DummyConnector6,
                #[cfg(feature = "dummy_connector")]
                RoutableConnectors::DummyConnector7 => euclid_enums::Connector::DummyConnector7,
                RoutableConnectors::Aci => euclid_enums::Connector::Aci,
                RoutableConnectors::Adyen => euclid_enums::Connector::Adyen,
                RoutableConnectors::Airwallex => euclid_enums::Connector::Airwallex,
                RoutableConnectors::Authorizedotnet => euclid_enums::Connector::Authorizedotnet,
                RoutableConnectors::Bambora => euclid_enums::Connector::Bambora,
                RoutableConnectors::Bankofamerica => euclid_enums::Connector::Bankofamerica,
                RoutableConnectors::Bitpay => euclid_enums::Connector::Bitpay,
                RoutableConnectors::Bluesnap => euclid_enums::Connector::Bluesnap,
                RoutableConnectors::Boku => euclid_enums::Connector::Boku,
                RoutableConnectors::Braintree => euclid_enums::Connector::Braintree,
                RoutableConnectors::Cashtocode => euclid_enums::Connector::Cashtocode,
                RoutableConnectors::Checkout => euclid_enums::Connector::Checkout,
                RoutableConnectors::Coinbase => euclid_enums::Connector::Coinbase,
                RoutableConnectors::Cryptopay => euclid_enums::Connector::Cryptopay,
                RoutableConnectors::Cybersource => euclid_enums::Connector::Cybersource,
                RoutableConnectors::Dlocal => euclid_enums::Connector::Dlocal,
                RoutableConnectors::Elavon => euclid_enums::Connector::Elavon,
                RoutableConnectors::Fiserv => euclid_enums::Connector::Fiserv,
                RoutableConnectors::Forte => euclid_enums::Connector::Forte,
                RoutableConnectors::Globalpay => euclid_enums::Connector::Globalpay,
                RoutableConnectors::Globepay => euclid_enums::Connector::Globepay,
                RoutableConnectors::Gocardless => euclid_enums::Connector::Gocardless,
                RoutableConnectors::Helcim => euclid_enums::Connector::Helcim,
                RoutableConnectors::Iatapay => euclid_enums::Connector::Iatapay,
                RoutableConnectors::Klarna => euclid_enums::Connector::Klarna,
                RoutableConnectors::Mollie => euclid_enums::Connector::Mollie,
                RoutableConnectors::Multisafepay => euclid_enums::Connector::Multisafepay,
                RoutableConnectors::Nexinets => euclid_enums::Connector::Nexinets,
                RoutableConnectors::Nmi => euclid_enums::Connector::Nmi,
                RoutableConnectors::Noon => euclid_enums::Connector::Noon,
                RoutableConnectors::Nuvei => euclid_enums::Connector::Nuvei,
                RoutableConnectors::Opennode => euclid_enums::Connector::Opennode,
                RoutableConnectors::Payme => euclid_enums::Connector::Payme,
                RoutableConnectors::Paypal => euclid_enums::Connector::Paypal,
                RoutableConnectors::Payu => euclid_enums::Connector::Payu,
                RoutableConnectors::Powertranz => euclid_enums::Connector::Powertranz,
                RoutableConnectors::Prophetpay => euclid_enums::Connector::Prophetpay,
                RoutableConnectors::Rapyd => euclid_enums::Connector::Rapyd,
                RoutableConnectors::Shift4 => euclid_enums::Connector::Shift4,
                RoutableConnectors::Square => euclid_enums::Connector::Square,
                RoutableConnectors::Stax => euclid_enums::Connector::Stax,
                RoutableConnectors::Stripe => euclid_enums::Connector::Stripe,
                RoutableConnectors::Trustpay => euclid_enums::Connector::Trustpay,
                RoutableConnectors::Tsys => euclid_enums::Connector::Tsys,
                RoutableConnectors::Volt => euclid_enums::Connector::Volt,
                RoutableConnectors::Wise => euclid_enums::Connector::Wise,
                RoutableConnectors::Worldline => euclid_enums::Connector::Worldline,
                RoutableConnectors::Worldpay => euclid_enums::Connector::Worldpay,
                RoutableConnectors::Zen => euclid_enums::Connector::Zen,
            },

=======
            connector: value.connector,
>>>>>>> 1be197f6
            #[cfg(not(feature = "connector_choice_mca_id"))]
            sub_label: value.sub_label,
        }
    }
}

#[derive(Debug, Clone, serde::Serialize, serde::Deserialize)]
pub struct DetailedConnectorChoice {
    pub connector: RoutableConnectors,
    pub business_label: Option<String>,
    pub business_country: Option<enums::CountryAlpha2>,
    pub business_sub_label: Option<String>,
}

impl DetailedConnectorChoice {
    pub fn get_connector_label(&self) -> Option<String> {
        self.business_country
            .as_ref()
            .zip(self.business_label.as_ref())
            .map(|(business_country, business_label)| {
                let mut base_label = format!(
                    "{}_{:?}_{}",
                    self.connector, business_country, business_label
                );

                if let Some(ref sub_label) = self.business_sub_label {
                    base_label.push('_');
                    base_label.push_str(sub_label);
                }

                base_label
            })
    }
}

#[derive(Debug, Copy, Clone, serde::Serialize, serde::Deserialize, strum::Display)]
#[serde(rename_all = "snake_case")]
#[strum(serialize_all = "snake_case")]
pub enum RoutingAlgorithmKind {
    Single,
    Priority,
    VolumeSplit,
    Advanced,
}

#[derive(Debug, Clone, serde::Serialize, serde::Deserialize)]

pub struct RoutingPayloadWrapper {
    pub updated_config: Vec<RoutableConnectorChoice>,
    pub profile_id: String,
}

#[derive(Debug, Clone, serde::Serialize, serde::Deserialize)]
#[serde(
    tag = "type",
    content = "data",
    rename_all = "snake_case",
    try_from = "RoutingAlgorithmSerde"
)]
pub enum RoutingAlgorithm {
    Single(Box<RoutableConnectorChoice>),
    Priority(Vec<RoutableConnectorChoice>),
    VolumeSplit(Vec<ConnectorVolumeSplit>),
    Advanced(euclid::frontend::ast::Program<ConnectorSelection>),
}

#[derive(Debug, Clone, serde::Serialize, serde::Deserialize)]
#[serde(tag = "type", content = "data", rename_all = "snake_case")]
pub enum RoutingAlgorithmSerde {
    Single(Box<RoutableConnectorChoice>),
    Priority(Vec<RoutableConnectorChoice>),
    VolumeSplit(Vec<ConnectorVolumeSplit>),
    Advanced(euclid::frontend::ast::Program<ConnectorSelection>),
}

impl TryFrom<RoutingAlgorithmSerde> for RoutingAlgorithm {
    type Error = error_stack::Report<ParsingError>;

    fn try_from(value: RoutingAlgorithmSerde) -> Result<Self, Self::Error> {
        match &value {
            RoutingAlgorithmSerde::Priority(i) if i.is_empty() => {
                Err(ParsingError::StructParseFailure(
                    "Connectors list can't be empty for Priority Algorithm",
                ))
                .into_report()?
            }
            RoutingAlgorithmSerde::VolumeSplit(i) if i.is_empty() => {
                Err(ParsingError::StructParseFailure(
                    "Connectors list can't be empty for Volume split Algorithm",
                ))
                .into_report()?
            }
            _ => {}
        };
        Ok(match value {
            RoutingAlgorithmSerde::Single(i) => Self::Single(i),
            RoutingAlgorithmSerde::Priority(i) => Self::Priority(i),
            RoutingAlgorithmSerde::VolumeSplit(i) => Self::VolumeSplit(i),
            RoutingAlgorithmSerde::Advanced(i) => Self::Advanced(i),
        })
    }
}

#[derive(Debug, Clone, serde::Serialize, serde::Deserialize)]
#[serde(
    tag = "type",
    content = "data",
    rename_all = "snake_case",
    try_from = "StraightThroughAlgorithmSerde",
    into = "StraightThroughAlgorithmSerde"
)]
pub enum StraightThroughAlgorithm {
    Single(Box<RoutableConnectorChoice>),
    Priority(Vec<RoutableConnectorChoice>),
    VolumeSplit(Vec<ConnectorVolumeSplit>),
}

#[derive(Debug, Clone, serde::Serialize, serde::Deserialize)]
#[serde(tag = "type", content = "data", rename_all = "snake_case")]
pub enum StraightThroughAlgorithmInner {
    Single(Box<RoutableConnectorChoice>),
    Priority(Vec<RoutableConnectorChoice>),
    VolumeSplit(Vec<ConnectorVolumeSplit>),
}

#[derive(Debug, Clone, serde::Serialize, serde::Deserialize)]
#[serde(untagged)]
pub enum StraightThroughAlgorithmSerde {
    Direct(StraightThroughAlgorithmInner),
    Nested {
        algorithm: StraightThroughAlgorithmInner,
    },
}

impl TryFrom<StraightThroughAlgorithmSerde> for StraightThroughAlgorithm {
    type Error = error_stack::Report<ParsingError>;

    fn try_from(value: StraightThroughAlgorithmSerde) -> Result<Self, Self::Error> {
        let inner = match value {
            StraightThroughAlgorithmSerde::Direct(algorithm) => algorithm,
            StraightThroughAlgorithmSerde::Nested { algorithm } => algorithm,
        };

        match &inner {
            StraightThroughAlgorithmInner::Priority(i) if i.is_empty() => {
                Err(ParsingError::StructParseFailure(
                    "Connectors list can't be empty for Priority Algorithm",
                ))
                .into_report()?
            }
            StraightThroughAlgorithmInner::VolumeSplit(i) if i.is_empty() => {
                Err(ParsingError::StructParseFailure(
                    "Connectors list can't be empty for Volume split Algorithm",
                ))
                .into_report()?
            }
            _ => {}
        };

        Ok(match inner {
            StraightThroughAlgorithmInner::Single(single) => Self::Single(single),
            StraightThroughAlgorithmInner::Priority(plist) => Self::Priority(plist),
            StraightThroughAlgorithmInner::VolumeSplit(vsplit) => Self::VolumeSplit(vsplit),
        })
    }
}

impl From<StraightThroughAlgorithm> for StraightThroughAlgorithmSerde {
    fn from(value: StraightThroughAlgorithm) -> Self {
        let inner = match value {
            StraightThroughAlgorithm::Single(conn) => StraightThroughAlgorithmInner::Single(conn),
            StraightThroughAlgorithm::Priority(plist) => {
                StraightThroughAlgorithmInner::Priority(plist)
            }
            StraightThroughAlgorithm::VolumeSplit(vsplit) => {
                StraightThroughAlgorithmInner::VolumeSplit(vsplit)
            }
        };

        Self::Nested { algorithm: inner }
    }
}

impl From<StraightThroughAlgorithm> for RoutingAlgorithm {
    fn from(value: StraightThroughAlgorithm) -> Self {
        match value {
            StraightThroughAlgorithm::Single(conn) => Self::Single(conn),
            StraightThroughAlgorithm::Priority(conns) => Self::Priority(conns),
            StraightThroughAlgorithm::VolumeSplit(splits) => Self::VolumeSplit(splits),
        }
    }
}

impl RoutingAlgorithm {
    pub fn get_kind(&self) -> RoutingAlgorithmKind {
        match self {
            Self::Single(_) => RoutingAlgorithmKind::Single,
            Self::Priority(_) => RoutingAlgorithmKind::Priority,
            Self::VolumeSplit(_) => RoutingAlgorithmKind::VolumeSplit,
            Self::Advanced(_) => RoutingAlgorithmKind::Advanced,
        }
    }
}

#[derive(Debug, Default, Clone, serde::Serialize, serde::Deserialize)]
pub struct RoutingAlgorithmRef {
    pub algorithm_id: Option<String>,
    pub timestamp: i64,
    pub config_algo_id: Option<String>,
    pub surcharge_config_algo_id: Option<String>,
}

impl RoutingAlgorithmRef {
    pub fn update_algorithm_id(&mut self, new_id: String) {
        self.algorithm_id = Some(new_id);
        self.timestamp = common_utils::date_time::now_unix_timestamp();
    }

    pub fn update_conditional_config_id(&mut self, ids: String) {
        self.config_algo_id = Some(ids);
        self.timestamp = common_utils::date_time::now_unix_timestamp();
    }

    pub fn update_surcharge_config_id(&mut self, ids: String) {
        self.surcharge_config_algo_id = Some(ids);
        self.timestamp = common_utils::date_time::now_unix_timestamp();
    }
}

#[derive(Debug, Clone, serde::Serialize, serde::Deserialize)]

pub struct RoutingDictionaryRecord {
    pub id: String,
    #[cfg(feature = "business_profile_routing")]
    pub profile_id: String,
    pub name: String,
    pub kind: RoutingAlgorithmKind,
    pub description: String,
    pub created_at: i64,
    pub modified_at: i64,
}

#[derive(Debug, Clone, serde::Serialize, serde::Deserialize)]
pub struct RoutingDictionary {
    pub merchant_id: String,
    pub active_id: Option<String>,
    pub records: Vec<RoutingDictionaryRecord>,
}

#[derive(serde::Serialize, serde::Deserialize, Debug)]
#[serde(untagged)]
pub enum RoutingKind {
    Config(RoutingDictionary),
    RoutingAlgorithm(Vec<RoutingDictionaryRecord>),
}

#[repr(transparent)]
#[derive(serde::Serialize, serde::Deserialize, Debug)]
#[serde(transparent)]
pub struct RoutingAlgorithmId(pub String);<|MERGE_RESOLUTION|>--- conflicted
+++ resolved
@@ -286,76 +286,7 @@
 impl From<RoutableConnectorChoice> for ast::ConnectorChoice {
     fn from(value: RoutableConnectorChoice) -> Self {
         Self {
-<<<<<<< HEAD
-            connector: match value.connector {
-                #[cfg(feature = "dummy_connector")]
-                RoutableConnectors::DummyConnector1 => euclid_enums::Connector::DummyConnector1,
-                #[cfg(feature = "dummy_connector")]
-                RoutableConnectors::DummyConnector2 => euclid_enums::Connector::DummyConnector2,
-                #[cfg(feature = "dummy_connector")]
-                RoutableConnectors::DummyConnector3 => euclid_enums::Connector::DummyConnector3,
-                #[cfg(feature = "dummy_connector")]
-                RoutableConnectors::DummyConnector4 => euclid_enums::Connector::DummyConnector4,
-                #[cfg(feature = "dummy_connector")]
-                RoutableConnectors::DummyConnector5 => euclid_enums::Connector::DummyConnector5,
-                #[cfg(feature = "dummy_connector")]
-                RoutableConnectors::DummyConnector6 => euclid_enums::Connector::DummyConnector6,
-                #[cfg(feature = "dummy_connector")]
-                RoutableConnectors::DummyConnector7 => euclid_enums::Connector::DummyConnector7,
-                RoutableConnectors::Aci => euclid_enums::Connector::Aci,
-                RoutableConnectors::Adyen => euclid_enums::Connector::Adyen,
-                RoutableConnectors::Airwallex => euclid_enums::Connector::Airwallex,
-                RoutableConnectors::Authorizedotnet => euclid_enums::Connector::Authorizedotnet,
-                RoutableConnectors::Bambora => euclid_enums::Connector::Bambora,
-                RoutableConnectors::Bankofamerica => euclid_enums::Connector::Bankofamerica,
-                RoutableConnectors::Bitpay => euclid_enums::Connector::Bitpay,
-                RoutableConnectors::Bluesnap => euclid_enums::Connector::Bluesnap,
-                RoutableConnectors::Boku => euclid_enums::Connector::Boku,
-                RoutableConnectors::Braintree => euclid_enums::Connector::Braintree,
-                RoutableConnectors::Cashtocode => euclid_enums::Connector::Cashtocode,
-                RoutableConnectors::Checkout => euclid_enums::Connector::Checkout,
-                RoutableConnectors::Coinbase => euclid_enums::Connector::Coinbase,
-                RoutableConnectors::Cryptopay => euclid_enums::Connector::Cryptopay,
-                RoutableConnectors::Cybersource => euclid_enums::Connector::Cybersource,
-                RoutableConnectors::Dlocal => euclid_enums::Connector::Dlocal,
-                RoutableConnectors::Elavon => euclid_enums::Connector::Elavon,
-                RoutableConnectors::Fiserv => euclid_enums::Connector::Fiserv,
-                RoutableConnectors::Forte => euclid_enums::Connector::Forte,
-                RoutableConnectors::Globalpay => euclid_enums::Connector::Globalpay,
-                RoutableConnectors::Globepay => euclid_enums::Connector::Globepay,
-                RoutableConnectors::Gocardless => euclid_enums::Connector::Gocardless,
-                RoutableConnectors::Helcim => euclid_enums::Connector::Helcim,
-                RoutableConnectors::Iatapay => euclid_enums::Connector::Iatapay,
-                RoutableConnectors::Klarna => euclid_enums::Connector::Klarna,
-                RoutableConnectors::Mollie => euclid_enums::Connector::Mollie,
-                RoutableConnectors::Multisafepay => euclid_enums::Connector::Multisafepay,
-                RoutableConnectors::Nexinets => euclid_enums::Connector::Nexinets,
-                RoutableConnectors::Nmi => euclid_enums::Connector::Nmi,
-                RoutableConnectors::Noon => euclid_enums::Connector::Noon,
-                RoutableConnectors::Nuvei => euclid_enums::Connector::Nuvei,
-                RoutableConnectors::Opennode => euclid_enums::Connector::Opennode,
-                RoutableConnectors::Payme => euclid_enums::Connector::Payme,
-                RoutableConnectors::Paypal => euclid_enums::Connector::Paypal,
-                RoutableConnectors::Payu => euclid_enums::Connector::Payu,
-                RoutableConnectors::Powertranz => euclid_enums::Connector::Powertranz,
-                RoutableConnectors::Prophetpay => euclid_enums::Connector::Prophetpay,
-                RoutableConnectors::Rapyd => euclid_enums::Connector::Rapyd,
-                RoutableConnectors::Shift4 => euclid_enums::Connector::Shift4,
-                RoutableConnectors::Square => euclid_enums::Connector::Square,
-                RoutableConnectors::Stax => euclid_enums::Connector::Stax,
-                RoutableConnectors::Stripe => euclid_enums::Connector::Stripe,
-                RoutableConnectors::Trustpay => euclid_enums::Connector::Trustpay,
-                RoutableConnectors::Tsys => euclid_enums::Connector::Tsys,
-                RoutableConnectors::Volt => euclid_enums::Connector::Volt,
-                RoutableConnectors::Wise => euclid_enums::Connector::Wise,
-                RoutableConnectors::Worldline => euclid_enums::Connector::Worldline,
-                RoutableConnectors::Worldpay => euclid_enums::Connector::Worldpay,
-                RoutableConnectors::Zen => euclid_enums::Connector::Zen,
-            },
-
-=======
             connector: value.connector,
->>>>>>> 1be197f6
             #[cfg(not(feature = "connector_choice_mca_id"))]
             sub_label: value.sub_label,
         }

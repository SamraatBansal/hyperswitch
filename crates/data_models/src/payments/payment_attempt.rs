--- conflicted
+++ resolved
@@ -250,11 +250,8 @@
         error_code: Option<Option<String>>,
         error_message: Option<Option<String>>,
         amount_capturable: Option<i64>,
-<<<<<<< HEAD
+        updated_by: String,
         connector_metadata: Option<serde_json::Value>,
-=======
-        updated_by: String,
->>>>>>> 373a10be
     },
     RejectUpdate {
         status: storage_enums::AttemptStatus,

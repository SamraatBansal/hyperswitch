--- conflicted
+++ resolved
@@ -36,106 +36,6 @@
 collect_variants!(SetupFutureUsage);
 
 #[derive(
-<<<<<<< HEAD
-    Debug,
-    Copy,
-    Clone,
-    PartialEq,
-    Eq,
-    Hash,
-    Serialize,
-    Deserialize,
-    strum::Display,
-    strum::EnumVariantNames,
-    strum::EnumIter,
-    strum::EnumString,
-    frunk::LabelledGeneric,
-)]
-#[serde(rename_all = "snake_case")]
-#[strum(serialize_all = "snake_case")]
-pub enum Connector {
-    #[cfg(feature = "dummy_connector")]
-    #[serde(rename = "phonypay")]
-    #[strum(serialize = "phonypay")]
-    DummyConnector1,
-    #[cfg(feature = "dummy_connector")]
-    #[serde(rename = "fauxpay")]
-    #[strum(serialize = "fauxpay")]
-    DummyConnector2,
-    #[cfg(feature = "dummy_connector")]
-    #[serde(rename = "pretendpay")]
-    #[strum(serialize = "pretendpay")]
-    DummyConnector3,
-    #[cfg(feature = "dummy_connector")]
-    #[serde(rename = "stripe_test")]
-    #[strum(serialize = "stripe_test")]
-    DummyConnector4,
-    #[cfg(feature = "dummy_connector")]
-    #[serde(rename = "adyen_test")]
-    #[strum(serialize = "adyen_test")]
-    DummyConnector5,
-    #[cfg(feature = "dummy_connector")]
-    #[serde(rename = "checkout_test")]
-    #[strum(serialize = "checkout_test")]
-    DummyConnector6,
-    #[cfg(feature = "dummy_connector")]
-    #[serde(rename = "paypal_test")]
-    #[strum(serialize = "paypal_test")]
-    DummyConnector7,
-    Aci,
-    Adyen,
-    Airwallex,
-    Authorizedotnet,
-    Bambora,
-    Bankofamerica,
-    Bitpay,
-    Bluesnap,
-    Boku,
-    Braintree,
-    Cashtocode,
-    Checkout,
-    Coinbase,
-    Cryptopay,
-    Cybersource,
-    Dlocal,
-    Fiserv,
-    Forte,
-    Globalpay,
-    Globepay,
-    Gocardless,
-    Helcim,
-    Iatapay,
-    Klarna,
-    Mollie,
-    Multisafepay,
-    Nexinets,
-    Nmi,
-    Noon,
-    Nuvei,
-    Opennode,
-    Payme,
-    Paypal,
-    Payu,
-    Powertranz,
-    Prophetpay,
-    Rapyd,
-    Shift4,
-    Signifyd,
-    Square,
-    Stax,
-    Stripe,
-    Trustpay,
-    Tsys,
-    Volt,
-    Wise,
-    Worldline,
-    Worldpay,
-    Zen,
-}
-
-#[derive(
-=======
->>>>>>> 1be197f6
     Clone,
     Debug,
     Hash,

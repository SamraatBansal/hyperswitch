--- conflicted
+++ resolved
@@ -113,20 +113,17 @@
     pub analytics: AnalyticsConfig,
     #[cfg(feature = "kv_store")]
     pub kv_config: KvConfig,
-<<<<<<< HEAD
     #[cfg(feature = "frm")]
     pub frm: Frm,
-}
-
-#[cfg(feature = "frm")]
-#[derive(Debug, Deserialize, Clone, Default)]
-pub struct Frm {
-    pub is_frm_enabled: bool,
-=======
     #[cfg(feature = "olap")]
     pub report_download_config: ReportConfig,
     pub events: EventsConfig,
->>>>>>> 39f255b4
+}
+
+#[cfg(feature = "frm")]
+#[derive(Debug, Deserialize, Clone, Default)]
+pub struct Frm {
+    pub is_frm_enabled: bool,
 }
 
 #[derive(Debug, Deserialize, Clone)]

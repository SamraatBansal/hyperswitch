use std::collections::HashMap;

use masking::{Secret, SwitchStrategy};
use serde::{Deserialize, Serialize};

use crate::{
    connector::utils::{self, PaymentsAuthorizeRequestData, RefundsRequestData, RouterData},
    core::errors,
    services,
    types::{self, api, storage::enums},
};

// Every access token will be valid for 5 minutes. It contains grant_type and scope for different type of access, but for our usecases it should be only 'client_credentials' and 'payment' resp(as per doc) for all type of api call.
#[derive(Debug, Serialize)]
pub struct IatapayAuthUpdateRequest {
    grant_type: String,
    scope: String,
}
impl TryFrom<&types::RefreshTokenRouterData> for IatapayAuthUpdateRequest {
    type Error = error_stack::Report<errors::ConnectorError>;
    fn try_from(_item: &types::RefreshTokenRouterData) -> Result<Self, Self::Error> {
        Ok(Self {
            grant_type: "client_credentials".to_string(),
            scope: "payment".to_string(),
        })
    }
}

#[derive(Debug, Deserialize)]
pub struct IatapayAuthUpdateResponse {
    pub access_token: Secret<String>,
    pub token_type: String,
    pub expires_in: i64,
    pub scope: String,
    pub jti: String,
}

impl<F, T> TryFrom<types::ResponseRouterData<F, IatapayAuthUpdateResponse, T, types::AccessToken>>
    for types::RouterData<F, T, types::AccessToken>
{
    type Error = error_stack::Report<errors::ConnectorError>;
    fn try_from(
        item: types::ResponseRouterData<F, IatapayAuthUpdateResponse, T, types::AccessToken>,
    ) -> Result<Self, Self::Error> {
        Ok(Self {
            response: Ok(types::AccessToken {
                token: item.response.access_token,
                expires: item.response.expires_in,
            }),
            ..item.data
        })
    }
}

#[derive(Debug, Serialize)]
#[serde(rename_all = "camelCase")]
pub struct RedirectUrls {
    success_url: String,
    failure_url: String,
}

#[derive(Debug, Serialize)]
#[serde(rename_all = "camelCase")]
pub struct PayerInfo {
    token_id: Secret<String>,
}

#[derive(Debug, Serialize)]
#[serde(rename_all = "camelCase")]
pub struct IatapayPaymentsRequest {
    merchant_id: Secret<String>,
    merchant_payment_id: Option<String>,
    amount: f64,
    currency: String,
    country: String,
    locale: String,
    redirect_urls: RedirectUrls,
    notification_url: String,
    payer_info: Option<PayerInfo>,
}

impl TryFrom<&types::PaymentsAuthorizeRouterData> for IatapayPaymentsRequest {
    type Error = error_stack::Report<errors::ConnectorError>;
    fn try_from(item: &types::PaymentsAuthorizeRouterData) -> Result<Self, Self::Error> {
<<<<<<< HEAD
        let country = item.get_billing_country()?.to_string();
=======
        let payment_method = item.payment_method;
        let country = match payment_method {
            PaymentMethod::Upi => "IN".to_string(),

            PaymentMethod::Card
            | PaymentMethod::CardRedirect
            | PaymentMethod::PayLater
            | PaymentMethod::Wallet
            | PaymentMethod::BankRedirect
            | PaymentMethod::BankTransfer
            | PaymentMethod::Crypto
            | PaymentMethod::BankDebit
            | PaymentMethod::Reward
            | PaymentMethod::Voucher
            | PaymentMethod::GiftCard => item.get_billing_country()?.to_string(),
        };
>>>>>>> 4afe5525
        let return_url = item.get_return_url()?;
        let payer_info = match item.request.payment_method_data.clone() {
            api::PaymentMethodData::Upi(upi_data) => upi_data.vpa_id.map(|id| PayerInfo {
                token_id: id.switch_strategy(),
            }),
            _ => None,
        };
        let amount =
            utils::to_currency_base_unit_asf64(item.request.amount, item.request.currency)?;
        let payload = Self {
            merchant_id: IatapayAuthType::try_from(&item.connector_auth_type)?.merchant_id,
            merchant_payment_id: Some(item.connector_request_reference_id.clone()),
            amount,
            currency: item.request.currency.to_string(),
            country: country.clone(),
            locale: format!("en-{}", country),
            redirect_urls: get_redirect_url(return_url),
            payer_info,
            notification_url: item.request.get_webhook_url()?,
        };
        Ok(payload)
    }
}

fn get_redirect_url(return_url: String) -> RedirectUrls {
    RedirectUrls {
        success_url: return_url.clone(),
        failure_url: return_url,
    }
}

// Auth Struct
pub struct IatapayAuthType {
    pub(super) client_id: Secret<String>,
    pub(super) merchant_id: Secret<String>,
    pub(super) client_secret: Secret<String>,
}

impl TryFrom<&types::ConnectorAuthType> for IatapayAuthType {
    type Error = error_stack::Report<errors::ConnectorError>;
    fn try_from(auth_type: &types::ConnectorAuthType) -> Result<Self, Self::Error> {
        match auth_type {
            types::ConnectorAuthType::SignatureKey {
                api_key,
                key1,
                api_secret,
            } => Ok(Self {
                client_id: api_key.to_owned(),
                merchant_id: key1.to_owned(),
                client_secret: api_secret.to_owned(),
            }),
            _ => Err(errors::ConnectorError::FailedToObtainAuthType)?,
        }
    }
}
// PaymentsResponse
#[derive(Debug, Clone, Default, Serialize, Deserialize)]
#[serde(rename_all = "UPPERCASE")]
pub enum IatapayPaymentStatus {
    #[default]
    Created,
    Initiated,
    Authorized,
    Settled,
    Tobeinvestigated,
    Blocked,
    Cleared,
    Failed,
    Locked,
    Cancel,
    #[serde(rename = "UNEXPECTED SETTLED")]
    UnexpectedSettled,
    #[serde(other)]
    Unknown,
}

impl From<IatapayPaymentStatus> for enums::AttemptStatus {
    fn from(item: IatapayPaymentStatus) -> Self {
        match item {
            IatapayPaymentStatus::Authorized => Self::Authorized,
            IatapayPaymentStatus::Settled
            | IatapayPaymentStatus::Cleared
            | IatapayPaymentStatus::Tobeinvestigated
            | IatapayPaymentStatus::Blocked => Self::Charged,
            IatapayPaymentStatus::Failed
            | IatapayPaymentStatus::UnexpectedSettled
            | IatapayPaymentStatus::Unknown => Self::Failure,
            IatapayPaymentStatus::Created => Self::AuthenticationPending,
            IatapayPaymentStatus::Initiated | IatapayPaymentStatus::Locked => Self::Pending,
            IatapayPaymentStatus::Cancel => Self::Voided,
        }
    }
}

#[derive(Default, Debug, Clone, Serialize, Deserialize, PartialEq)]
#[serde(rename_all = "camelCase")]
pub struct RedirectUrl {
    pub redirect_url: String,
}

#[derive(Debug, Serialize, Deserialize)]
pub struct CheckoutMethod {
    pub redirect: RedirectUrl,
}

#[derive(Debug, Serialize, Deserialize)]
#[serde(rename_all = "camelCase")]
pub struct IatapayPaymentsResponse {
    pub status: IatapayPaymentStatus,
    pub iata_payment_id: Option<String>,
    pub iata_refund_id: Option<String>,
    pub merchant_id: Option<String>,
    pub merchant_payment_id: Option<String>,
    pub amount: f64,
    pub currency: String,
    pub country: Option<String>,
    pub locale: Option<String>,
    pub bank_transfer_description: Option<String>,
    pub checkout_methods: Option<CheckoutMethod>,
    pub failure_code: Option<String>,
}

impl<F, T>
    TryFrom<types::ResponseRouterData<F, IatapayPaymentsResponse, T, types::PaymentsResponseData>>
    for types::RouterData<F, T, types::PaymentsResponseData>
{
    type Error = error_stack::Report<errors::ConnectorError>;
    fn try_from(
        item: types::ResponseRouterData<F, IatapayPaymentsResponse, T, types::PaymentsResponseData>,
    ) -> Result<Self, Self::Error> {
        let form_fields = HashMap::new();
        let id = match item.response.iata_payment_id.clone() {
            Some(s) => types::ResponseId::ConnectorTransactionId(s),
            None => types::ResponseId::NoResponseId,
        };
        let connector_response_reference_id = item
            .response
            .merchant_payment_id
            .or(item.response.iata_payment_id);
        Ok(Self {
            status: enums::AttemptStatus::from(item.response.status),
            response: item.response.checkout_methods.map_or(
                Ok(types::PaymentsResponseData::TransactionResponse {
                    resource_id: id.clone(),
                    redirection_data: None,
                    mandate_reference: None,
                    connector_metadata: None,
                    network_txn_id: None,
                    connector_response_reference_id: connector_response_reference_id.clone(),
                }),
                |checkout_methods| {
                    Ok(types::PaymentsResponseData::TransactionResponse {
                        resource_id: id,
                        redirection_data: Some(services::RedirectForm::Form {
                            endpoint: checkout_methods.redirect.redirect_url,
                            method: services::Method::Get,
                            form_fields,
                        }),
                        mandate_reference: None,
                        connector_metadata: None,
                        network_txn_id: None,
                        connector_response_reference_id: connector_response_reference_id.clone(),
                    })
                },
            ),
            ..item.data
        })
    }
}

// REFUND :
// Type definition for RefundRequest
#[derive(Debug, Serialize)]
#[serde(rename_all = "camelCase")]
pub struct IatapayRefundRequest {
    pub merchant_id: Secret<String>,
    pub merchant_refund_id: Option<String>,
    pub amount: f64,
    pub currency: String,
    pub bank_transfer_description: Option<String>,
    pub notification_url: String,
}

impl<F> TryFrom<&types::RefundsRouterData<F>> for IatapayRefundRequest {
    type Error = error_stack::Report<errors::ConnectorError>;
    fn try_from(item: &types::RefundsRouterData<F>) -> Result<Self, Self::Error> {
        let amount =
            utils::to_currency_base_unit_asf64(item.request.refund_amount, item.request.currency)?;
        Ok(Self {
            amount,
            merchant_id: IatapayAuthType::try_from(&item.connector_auth_type)?.merchant_id,
            merchant_refund_id: Some(item.request.refund_id.clone()),
            currency: item.request.currency.to_string(),
            bank_transfer_description: item.request.reason.clone(),
            notification_url: item.request.get_webhook_url()?,
        })
    }
}

// Type definition for Refund Response

#[allow(dead_code)]
#[derive(Debug, Serialize, Default, Deserialize)]
#[serde(rename_all = "UPPERCASE")]
pub enum RefundStatus {
    #[default]
    Created,
    Locked,
    Initiated,
    Authorized,
    Settled,
    Failed,
}

impl From<RefundStatus> for enums::RefundStatus {
    fn from(item: RefundStatus) -> Self {
        match item {
            RefundStatus::Created => Self::Pending,
            RefundStatus::Failed => Self::Failure,
            RefundStatus::Locked => Self::Pending,
            RefundStatus::Initiated => Self::Pending,
            RefundStatus::Authorized => Self::Pending,
            RefundStatus::Settled => Self::Success,
        }
    }
}

#[derive(Debug, Serialize, Deserialize)]
#[serde(rename_all = "camelCase")]
pub struct RefundResponse {
    iata_refund_id: String,
    status: RefundStatus,
    merchant_refund_id: String,
    amount: f64,
    currency: String,
    bank_transfer_description: Option<String>,
    failure_code: Option<String>,
    failure_details: Option<String>,
    lock_reason: Option<String>,
    creation_date_time: Option<String>,
    finish_date_time: Option<String>,
    update_date_time: Option<String>,
    clearance_date_time: Option<String>,
    iata_payment_id: Option<String>,
    merchant_payment_id: Option<String>,
    payment_amount: Option<f64>,
    merchant_id: Option<String>,
    account_country: Option<String>,
}

impl TryFrom<types::RefundsResponseRouterData<api::Execute, RefundResponse>>
    for types::RefundsRouterData<api::Execute>
{
    type Error = error_stack::Report<errors::ConnectorError>;
    fn try_from(
        item: types::RefundsResponseRouterData<api::Execute, RefundResponse>,
    ) -> Result<Self, Self::Error> {
        Ok(Self {
            response: Ok(types::RefundsResponseData {
                connector_refund_id: item.response.iata_refund_id.to_string(),
                refund_status: enums::RefundStatus::from(item.response.status),
            }),
            ..item.data
        })
    }
}

impl TryFrom<types::RefundsResponseRouterData<api::RSync, RefundResponse>>
    for types::RefundsRouterData<api::RSync>
{
    type Error = error_stack::Report<errors::ConnectorError>;
    fn try_from(
        item: types::RefundsResponseRouterData<api::RSync, RefundResponse>,
    ) -> Result<Self, Self::Error> {
        Ok(Self {
            response: Ok(types::RefundsResponseData {
                connector_refund_id: item.response.iata_refund_id.to_string(),
                refund_status: enums::RefundStatus::from(item.response.status),
            }),
            ..item.data
        })
    }
}

#[derive(Debug, Deserialize)]
pub struct IatapayErrorResponse {
    pub status: u16,
    pub error: String,
    pub message: String,
    pub reason: Option<String>,
}

#[derive(Deserialize, Debug)]
pub struct IatapayAccessTokenErrorResponse {
    pub error: String,
    pub path: String,
}<|MERGE_RESOLUTION|>--- conflicted
+++ resolved
@@ -1,5 +1,6 @@
 use std::collections::HashMap;
 
+use api_models::enums::PaymentMethod;
 use masking::{Secret, SwitchStrategy};
 use serde::{Deserialize, Serialize};
 
@@ -82,9 +83,6 @@
 impl TryFrom<&types::PaymentsAuthorizeRouterData> for IatapayPaymentsRequest {
     type Error = error_stack::Report<errors::ConnectorError>;
     fn try_from(item: &types::PaymentsAuthorizeRouterData) -> Result<Self, Self::Error> {
-<<<<<<< HEAD
-        let country = item.get_billing_country()?.to_string();
-=======
         let payment_method = item.payment_method;
         let country = match payment_method {
             PaymentMethod::Upi => "IN".to_string(),
@@ -101,7 +99,6 @@
             | PaymentMethod::Voucher
             | PaymentMethod::GiftCard => item.get_billing_country()?.to_string(),
         };
->>>>>>> 4afe5525
         let return_url = item.get_return_url()?;
         let payer_info = match item.request.payment_method_data.clone() {
             api::PaymentMethodData::Upi(upi_data) => upi_data.vpa_id.map(|id| PayerInfo {
@@ -171,7 +168,6 @@
     Cleared,
     Failed,
     Locked,
-    Cancel,
     #[serde(rename = "UNEXPECTED SETTLED")]
     UnexpectedSettled,
     #[serde(other)]
@@ -181,17 +177,11 @@
 impl From<IatapayPaymentStatus> for enums::AttemptStatus {
     fn from(item: IatapayPaymentStatus) -> Self {
         match item {
-            IatapayPaymentStatus::Authorized => Self::Authorized,
-            IatapayPaymentStatus::Settled
-            | IatapayPaymentStatus::Cleared
-            | IatapayPaymentStatus::Tobeinvestigated
-            | IatapayPaymentStatus::Blocked => Self::Charged,
-            IatapayPaymentStatus::Failed
-            | IatapayPaymentStatus::UnexpectedSettled
-            | IatapayPaymentStatus::Unknown => Self::Failure,
+            IatapayPaymentStatus::Authorized | IatapayPaymentStatus::Settled => Self::Charged,
+            IatapayPaymentStatus::Failed | IatapayPaymentStatus::UnexpectedSettled => Self::Failure,
             IatapayPaymentStatus::Created => Self::AuthenticationPending,
-            IatapayPaymentStatus::Initiated | IatapayPaymentStatus::Locked => Self::Pending,
-            IatapayPaymentStatus::Cancel => Self::Voided,
+            IatapayPaymentStatus::Initiated => Self::Pending,
+            _ => Self::Voided,
         }
     }
 }

--- conflicted
+++ resolved
@@ -8,13 +8,8 @@
 use masking::PeekInterface;
 use transformers as paypal;
 
-<<<<<<< HEAD
-use self::transformers::PaypalMeta;
-use super::utils::ConnectorErrorType;
-=======
 use self::transformers::{PaypalAuthResponse, PaypalMeta};
-use super::utils::PaymentsCompleteAuthorizeRequestData;
->>>>>>> 6a74e8cb
+use super::utils::{PaymentsCompleteAuthorizeRequestData, ConnectorErrorType};
 use crate::{
     configs::settings,
     connector::{
@@ -174,24 +169,6 @@
             .parse_struct("Paypal ErrorResponse")
             .change_context(errors::ConnectorError::ResponseDeserializationFailed)?;
 
-<<<<<<< HEAD
-        let error_reason = response.details.clone().map(|error_details| {
-            error_details
-                .iter()
-                .map(|error| format!("description - {} ; ", error.description))
-                .collect::<String>()
-        });
-
-        let errors_list = response.details.unwrap_or(vec![]);
-        let option_error_code_message =
-            connector_utils::get_error_code_error_message_based_on_priority(
-                Self.clone(),
-                errors_list
-                    .into_iter()
-                    .map(|errors| errors.into())
-                    .collect(),
-            );
-=======
         let error_reason = response
             .details
             .map(|error_details| {
@@ -212,7 +189,15 @@
             })
             .transpose()?;
 
->>>>>>> 6a74e8cb
+        let errors_list = response.details.unwrap_or(vec![]);
+        let option_error_code_message =
+            connector_utils::get_error_code_error_message_based_on_priority(
+                Self.clone(),
+                errors_list
+                    .into_iter()
+                    .map(|errors| errors.into())
+                    .collect(),
+            );
         Ok(ErrorResponse {
             status_code: res.status_code,
             code: option_error_code_message
@@ -1301,4 +1286,4 @@
             _ => ConnectorErrorType::UnknownError,
         }
     }
-}+}

--- conflicted
+++ resolved
@@ -1230,15 +1230,6 @@
     }
 }
 
-<<<<<<< HEAD
-impl From<ErrorDetails> for utils::ErrorCodeAndMessage {
-    fn from(error: ErrorDetails) -> Self {
-        Self {
-            error_code: error.issue.to_string(),
-            error_message: error.issue.to_string(),
-        }
-    }
-=======
 #[derive(Deserialize, Serialize, Debug)]
 pub struct PaypalSourceVerificationRequest {
     pub transmission_id: String,
@@ -1446,5 +1437,13 @@
         .change_context(errors::ConnectorError::InvalidDataFormat { field_name: key })?
         .to_owned();
     Ok(header_value)
->>>>>>> 583b9aa3
+}
+
+impl From<ErrorDetails> for utils::ErrorCodeAndMessage {
+    fn from(error: ErrorDetails) -> Self {
+        Self {
+            error_code: error.issue.to_string(),
+            error_message: error.issue.to_string(),
+        }
+    }
 }
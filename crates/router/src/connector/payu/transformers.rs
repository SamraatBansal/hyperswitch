use base64::Engine;
use error_stack::{IntoReport, ResultExt};
use serde::{Deserialize, Serialize};

use crate::{
    connector::utils::AccessTokenRequestInfo,
    consts,
<<<<<<< HEAD
    core::{errors, payments::operations::Flow},
    pii::{self, Secret},
=======
    core::errors,
    pii::Secret,
>>>>>>> e3fcfdd3
    types::{self, api, storage::enums},
};

const WALLET_IDENTIFIER: &str = "PBL";

#[derive(Debug, Serialize, Eq, PartialEq)]
#[serde(rename_all = "camelCase")]
pub struct PayuPaymentsRequest {
    customer_ip: std::net::IpAddr,
    merchant_pos_id: String,
    total_amount: i64,
    currency_code: enums::Currency,
    description: String,
    pay_methods: PayuPaymentMethod,
    continue_url: Option<String>,
}

#[derive(Debug, Eq, PartialEq, Serialize)]
#[serde(rename_all = "camelCase")]
pub struct PayuPaymentMethod {
    pay_method: PayuPaymentMethodData,
}

#[derive(Debug, Eq, PartialEq, Serialize)]
#[serde(untagged)]
pub enum PayuPaymentMethodData {
    Card(PayuCard),
    Wallet(PayuWallet),
}

#[derive(Debug, Eq, PartialEq, Serialize)]
#[serde(rename_all = "camelCase")]
pub enum PayuCard {
    #[serde(rename_all = "camelCase")]
    Card {
        number: cards::CardNumber,
        expiration_month: Secret<String>,
        expiration_year: Secret<String>,
        cvv: Secret<String>,
    },
}

#[derive(Debug, Eq, PartialEq, Serialize)]
#[serde(rename_all = "camelCase")]
pub struct PayuWallet {
    pub value: PayuWalletCode,
    #[serde(rename = "type")]
    pub wallet_type: String,
    pub authorization_code: String,
}
#[derive(Debug, Eq, PartialEq, Serialize)]
#[serde(rename_all = "lowercase")]
pub enum PayuWalletCode {
    Ap,
    Jp,
}

impl TryFrom<&types::PaymentsAuthorizeRouterData> for PayuPaymentsRequest {
    type Error = error_stack::Report<errors::ConnectorError>;
    fn try_from(item: &types::PaymentsAuthorizeRouterData) -> Result<Self, Self::Error> {
        let auth_type = PayuAuthType::try_from(&item.connector_auth_type)?;
        let payment_method = match item.request.payment_method_data.clone() {
            api::PaymentMethodData::Card(ccard) => Ok(PayuPaymentMethod {
                pay_method: PayuPaymentMethodData::Card(PayuCard::Card {
                    number: ccard.card_number,
                    expiration_month: ccard.card_exp_month,
                    expiration_year: ccard.card_exp_year,
                    cvv: ccard.card_cvc,
                }),
            }),
            api::PaymentMethodData::Wallet(wallet_data) => match wallet_data {
                api_models::payments::WalletData::GooglePay(data) => Ok(PayuPaymentMethod {
                    pay_method: PayuPaymentMethodData::Wallet({
                        PayuWallet {
                            value: PayuWalletCode::Ap,
                            wallet_type: WALLET_IDENTIFIER.to_string(),
                            authorization_code: consts::BASE64_ENGINE
                                .encode(data.tokenization_data.token),
                        }
                    }),
                }),
                api_models::payments::WalletData::ApplePay(data) => Ok(PayuPaymentMethod {
                    pay_method: PayuPaymentMethodData::Wallet({
                        PayuWallet {
                            value: PayuWalletCode::Jp,
                            wallet_type: WALLET_IDENTIFIER.to_string(),
                            authorization_code: data.payment_data,
                        }
                    }),
                }),
                _ => Err(errors::ConnectorError::NotImplemented(
                    "Unknown Wallet in Payment Method".to_string(),
                )),
            },
            _ => Err(errors::ConnectorError::NotImplemented(
                "Unknown payment method".to_string(),
            )),
        }?;
        let browser_info = item.request.browser_info.clone().ok_or(
            errors::ConnectorError::MissingRequiredField {
                field_name: "browser_info",
            },
        )?;
        Ok(Self {
            customer_ip: browser_info.ip_address.ok_or(
                errors::ConnectorError::MissingRequiredField {
                    field_name: "browser_info.ip_address",
                },
            )?,
            merchant_pos_id: auth_type.merchant_pos_id,
            total_amount: item.request.amount,
            currency_code: item.request.currency,
            description: item.description.clone().ok_or(
                errors::ConnectorError::MissingRequiredField {
                    field_name: "item.description",
                },
            )?,
            pay_methods: payment_method,
            continue_url: None,
        })
    }
}

pub struct PayuAuthType {
    pub(super) api_key: String,
    pub(super) merchant_pos_id: String,
}

impl TryFrom<&types::ConnectorAuthType> for PayuAuthType {
    type Error = error_stack::Report<errors::ConnectorError>;
    fn try_from(auth_type: &types::ConnectorAuthType) -> Result<Self, Self::Error> {
        match auth_type {
            types::ConnectorAuthType::BodyKey { api_key, key1 } => Ok(Self {
                api_key: api_key.to_string(),
                merchant_pos_id: key1.to_string(),
            }),
            _ => Err(errors::ConnectorError::FailedToObtainAuthType)?,
        }
    }
}

#[derive(Debug, Clone, Default, Serialize, Deserialize, PartialEq)]
#[serde(rename_all = "SCREAMING_SNAKE_CASE")]
pub enum PayuPaymentStatus {
    Success,
    WarningContinueRedirect,
    #[serde(rename = "WARNING_CONTINUE_3DS")]
    WarningContinue3ds,
    WarningContinueCvv,
    #[default]
    Pending,
}

impl From<PayuPaymentStatus> for enums::AttemptStatus {
    fn from(item: PayuPaymentStatus) -> Self {
        match item {
            PayuPaymentStatus::Success => Self::Pending,
            PayuPaymentStatus::WarningContinue3ds => Self::Pending,
            PayuPaymentStatus::WarningContinueCvv => Self::Pending,
            PayuPaymentStatus::WarningContinueRedirect => Self::Pending,
            PayuPaymentStatus::Pending => Self::Pending,
        }
    }
}

#[derive(Debug, Clone, Deserialize, PartialEq)]
#[serde(rename_all = "camelCase")]
pub struct PayuPaymentsResponse {
    pub status: PayuPaymentStatusData,
    pub redirect_uri: String,
    pub iframe_allowed: Option<bool>,
    pub three_ds_protocol_version: Option<String>,
    pub order_id: String,
    pub ext_order_id: Option<String>,
}

impl<F: Flow, T>
    TryFrom<types::ResponseRouterData<F, PayuPaymentsResponse, T, types::PaymentsResponseData>>
    for types::RouterData<F, T, types::PaymentsResponseData>
{
    type Error = error_stack::Report<errors::ConnectorError>;
    fn try_from(
        item: types::ResponseRouterData<F, PayuPaymentsResponse, T, types::PaymentsResponseData>,
    ) -> Result<Self, Self::Error> {
        Ok(Self {
            status: enums::AttemptStatus::from(item.response.status.status_code),
            response: Ok(types::PaymentsResponseData::TransactionResponse {
                resource_id: types::ResponseId::ConnectorTransactionId(item.response.order_id),
                redirection_data: None,
                mandate_reference: None,
                connector_metadata: None,
                network_txn_id: None,
            }),
            amount_captured: None,
            ..item.data
        })
    }
}

#[derive(Default, Debug, Clone, Serialize, PartialEq)]
#[serde(rename_all = "camelCase")]
pub struct PayuPaymentsCaptureRequest {
    order_id: String,
    order_status: OrderStatus,
}

impl TryFrom<&types::PaymentsCaptureRouterData> for PayuPaymentsCaptureRequest {
    type Error = error_stack::Report<errors::ConnectorError>;
    fn try_from(item: &types::PaymentsCaptureRouterData) -> Result<Self, Self::Error> {
        Ok(Self {
            order_id: item.request.connector_transaction_id.clone(),
            order_status: OrderStatus::Completed,
        })
    }
}

#[derive(Default, Debug, Clone, Deserialize, PartialEq)]
pub struct PayuPaymentsCaptureResponse {
    status: PayuPaymentStatusData,
}

impl<F: Flow, T>
    TryFrom<
        types::ResponseRouterData<F, PayuPaymentsCaptureResponse, T, types::PaymentsResponseData>,
    > for types::RouterData<F, T, types::PaymentsResponseData>
{
    type Error = error_stack::Report<errors::ConnectorError>;
    fn try_from(
        item: types::ResponseRouterData<
            F,
            PayuPaymentsCaptureResponse,
            T,
            types::PaymentsResponseData,
        >,
    ) -> Result<Self, Self::Error> {
        Ok(Self {
            status: enums::AttemptStatus::from(item.response.status.status_code.clone()),
            response: Ok(types::PaymentsResponseData::TransactionResponse {
                resource_id: types::ResponseId::NoResponseId,
                redirection_data: None,
                mandate_reference: None,
                connector_metadata: None,
                network_txn_id: None,
            }),
            amount_captured: None,
            ..item.data
        })
    }
}

#[derive(Debug, Clone, Serialize, PartialEq)]
pub struct PayuAuthUpdateRequest {
    grant_type: String,
    client_id: String,
    client_secret: String,
}

impl TryFrom<&types::RefreshTokenRouterData> for PayuAuthUpdateRequest {
    type Error = error_stack::Report<errors::ConnectorError>;
    fn try_from(item: &types::RefreshTokenRouterData) -> Result<Self, Self::Error> {
        Ok(Self {
            grant_type: "client_credentials".to_string(),
            client_id: item.get_request_id()?,
            client_secret: item.request.app_id.clone(),
        })
    }
}
#[derive(Default, Debug, Clone, Deserialize, PartialEq)]
pub struct PayuAuthUpdateResponse {
    pub access_token: String,
    pub token_type: String,
    pub expires_in: i64,
    pub grant_type: String,
}

impl<F: Flow, T>
    TryFrom<types::ResponseRouterData<F, PayuAuthUpdateResponse, T, types::AccessToken>>
    for types::RouterData<F, T, types::AccessToken>
{
    type Error = error_stack::Report<errors::ConnectorError>;
    fn try_from(
        item: types::ResponseRouterData<F, PayuAuthUpdateResponse, T, types::AccessToken>,
    ) -> Result<Self, Self::Error> {
        Ok(Self {
            response: Ok(types::AccessToken {
                token: item.response.access_token,
                expires: item.response.expires_in,
            }),
            ..item.data
        })
    }
}

#[derive(Default, Debug, Clone, Serialize, Deserialize, PartialEq)]
#[serde(rename_all = "camelCase")]
pub struct PayuPaymentsCancelResponse {
    pub order_id: String,
    pub ext_order_id: Option<String>,
    pub status: PayuPaymentStatusData,
}

impl<F: Flow, T>
    TryFrom<
        types::ResponseRouterData<F, PayuPaymentsCancelResponse, T, types::PaymentsResponseData>,
    > for types::RouterData<F, T, types::PaymentsResponseData>
{
    type Error = error_stack::Report<errors::ConnectorError>;
    fn try_from(
        item: types::ResponseRouterData<
            F,
            PayuPaymentsCancelResponse,
            T,
            types::PaymentsResponseData,
        >,
    ) -> Result<Self, Self::Error> {
        Ok(Self {
            status: enums::AttemptStatus::from(item.response.status.status_code.clone()),
            response: Ok(types::PaymentsResponseData::TransactionResponse {
                resource_id: types::ResponseId::ConnectorTransactionId(item.response.order_id),
                redirection_data: None,
                mandate_reference: None,
                connector_metadata: None,
                network_txn_id: None,
            }),
            amount_captured: None,
            ..item.data
        })
    }
}

#[allow(dead_code)]
#[derive(Debug, Serialize, Eq, PartialEq, Default, Deserialize, Clone)]
#[serde(rename_all = "SCREAMING_SNAKE_CASE")]
pub enum OrderStatus {
    New,
    Canceled,
    Completed,
    WaitingForConfirmation,
    #[default]
    Pending,
}

impl From<OrderStatus> for enums::AttemptStatus {
    fn from(item: OrderStatus) -> Self {
        match item {
            OrderStatus::New => Self::PaymentMethodAwaited,
            OrderStatus::Canceled => Self::Voided,
            OrderStatus::Completed => Self::Charged,
            OrderStatus::Pending => Self::Pending,
            OrderStatus::WaitingForConfirmation => Self::Authorized,
        }
    }
}

#[derive(Debug, Serialize, Default, Deserialize, Clone, PartialEq)]
#[serde(rename_all = "camelCase")]
pub struct PayuPaymentStatusData {
    status_code: PayuPaymentStatus,
    severity: Option<String>,
    status_desc: Option<String>,
}
#[derive(Default, Debug, Clone, Serialize, Deserialize, PartialEq)]
#[serde(rename_all = "camelCase")]
pub struct PayuProductData {
    name: String,
    unit_price: String,
    quantity: String,
    #[serde(rename = "virtual")]
    virtually: Option<bool>,
    listing_date: Option<String>,
}

#[derive(Debug, Clone, Deserialize, PartialEq)]
#[serde(rename_all = "camelCase")]
pub struct PayuOrderResponseData {
    order_id: String,
    ext_order_id: Option<String>,
    order_create_date: String,
    notify_url: Option<String>,
    customer_ip: std::net::IpAddr,
    merchant_pos_id: String,
    description: String,
    validity_time: Option<String>,
    currency_code: enums::Currency,
    total_amount: String,
    buyer: Option<PayuOrderResponseBuyerData>,
    pay_method: Option<PayuOrderResponsePayMethod>,
    products: Option<Vec<PayuProductData>>,
    status: OrderStatus,
}

#[derive(Debug, Clone, Serialize, Deserialize, PartialEq)]
#[serde(rename_all = "camelCase")]
pub struct PayuOrderResponseBuyerData {
    ext_customer_id: Option<String>,
    email: Option<String>,
    phone: Option<String>,
    first_name: Option<String>,
    last_name: Option<String>,
    #[serde(rename = "nin")]
    national_identification_number: Option<String>,
    language: Option<String>,
    delivery: Option<String>,
    customer_id: Option<String>,
}

#[derive(Debug, Clone, Deserialize, PartialEq)]
#[serde(tag = "type", rename_all = "SCREAMING_SNAKE_CASE")]
pub enum PayuOrderResponsePayMethod {
    CardToken,
    Pbl,
    Installemnts,
}

#[derive(Default, Debug, Clone, Serialize, Deserialize, PartialEq)]
pub struct PayuOrderResponseProperty {
    name: String,
    value: String,
}

#[derive(Default, Debug, Clone, Deserialize, PartialEq)]
pub struct PayuPaymentsSyncResponse {
    orders: Vec<PayuOrderResponseData>,
    status: PayuPaymentStatusData,
    properties: Option<Vec<PayuOrderResponseProperty>>,
}

impl<F: Flow, T>
    TryFrom<types::ResponseRouterData<F, PayuPaymentsSyncResponse, T, types::PaymentsResponseData>>
    for types::RouterData<F, T, types::PaymentsResponseData>
{
    type Error = error_stack::Report<errors::ConnectorError>;
    fn try_from(
        item: types::ResponseRouterData<
            F,
            PayuPaymentsSyncResponse,
            T,
            types::PaymentsResponseData,
        >,
    ) -> Result<Self, Self::Error> {
        let order = match item.response.orders.first() {
            Some(order) => order,
            _ => Err(errors::ConnectorError::ResponseHandlingFailed)?,
        };
        Ok(Self {
            status: enums::AttemptStatus::from(order.status.clone()),
            response: Ok(types::PaymentsResponseData::TransactionResponse {
                resource_id: types::ResponseId::ConnectorTransactionId(order.order_id.clone()),
                redirection_data: None,
                mandate_reference: None,
                connector_metadata: None,
                network_txn_id: None,
            }),
            amount_captured: Some(
                order
                    .total_amount
                    .parse::<i64>()
                    .into_report()
                    .change_context(errors::ConnectorError::ResponseDeserializationFailed)?,
            ),
            ..item.data
        })
    }
}

#[derive(Default, Debug, Eq, PartialEq, Serialize)]
pub struct PayuRefundRequestData {
    description: String,
    amount: Option<i64>,
}

#[derive(Default, Debug, Serialize)]
pub struct PayuRefundRequest {
    refund: PayuRefundRequestData,
}

impl<F: Flow> TryFrom<&types::RefundsRouterData<F>> for PayuRefundRequest {
    type Error = error_stack::Report<errors::ConnectorError>;
    fn try_from(item: &types::RefundsRouterData<F>) -> Result<Self, Self::Error> {
        Ok(Self {
            refund: PayuRefundRequestData {
                description: item.request.reason.clone().ok_or(
                    errors::ConnectorError::MissingRequiredField {
                        field_name: "item.request.reason",
                    },
                )?,
                amount: None,
            },
        })
    }
}

// Type definition for Refund Response

#[allow(dead_code)]
#[derive(Debug, Serialize, Eq, PartialEq, Default, Deserialize, Clone)]
#[serde(rename_all = "UPPERCASE")]
pub enum RefundStatus {
    Finalized,
    Completed,
    Canceled,
    #[default]
    Pending,
}

impl From<RefundStatus> for enums::RefundStatus {
    fn from(item: RefundStatus) -> Self {
        match item {
            RefundStatus::Finalized | RefundStatus::Completed => Self::Success,
            RefundStatus::Canceled => Self::Failure,
            RefundStatus::Pending => Self::Pending,
        }
    }
}

#[derive(Default, Debug, Clone, Eq, PartialEq, Deserialize)]
#[serde(rename_all = "camelCase")]
pub struct PayuRefundResponseData {
    refund_id: String,
    ext_refund_id: String,
    amount: String,
    currency_code: enums::Currency,
    description: String,
    creation_date_time: String,
    status: RefundStatus,
    status_date_time: Option<String>,
}

#[derive(Default, Debug, Clone, Deserialize)]
#[serde(rename_all = "camelCase")]
pub struct RefundResponse {
    refund: PayuRefundResponseData,
}

impl TryFrom<types::RefundsResponseRouterData<api::Execute, RefundResponse>>
    for types::RefundsRouterData<api::Execute>
{
    type Error = error_stack::Report<errors::ConnectorError>;
    fn try_from(
        item: types::RefundsResponseRouterData<api::Execute, RefundResponse>,
    ) -> Result<Self, Self::Error> {
        let refund_status = enums::RefundStatus::from(item.response.refund.status);
        Ok(Self {
            response: Ok(types::RefundsResponseData {
                connector_refund_id: item.response.refund.refund_id,
                refund_status,
            }),
            ..item.data
        })
    }
}

#[derive(Default, Debug, Clone, Deserialize)]
pub struct RefundSyncResponse {
    refunds: Vec<PayuRefundResponseData>,
}
impl TryFrom<types::RefundsResponseRouterData<api::RSync, RefundSyncResponse>>
    for types::RefundsRouterData<api::RSync>
{
    type Error = error_stack::Report<errors::ConnectorError>;
    fn try_from(
        item: types::RefundsResponseRouterData<api::RSync, RefundSyncResponse>,
    ) -> Result<Self, Self::Error> {
        let refund = match item.response.refunds.first() {
            Some(refund) => refund,
            _ => Err(errors::ConnectorError::ResponseHandlingFailed)?,
        };
        Ok(Self {
            response: Ok(types::RefundsResponseData {
                connector_refund_id: refund.refund_id.clone(),
                refund_status: enums::RefundStatus::from(refund.status.clone()),
            }),
            ..item.data
        })
    }
}

#[derive(Default, Debug, Serialize, Deserialize, PartialEq)]
#[serde(rename_all = "camelCase")]
pub struct PayuErrorData {
    pub status_code: String,
    pub code: Option<String>,
    pub code_literal: Option<String>,
    pub status_desc: String,
}
#[derive(Default, Debug, Serialize, Deserialize, PartialEq)]
pub struct PayuErrorResponse {
    pub status: PayuErrorData,
}

#[derive(Deserialize, Debug)]
pub struct PayuAccessTokenErrorResponse {
    pub error: String,
    pub error_description: String,
}<|MERGE_RESOLUTION|>--- conflicted
+++ resolved
@@ -5,13 +5,8 @@
 use crate::{
     connector::utils::AccessTokenRequestInfo,
     consts,
-<<<<<<< HEAD
     core::{errors, payments::operations::Flow},
-    pii::{self, Secret},
-=======
-    core::errors,
     pii::Secret,
->>>>>>> e3fcfdd3
     types::{self, api, storage::enums},
 };
 

--- conflicted
+++ resolved
@@ -459,11 +459,7 @@
 
     fn get_request_body(
         &self,
-<<<<<<< HEAD
-        _req: &types::PaymentsCaptureRouterData,
-=======
         req: &types::PaymentsCancelRouterData,
->>>>>>> 94897d84
         _connectors: &settings::Connectors,
     ) -> CustomResult<Option<types::RequestBody>, errors::ConnectorError> {
         let req_obj = prophetpay::ProphetpayVoidRequest::try_from(req)?;
@@ -490,12 +486,9 @@
                 .body(types::PaymentsVoidType::get_request_body(
                     self, req, connectors,
                 )?)
-<<<<<<< HEAD
                 .body(types::PaymentsCaptureType::get_request_body(
                     self, req, connectors,
                 )?)
-=======
->>>>>>> 94897d84
                 .build(),
         ))
     }

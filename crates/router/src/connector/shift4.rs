--- conflicted
+++ resolved
@@ -33,12 +33,8 @@
 {
     fn build_headers(
         &self,
-<<<<<<< HEAD
         req: &types::RouterData<'_, Flow, Request, Response>,
-=======
-        req: &types::RouterData<Flow, Request, Response>,
         _connectors: &settings::Connectors,
->>>>>>> 4b4a9967
     ) -> CustomResult<Vec<(String, String)>, errors::ConnectorError> {
         let mut headers = vec![
             (
@@ -118,12 +114,8 @@
 {
     fn get_headers(
         &self,
-<<<<<<< HEAD
         req: &types::PaymentsSyncRouterData<'_>,
-=======
-        req: &types::PaymentsSyncRouterData,
-        connectors: &settings::Connectors,
->>>>>>> 4b4a9967
+        connectors: &settings::Connectors,
     ) -> CustomResult<Vec<(String, String)>, errors::ConnectorError> {
         self.build_headers(req, connectors)
     }
@@ -196,12 +188,8 @@
 {
     fn get_headers(
         &self,
-<<<<<<< HEAD
         req: &types::PaymentsCaptureRouterData<'_>,
-=======
-        req: &types::PaymentsCaptureRouterData,
-        connectors: &settings::Connectors,
->>>>>>> 4b4a9967
+        connectors: &settings::Connectors,
     ) -> CustomResult<Vec<(String, String)>, errors::ConnectorError> {
         self.build_headers(req, connectors)
     }
@@ -281,12 +269,8 @@
 {
     fn get_headers(
         &self,
-<<<<<<< HEAD
         req: &types::PaymentsAuthorizeRouterData<'_>,
-=======
-        req: &types::PaymentsAuthorizeRouterData,
-        connectors: &settings::Connectors,
->>>>>>> 4b4a9967
+        connectors: &settings::Connectors,
     ) -> CustomResult<Vec<(String, String)>, errors::ConnectorError> {
         self.build_headers(req, connectors)
     }
@@ -364,12 +348,8 @@
 impl ConnectorIntegration<api::Execute, types::RefundsData, types::RefundsResponseData> for Shift4 {
     fn get_headers(
         &self,
-<<<<<<< HEAD
         req: &types::RefundsRouterData<'_, api::Execute>,
-=======
-        req: &types::RefundsRouterData<api::Execute>,
-        connectors: &settings::Connectors,
->>>>>>> 4b4a9967
+        connectors: &settings::Connectors,
     ) -> CustomResult<Vec<(String, String)>, errors::ConnectorError> {
         self.build_headers(req, connectors)
     }
@@ -441,12 +421,8 @@
 impl ConnectorIntegration<api::RSync, types::RefundsData, types::RefundsResponseData> for Shift4 {
     fn get_headers(
         &self,
-<<<<<<< HEAD
         req: &types::RefundSyncRouterData<'_>,
-=======
-        req: &types::RefundSyncRouterData,
-        connectors: &settings::Connectors,
->>>>>>> 4b4a9967
+        connectors: &settings::Connectors,
     ) -> CustomResult<Vec<(String, String)>, errors::ConnectorError> {
         self.build_headers(req, connectors)
     }

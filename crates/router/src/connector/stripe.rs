mod transformers;

use std::{collections::HashMap, fmt::Debug, ops::Deref};

use error_stack::{IntoReport, ResultExt};
use router_env::{instrument, tracing};
use storage_models::enums;

use self::transformers as stripe;
use super::utils::RefundsRequestData;
use crate::{
    configs::settings,
    connector::utils as conn_utils,
    consts,
    core::{
        errors::{self, CustomResult},
        payments,
    },
    db::StorageInterface,
    headers,
    services::{
        self,
        request::{self, Mask},
    },
    types::{
        self,
        api::{self, ConnectorCommon},
    },
    utils::{self, crypto, ByteSliceExt, BytesExt, OptionExt},
};

#[derive(Debug, Clone)]
pub struct Stripe;

impl ConnectorCommon for Stripe {
    fn id(&self) -> &'static str {
        "stripe"
    }

    fn common_get_content_type(&self) -> &'static str {
        "application/x-www-form-urlencoded"
    }

    fn base_url<'a>(&self, connectors: &'a settings::Connectors) -> &'a str {
        // &self.base_url
        connectors.stripe.base_url.as_ref()
    }

    fn get_auth_header(
        &self,
        auth_type: &types::ConnectorAuthType,
    ) -> CustomResult<Vec<(String, request::Maskable<String>)>, errors::ConnectorError> {
        let auth: stripe::StripeAuthType = auth_type
            .try_into()
            .change_context(errors::ConnectorError::FailedToObtainAuthType)?;
        Ok(vec![(
            headers::AUTHORIZATION.to_string(),
            format!("Bearer {}", auth.api_key).into_masked(),
        )])
    }
}

impl api::Payment for Stripe {}

impl api::PaymentAuthorize for Stripe {}
impl api::PaymentSync for Stripe {}
impl api::PaymentVoid for Stripe {}
impl api::PaymentCapture for Stripe {}
impl api::PaymentSession for Stripe {}
impl api::ConnectorAccessToken for Stripe {}

impl
    services::ConnectorIntegration<
        api::AccessTokenAuth,
        types::AccessTokenRequestData,
        types::AccessToken,
    > for Stripe
{
    // Not Implemented (R)
}

impl
    services::ConnectorIntegration<
        api::Session,
        types::PaymentsSessionData,
        types::PaymentsResponseData,
    > for Stripe
{
    // Not Implemented (R)
}

impl api::PaymentsPreProcessing for Stripe {}

impl
    services::ConnectorIntegration<
        api::PreProcessing,
        types::PaymentsPreProcessingData,
        types::PaymentsResponseData,
    > for Stripe
{
    fn get_headers(
        &self,
        req: &types::PaymentsPreProcessingRouterData,
        _connectors: &settings::Connectors,
    ) -> CustomResult<Vec<(String, request::Maskable<String>)>, errors::ConnectorError> {
        let mut header = vec![(
            headers::CONTENT_TYPE.to_string(),
            types::PaymentsPreProcessingType::get_content_type(self)
                .to_string()
                .into(),
        )];
        let mut api_key = self.get_auth_header(&req.connector_auth_type)?;
        header.append(&mut api_key);
        Ok(header)
    }

    fn get_content_type(&self) -> &'static str {
        self.common_get_content_type()
    }

    fn get_url(
        &self,
        _req: &types::PaymentsPreProcessingRouterData,
        connectors: &settings::Connectors,
    ) -> CustomResult<String, errors::ConnectorError> {
        Ok(format!("{}{}", self.base_url(connectors), "v1/sources"))
    }

    fn get_request_body(
        &self,
        req: &types::PaymentsPreProcessingRouterData,
    ) -> CustomResult<Option<String>, errors::ConnectorError> {
        let req = stripe::StripeAchSourceRequest::try_from(req)?;
        let pre_processing_request =
            utils::Encode::<stripe::StripeAchSourceRequest>::url_encode(&req)
                .change_context(errors::ConnectorError::RequestEncodingFailed)?;

        Ok(Some(pre_processing_request))
    }

    fn build_request(
        &self,
        req: &types::PaymentsPreProcessingRouterData,
        connectors: &settings::Connectors,
    ) -> CustomResult<Option<services::Request>, errors::ConnectorError> {
        Ok(Some(
            services::RequestBuilder::new()
                .method(services::Method::Post)
                .url(&types::PaymentsPreProcessingType::get_url(
                    self, req, connectors,
                )?)
                .attach_default_headers()
                .headers(types::PaymentsPreProcessingType::get_headers(
                    self, req, connectors,
                )?)
                .body(types::PaymentsPreProcessingType::get_request_body(
                    self, req,
                )?)
                .build(),
        ))
    }

    fn handle_response(
        &self,
        data: &types::PaymentsPreProcessingRouterData,
        res: types::Response,
    ) -> CustomResult<types::PaymentsPreProcessingRouterData, errors::ConnectorError> {
        let response: stripe::StripeSourceResponse = res
            .response
            .parse_struct("StripeSourceResponse")
            .change_context(errors::ConnectorError::ResponseDeserializationFailed)?;

        types::RouterData::try_from(types::ResponseRouterData {
            response,
            data: data.clone(),
            http_code: res.status_code,
        })
        .change_context(errors::ConnectorError::ResponseHandlingFailed)
    }

    fn get_error_response(
        &self,
        res: types::Response,
    ) -> CustomResult<types::ErrorResponse, errors::ConnectorError> {
        let response: stripe::ErrorResponse = res
            .response
            .parse_struct("ErrorResponse")
            .change_context(errors::ConnectorError::ResponseDeserializationFailed)?;
        Ok(types::ErrorResponse {
            status_code: res.status_code,
            code: response
                .error
                .code
                .unwrap_or_else(|| consts::NO_ERROR_CODE.to_string()),
            message: response
                .error
                .message
                .unwrap_or_else(|| consts::NO_ERROR_MESSAGE.to_string()),
            reason: None,
        })
    }
}

impl api::ConnectorCustomer for Stripe {}

impl
    services::ConnectorIntegration<
        api::CreateConnectorCustomer,
        types::ConnectorCustomerData,
        types::PaymentsResponseData,
    > for Stripe
{
    fn get_headers(
        &self,
        req: &types::ConnectorCustomerRouterData,
        _connectors: &settings::Connectors,
    ) -> CustomResult<Vec<(String, request::Maskable<String>)>, errors::ConnectorError> {
        let mut header = vec![(
            headers::CONTENT_TYPE.to_string(),
            types::ConnectorCustomerType::get_content_type(self)
                .to_string()
                .into(),
        )];
        let mut api_key = self.get_auth_header(&req.connector_auth_type)?;
        header.append(&mut api_key);
        Ok(header)
    }

    fn get_content_type(&self) -> &'static str {
        self.common_get_content_type()
    }

    fn get_url(
        &self,
        _req: &types::ConnectorCustomerRouterData,
        connectors: &settings::Connectors,
    ) -> CustomResult<String, errors::ConnectorError> {
        Ok(format!("{}{}", self.base_url(connectors), "v1/customers"))
    }

    fn get_request_body(
        &self,
        req: &types::ConnectorCustomerRouterData,
    ) -> CustomResult<Option<String>, errors::ConnectorError> {
        let connector_request = stripe::CustomerRequest::try_from(req)?;
        let stripe_req = utils::Encode::<stripe::CustomerRequest>::url_encode(&connector_request)
            .change_context(errors::ConnectorError::RequestEncodingFailed)?;

        Ok(Some(stripe_req))
    }

    fn build_request(
        &self,
        req: &types::ConnectorCustomerRouterData,
        connectors: &settings::Connectors,
    ) -> CustomResult<Option<services::Request>, errors::ConnectorError> {
        Ok(Some(
            services::RequestBuilder::new()
                .method(services::Method::Post)
                .url(&types::ConnectorCustomerType::get_url(
                    self, req, connectors,
                )?)
                .attach_default_headers()
                .headers(types::ConnectorCustomerType::get_headers(
                    self, req, connectors,
                )?)
                .body(types::ConnectorCustomerType::get_request_body(self, req)?)
                .build(),
        ))
    }

    fn handle_response(
        &self,
        data: &types::ConnectorCustomerRouterData,
        res: types::Response,
    ) -> CustomResult<types::ConnectorCustomerRouterData, errors::ConnectorError>
    where
        types::PaymentsResponseData: Clone,
    {
        let response: stripe::StripeCustomerResponse = res
            .response
            .parse_struct("StripeCustomerResponse")
            .change_context(errors::ConnectorError::ResponseDeserializationFailed)?;

        types::RouterData::try_from(types::ResponseRouterData {
            response,
            data: data.clone(),
            http_code: res.status_code,
        })
        .change_context(errors::ConnectorError::ResponseHandlingFailed)
    }

    fn get_error_response(
        &self,
        res: types::Response,
    ) -> CustomResult<types::ErrorResponse, errors::ConnectorError> {
        let response: stripe::ErrorResponse = res
            .response
            .parse_struct("ErrorResponse")
            .change_context(errors::ConnectorError::ResponseDeserializationFailed)?;

        Ok(types::ErrorResponse {
            status_code: res.status_code,
            code: response
                .error
                .code
                .unwrap_or_else(|| consts::NO_ERROR_CODE.to_string()),
            message: response
                .error
                .message
                .unwrap_or_else(|| consts::NO_ERROR_MESSAGE.to_string()),
            reason: None,
        })
    }
}

impl api::PaymentToken for Stripe {}

impl
    services::ConnectorIntegration<
        api::PaymentMethodToken,
        types::PaymentMethodTokenizationData,
        types::PaymentsResponseData,
    > for Stripe
{
    fn get_headers(
        &self,
        req: &types::TokenizationRouterData,
        _connectors: &settings::Connectors,
    ) -> CustomResult<Vec<(String, request::Maskable<String>)>, errors::ConnectorError> {
        let mut header = vec![(
            headers::CONTENT_TYPE.to_string(),
            types::TokenizationType::get_content_type(self)
                .to_string()
                .into(),
        )];
        let mut api_key = self.get_auth_header(&req.connector_auth_type)?;
        header.append(&mut api_key);
        Ok(header)
    }

    fn get_content_type(&self) -> &'static str {
        self.common_get_content_type()
    }

    fn get_url(
        &self,
        _req: &types::TokenizationRouterData,
        connectors: &settings::Connectors,
    ) -> CustomResult<String, errors::ConnectorError> {
        Ok(format!("{}{}", self.base_url(connectors), "v1/tokens"))
    }

    fn get_request_body(
        &self,
        req: &types::TokenizationRouterData,
    ) -> CustomResult<Option<String>, errors::ConnectorError> {
        let connector_request = stripe::TokenRequest::try_from(req)?;
        let stripe_req = utils::Encode::<stripe::TokenRequest>::url_encode(&connector_request)
            .change_context(errors::ConnectorError::RequestEncodingFailed)?;

        Ok(Some(stripe_req))
    }

    fn build_request(
        &self,
        req: &types::TokenizationRouterData,
        connectors: &settings::Connectors,
    ) -> CustomResult<Option<services::Request>, errors::ConnectorError> {
        Ok(Some(
            services::RequestBuilder::new()
                .method(services::Method::Post)
                .url(&types::TokenizationType::get_url(self, req, connectors)?)
                .attach_default_headers()
                .headers(types::TokenizationType::get_headers(self, req, connectors)?)
                .body(types::TokenizationType::get_request_body(self, req)?)
                .build(),
        ))
    }

    fn handle_response(
        &self,
        data: &types::TokenizationRouterData,
        res: types::Response,
    ) -> CustomResult<types::TokenizationRouterData, errors::ConnectorError>
    where
        types::PaymentsResponseData: Clone,
    {
        let response: stripe::StripeTokenResponse = res
            .response
            .parse_struct("StripeTokenResponse")
            .change_context(errors::ConnectorError::ResponseDeserializationFailed)?;

        types::RouterData::try_from(types::ResponseRouterData {
            response,
            data: data.clone(),
            http_code: res.status_code,
        })
        .change_context(errors::ConnectorError::ResponseHandlingFailed)
    }

    fn get_error_response(
        &self,
        res: types::Response,
    ) -> CustomResult<types::ErrorResponse, errors::ConnectorError> {
        let response: stripe::ErrorResponse = res
            .response
            .parse_struct("ErrorResponse")
            .change_context(errors::ConnectorError::ResponseDeserializationFailed)?;

        Ok(types::ErrorResponse {
            status_code: res.status_code,
            code: response
                .error
                .code
                .unwrap_or_else(|| consts::NO_ERROR_CODE.to_string()),
            message: response
                .error
                .message
                .unwrap_or_else(|| consts::NO_ERROR_MESSAGE.to_string()),
            reason: None,
        })
    }
}

impl api::PreVerify for Stripe {}

impl
    services::ConnectorIntegration<
        api::Capture,
        types::PaymentsCaptureData,
        types::PaymentsResponseData,
    > for Stripe
{
    fn get_headers(
        &self,
        req: &types::PaymentsCaptureRouterData,
        _connectors: &settings::Connectors,
    ) -> CustomResult<Vec<(String, request::Maskable<String>)>, errors::ConnectorError> {
        let mut header = vec![(
            headers::CONTENT_TYPE.to_string(),
            Self::common_get_content_type(self).to_string().into(),
        )];
        let mut api_key = self.get_auth_header(&req.connector_auth_type)?;
        header.append(&mut api_key);
        Ok(header)
    }

    fn get_content_type(&self) -> &'static str {
        self.common_get_content_type()
    }

    fn get_url(
        &self,
        req: &types::PaymentsCaptureRouterData,

        connectors: &settings::Connectors,
    ) -> CustomResult<String, errors::ConnectorError> {
        let id = req.request.connector_transaction_id.as_str();

        Ok(format!(
            "{}{}/{}/capture",
            self.base_url(connectors),
            "v1/payment_intents",
            id
        ))
    }

    fn get_request_body(
        &self,
        req: &types::PaymentsCaptureRouterData,
    ) -> CustomResult<Option<String>, errors::ConnectorError> {
        let stripe_req = utils::Encode::<stripe::CaptureRequest>::convert_and_url_encode(req)
            .change_context(errors::ConnectorError::RequestEncodingFailed)?;
        Ok(Some(stripe_req))
    }

    fn build_request(
        &self,
        req: &types::PaymentsCaptureRouterData,
        connectors: &settings::Connectors,
    ) -> CustomResult<Option<services::Request>, errors::ConnectorError> {
        Ok(Some(
            services::RequestBuilder::new()
                .method(services::Method::Post)
                .url(&types::PaymentsCaptureType::get_url(self, req, connectors)?)
                .attach_default_headers()
                .headers(types::PaymentsCaptureType::get_headers(
                    self, req, connectors,
                )?)
                .body(types::PaymentsCaptureType::get_request_body(self, req)?)
                .build(),
        ))
    }

    fn handle_response(
        &self,
        data: &types::PaymentsCaptureRouterData,
        res: types::Response,
    ) -> CustomResult<types::PaymentsCaptureRouterData, errors::ConnectorError>
    where
        types::PaymentsCaptureData: Clone,
        types::PaymentsResponseData: Clone,
    {
        let response: stripe::PaymentIntentSyncResponse = res
            .response
            .parse_struct("PaymentIntentSyncResponse")
            .change_context(errors::ConnectorError::ResponseDeserializationFailed)?;
        types::RouterData::try_from(types::ResponseRouterData {
            response,
            data: data.clone(),
            http_code: res.status_code,
        })
        .change_context(errors::ConnectorError::ResponseHandlingFailed)
    }

    fn get_error_response(
        &self,
        res: types::Response,
    ) -> CustomResult<types::ErrorResponse, errors::ConnectorError> {
        let response: stripe::ErrorResponse = res
            .response
            .parse_struct("ErrorResponse")
            .change_context(errors::ConnectorError::ResponseDeserializationFailed)?;

        Ok(types::ErrorResponse {
            status_code: res.status_code,
            code: response
                .error
                .code
                .unwrap_or_else(|| consts::NO_ERROR_CODE.to_string()),
            message: response
                .error
                .message
                .unwrap_or_else(|| consts::NO_ERROR_MESSAGE.to_string()),
            reason: None,
        })
    }
}

impl
    services::ConnectorIntegration<api::PSync, types::PaymentsSyncData, types::PaymentsResponseData>
    for Stripe
{
    fn get_headers(
        &self,
        req: &types::PaymentsSyncRouterData,
        _connectors: &settings::Connectors,
    ) -> CustomResult<Vec<(String, request::Maskable<String>)>, errors::ConnectorError> {
        let mut header = vec![(
            headers::CONTENT_TYPE.to_string(),
            types::PaymentsSyncType::get_content_type(self)
                .to_string()
                .into(),
        )];
        let mut api_key = self.get_auth_header(&req.connector_auth_type)?;
        header.append(&mut api_key);
        Ok(header)
    }

    fn get_content_type(&self) -> &'static str {
        self.common_get_content_type()
    }

    fn get_url(
        &self,
        req: &types::PaymentsSyncRouterData,
        connectors: &settings::Connectors,
    ) -> CustomResult<String, errors::ConnectorError> {
        let id = req.request.connector_transaction_id.clone();

        match id.get_connector_transaction_id() {
            Ok(x) if x.starts_with("set") => Ok(format!(
                "{}{}/{}",
                self.base_url(connectors),
                "v1/setup_intents",
                x
            )),
            Ok(x) => Ok(format!(
                "{}{}/{}",
                self.base_url(connectors),
                "v1/payment_intents",
                x
            )),
            x => x.change_context(errors::ConnectorError::MissingConnectorTransactionID),
        }
    }

    fn build_request(
        &self,
        req: &types::PaymentsSyncRouterData,
        connectors: &settings::Connectors,
    ) -> CustomResult<Option<services::Request>, errors::ConnectorError> {
        Ok(Some(
            services::RequestBuilder::new()
                .method(services::Method::Get)
                .url(&types::PaymentsSyncType::get_url(self, req, connectors)?)
                .attach_default_headers()
                .headers(types::PaymentsSyncType::get_headers(self, req, connectors)?)
                .body(types::PaymentsSyncType::get_request_body(self, req)?)
                .build(),
        ))
    }

    fn handle_response(
        &self,
        data: &types::PaymentsSyncRouterData,
        res: types::Response,
    ) -> CustomResult<types::PaymentsSyncRouterData, errors::ConnectorError>
    where
        types::PaymentsAuthorizeData: Clone,
        types::PaymentsResponseData: Clone,
    {
        let id = data.request.connector_transaction_id.clone();
        match id.get_connector_transaction_id() {
            Ok(x) if x.starts_with("set") => {
                let response: stripe::SetupIntentResponse = res
                    .response
                    .parse_struct("SetupIntentSyncResponse")
                    .change_context(errors::ConnectorError::ResponseDeserializationFailed)?;
                types::RouterData::try_from(types::ResponseRouterData {
                    response,
                    data: data.clone(),
                    http_code: res.status_code,
                })
            }
            Ok(_) => {
                let response: stripe::PaymentIntentSyncResponse = res
                    .response
                    .parse_struct("PaymentIntentSyncResponse")
                    .change_context(errors::ConnectorError::ResponseDeserializationFailed)?;
                types::RouterData::try_from(types::ResponseRouterData {
                    response,
                    data: data.clone(),
                    http_code: res.status_code,
                })
            }
            Err(err) => {
                Err(err).change_context(errors::ConnectorError::MissingConnectorTransactionID)
            }
        }
    }

    fn get_error_response(
        &self,
        res: types::Response,
    ) -> CustomResult<types::ErrorResponse, errors::ConnectorError> {
        let response: stripe::ErrorResponse = res
            .response
            .parse_struct("ErrorResponse")
            .change_context(errors::ConnectorError::ResponseDeserializationFailed)?;

        Ok(types::ErrorResponse {
            status_code: res.status_code,
            code: response
                .error
                .code
                .unwrap_or_else(|| consts::NO_ERROR_CODE.to_string()),
            message: response
                .error
                .message
                .unwrap_or_else(|| consts::NO_ERROR_MESSAGE.to_string()),
            reason: None,
        })
    }
}

#[async_trait::async_trait]
impl
    services::ConnectorIntegration<
        api::Authorize,
        types::PaymentsAuthorizeData,
        types::PaymentsResponseData,
    > for Stripe
{
    fn get_headers(
        &self,
        req: &types::PaymentsAuthorizeRouterData,
        _connectors: &settings::Connectors,
    ) -> CustomResult<Vec<(String, request::Maskable<String>)>, errors::ConnectorError> {
        let mut header = vec![(
            headers::CONTENT_TYPE.to_string(),
            types::PaymentsAuthorizeType::get_content_type(self)
                .to_string()
                .into(),
        )];
        let mut api_key = self.get_auth_header(&req.connector_auth_type)?;
        header.append(&mut api_key);
        Ok(header)
    }

    fn get_content_type(&self) -> &'static str {
        self.common_get_content_type()
    }

    fn get_url(
        &self,
        req: &types::PaymentsAuthorizeRouterData,
        connectors: &settings::Connectors,
    ) -> CustomResult<String, errors::ConnectorError> {
        match &req.request.payment_method_data {
            api_models::payments::PaymentMethodData::BankTransfer(bank_transfer_data) => {
                match bank_transfer_data.deref() {
                    api_models::payments::BankTransferData::AchBankTransfer { .. } => {
                        Ok(format!("{}{}", self.base_url(connectors), "v1/charges"))
                    }
                    _ => Ok(format!(
                        "{}{}",
                        self.base_url(connectors),
                        "v1/payment_intents"
                    )),
                }
            }
            _ => Ok(format!(
                "{}{}",
                self.base_url(connectors),
                "v1/payment_intents"
            )),
        }
    }

    fn get_request_body(
        &self,
        req: &types::PaymentsAuthorizeRouterData,
    ) -> CustomResult<Option<String>, errors::ConnectorError> {
        match &req.request.payment_method_data {
            api_models::payments::PaymentMethodData::BankTransfer(bank_transfer_data) => {
                stripe::get_bank_transfer_request_data(req, bank_transfer_data.deref())
            }
            _ => {
                let req = stripe::PaymentIntentRequest::try_from(req)?;
                let request = utils::Encode::<stripe::PaymentIntentRequest>::url_encode(&req)
                    .change_context(errors::ConnectorError::RequestEncodingFailed)?;
                Ok(Some(request))
            }
        }
    }

    fn build_request(
        &self,
        req: &types::PaymentsAuthorizeRouterData,
        connectors: &settings::Connectors,
    ) -> CustomResult<Option<services::Request>, errors::ConnectorError> {
        Ok(Some(
            services::RequestBuilder::new()
                .method(services::Method::Post)
                .url(&types::PaymentsAuthorizeType::get_url(
                    self, req, connectors,
                )?)
                .attach_default_headers()
                .headers(types::PaymentsAuthorizeType::get_headers(
                    self, req, connectors,
                )?)
                .body(types::PaymentsAuthorizeType::get_request_body(self, req)?)
                .build(),
        ))
    }

    fn handle_response(
        &self,
        data: &types::PaymentsAuthorizeRouterData,
        res: types::Response,
    ) -> CustomResult<types::PaymentsAuthorizeRouterData, errors::ConnectorError> {
        match &data.request.payment_method_data {
            api_models::payments::PaymentMethodData::BankTransfer(bank_transfer_data) => {
                stripe::get_bank_transfer_authorize_response(data, res, bank_transfer_data.deref())
            }
            _ => {
                let response: stripe::PaymentIntentResponse = res
                    .response
                    .parse_struct("PaymentIntentResponse")
                    .change_context(errors::ConnectorError::ResponseDeserializationFailed)?;

                types::RouterData::try_from(types::ResponseRouterData {
                    response,
                    data: data.clone(),
                    http_code: res.status_code,
                })
                .change_context(errors::ConnectorError::ResponseHandlingFailed)
            }
        }
    }

    fn get_error_response(
        &self,
        res: types::Response,
    ) -> CustomResult<types::ErrorResponse, errors::ConnectorError> {
        let response: stripe::ErrorResponse = res
            .response
            .parse_struct("ErrorResponse")
            .change_context(errors::ConnectorError::ResponseDeserializationFailed)?;
        Ok(types::ErrorResponse {
            status_code: res.status_code,
            code: response
                .error
                .code
                .unwrap_or_else(|| consts::NO_ERROR_CODE.to_string()),
            message: response
                .error
                .message
                .unwrap_or_else(|| consts::NO_ERROR_MESSAGE.to_string()),
            reason: None,
        })
    }
}

impl
    services::ConnectorIntegration<
        api::Void,
        types::PaymentsCancelData,
        types::PaymentsResponseData,
    > for Stripe
{
    fn get_headers(
        &self,
        req: &types::PaymentsCancelRouterData,
        _connectors: &settings::Connectors,
    ) -> CustomResult<Vec<(String, request::Maskable<String>)>, errors::ConnectorError> {
        let mut header = vec![(
            headers::CONTENT_TYPE.to_string(),
            types::PaymentsVoidType::get_content_type(self)
                .to_string()
                .into(),
        )];
        let mut api_key = self.get_auth_header(&req.connector_auth_type)?;
        header.append(&mut api_key);
        Ok(header)
    }

    fn get_content_type(&self) -> &'static str {
        self.common_get_content_type()
    }

    fn get_url(
        &self,
        req: &types::PaymentsCancelRouterData,
        connectors: &settings::Connectors,
    ) -> CustomResult<String, errors::ConnectorError> {
        let payment_id = &req.request.connector_transaction_id;
        Ok(format!(
            "{}v1/payment_intents/{}/cancel",
            self.base_url(connectors),
            payment_id
        ))
    }

    fn get_request_body(
        &self,
        req: &types::PaymentsCancelRouterData,
    ) -> CustomResult<Option<String>, errors::ConnectorError> {
        let stripe_req = utils::Encode::<stripe::CancelRequest>::convert_and_url_encode(req)
            .change_context(errors::ConnectorError::RequestEncodingFailed)?;
        Ok(Some(stripe_req))
    }

    fn build_request(
        &self,
        req: &types::PaymentsCancelRouterData,
        connectors: &settings::Connectors,
    ) -> CustomResult<Option<services::Request>, errors::ConnectorError> {
        let request = services::RequestBuilder::new()
            .method(services::Method::Post)
            .url(&types::PaymentsVoidType::get_url(self, req, connectors)?)
            .attach_default_headers()
            .headers(types::PaymentsVoidType::get_headers(self, req, connectors)?)
            .body(types::PaymentsVoidType::get_request_body(self, req)?)
            .build();
        Ok(Some(request))
    }

    fn handle_response(
        &self,
        data: &types::PaymentsCancelRouterData,
        res: types::Response,
    ) -> CustomResult<types::PaymentsCancelRouterData, errors::ConnectorError> {
        let response: stripe::PaymentIntentResponse = res
            .response
            .parse_struct("PaymentIntentResponse")
            .change_context(errors::ConnectorError::ResponseDeserializationFailed)?;
        types::RouterData::try_from(types::ResponseRouterData {
            response,
            data: data.clone(),
            http_code: res.status_code,
        })
        .change_context(errors::ConnectorError::ResponseHandlingFailed)
    }

    fn get_error_response(
        &self,
        res: types::Response,
    ) -> CustomResult<types::ErrorResponse, errors::ConnectorError> {
        let response: stripe::ErrorResponse = res
            .response
            .parse_struct("ErrorResponse")
            .change_context(errors::ConnectorError::ResponseDeserializationFailed)?;
        Ok(types::ErrorResponse {
            status_code: res.status_code,
            code: response
                .error
                .code
                .unwrap_or_else(|| consts::NO_ERROR_CODE.to_string()),
            message: response
                .error
                .message
                .unwrap_or_else(|| consts::NO_ERROR_MESSAGE.to_string()),
            reason: None,
        })
    }
}

type Verify = dyn services::ConnectorIntegration<
    api::Verify,
    types::VerifyRequestData,
    types::PaymentsResponseData,
>;
impl
    services::ConnectorIntegration<
        api::Verify,
        types::VerifyRequestData,
        types::PaymentsResponseData,
    > for Stripe
{
    fn get_headers(
        &self,
        req: &types::RouterData<api::Verify, types::VerifyRequestData, types::PaymentsResponseData>,
        _connectors: &settings::Connectors,
    ) -> CustomResult<Vec<(String, request::Maskable<String>)>, errors::ConnectorError> {
        let mut header = vec![(
            headers::CONTENT_TYPE.to_string(),
            Verify::get_content_type(self).to_string().into(),
        )];
        let mut api_key = self.get_auth_header(&req.connector_auth_type)?;
        header.append(&mut api_key);
        Ok(header)
    }

    fn get_content_type(&self) -> &'static str {
        self.common_get_content_type()
    }

    fn get_url(
        &self,
        _req: &types::RouterData<
            api::Verify,
            types::VerifyRequestData,
            types::PaymentsResponseData,
        >,
        connectors: &settings::Connectors,
    ) -> CustomResult<String, errors::ConnectorError> {
        Ok(format!(
            "{}{}",
            self.base_url(connectors),
            "v1/setup_intents"
        ))
    }

    fn get_request_body(
        &self,
        req: &types::RouterData<api::Verify, types::VerifyRequestData, types::PaymentsResponseData>,
    ) -> CustomResult<Option<String>, errors::ConnectorError> {
        let req = stripe::SetupIntentRequest::try_from(req)?;
        let stripe_req = utils::Encode::<stripe::SetupIntentRequest>::url_encode(&req)
            .change_context(errors::ConnectorError::RequestEncodingFailed)?;
        Ok(Some(stripe_req))
    }

    fn build_request(
        &self,
        req: &types::RouterData<api::Verify, types::VerifyRequestData, types::PaymentsResponseData>,
        connectors: &settings::Connectors,
    ) -> CustomResult<Option<services::Request>, errors::ConnectorError> {
        Ok(Some(
            services::RequestBuilder::new()
                .method(services::Method::Post)
                .url(&Verify::get_url(self, req, connectors)?)
                .attach_default_headers()
                .headers(Verify::get_headers(self, req, connectors)?)
                .body(Verify::get_request_body(self, req)?)
                .build(),
        ))
    }

    fn handle_response(
        &self,
        data: &types::RouterData<
            api::Verify,
            types::VerifyRequestData,
            types::PaymentsResponseData,
        >,
        res: types::Response,
    ) -> CustomResult<
        types::RouterData<api::Verify, types::VerifyRequestData, types::PaymentsResponseData>,
        errors::ConnectorError,
    >
    where
        api::Verify: Clone,
        types::VerifyRequestData: Clone,
        types::PaymentsResponseData: Clone,
    {
        let response: stripe::SetupIntentResponse = res
            .response
            .parse_struct("SetupIntentResponse")
            .change_context(errors::ConnectorError::ResponseDeserializationFailed)?;
        types::RouterData::try_from(types::ResponseRouterData {
            response,
            data: data.clone(),
            http_code: res.status_code,
        })
        .change_context(errors::ConnectorError::ResponseHandlingFailed)
    }

    fn get_error_response(
        &self,
        res: types::Response,
    ) -> CustomResult<types::ErrorResponse, errors::ConnectorError> {
        let response: stripe::ErrorResponse = res
            .response
            .parse_struct("ErrorResponse")
            .change_context(errors::ConnectorError::ResponseDeserializationFailed)?;
        Ok(types::ErrorResponse {
            status_code: res.status_code,
            code: response
                .error
                .code
                .unwrap_or_else(|| consts::NO_ERROR_CODE.to_string()),
            message: response
                .error
                .message
                .unwrap_or_else(|| consts::NO_ERROR_MESSAGE.to_string()),
            reason: None,
        })
    }
}

impl api::Refund for Stripe {}
impl api::RefundExecute for Stripe {}
impl api::RefundSync for Stripe {}

impl services::ConnectorIntegration<api::Execute, types::RefundsData, types::RefundsResponseData>
    for Stripe
{
    fn get_headers(
        &self,
        req: &types::RefundsRouterData<api::Execute>,
        _connectors: &settings::Connectors,
    ) -> CustomResult<Vec<(String, request::Maskable<String>)>, errors::ConnectorError> {
        let mut header = vec![(
            headers::CONTENT_TYPE.to_string(),
            types::RefundExecuteType::get_content_type(self)
                .to_string()
                .into(),
        )];
        let mut api_key = self.get_auth_header(&req.connector_auth_type)?;
        header.append(&mut api_key);
        Ok(header)
    }

    fn get_content_type(&self) -> &'static str {
        "application/x-www-form-urlencoded"
    }

    fn get_url(
        &self,
        _req: &types::RefundsRouterData<api::Execute>,
        connectors: &settings::Connectors,
    ) -> CustomResult<String, errors::ConnectorError> {
        Ok(format!("{}{}", self.base_url(connectors), "v1/refunds"))
    }

    fn get_request_body(
        &self,
        req: &types::RefundsRouterData<api::Execute>,
    ) -> CustomResult<Option<String>, errors::ConnectorError> {
        let stripe_req = utils::Encode::<stripe::RefundRequest>::convert_and_url_encode(req)
            .change_context(errors::ConnectorError::RequestEncodingFailed)?;
        Ok(Some(stripe_req))
    }

    fn build_request(
        &self,
        req: &types::RefundsRouterData<api::Execute>,
        connectors: &settings::Connectors,
    ) -> CustomResult<Option<services::Request>, errors::ConnectorError> {
        let request = services::RequestBuilder::new()
            .method(services::Method::Post)
            .url(&types::RefundExecuteType::get_url(self, req, connectors)?)
            .attach_default_headers()
            .headers(types::RefundExecuteType::get_headers(
                self, req, connectors,
            )?)
            .body(types::RefundExecuteType::get_request_body(self, req)?)
            .build();
        Ok(Some(request))
    }

    #[instrument(skip_all)]
    fn handle_response(
        &self,
        data: &types::RefundsRouterData<api::Execute>,
        res: types::Response,
    ) -> CustomResult<types::RefundsRouterData<api::Execute>, errors::ConnectorError> {
        let response: stripe::RefundResponse =
            res.response
                .parse_struct("Stripe RefundResponse")
                .change_context(errors::ConnectorError::ResponseDeserializationFailed)?;
        types::RouterData::try_from(types::ResponseRouterData {
            response,
            data: data.clone(),
            http_code: res.status_code,
        })
        .change_context(errors::ConnectorError::ResponseHandlingFailed)
    }

    fn get_error_response(
        &self,
        res: types::Response,
    ) -> CustomResult<types::ErrorResponse, errors::ConnectorError> {
        let response: stripe::ErrorResponse = res
            .response
            .parse_struct("ErrorResponse")
            .change_context(errors::ConnectorError::ResponseDeserializationFailed)?;
        Ok(types::ErrorResponse {
            status_code: res.status_code,
            code: response
                .error
                .code
                .unwrap_or_else(|| consts::NO_ERROR_CODE.to_string()),
            message: response
                .error
                .message
                .unwrap_or_else(|| consts::NO_ERROR_MESSAGE.to_string()),
            reason: None,
        })
    }
}

impl services::ConnectorIntegration<api::RSync, types::RefundsData, types::RefundsResponseData>
    for Stripe
{
    fn get_headers(
        &self,
        req: &types::RouterData<api::RSync, types::RefundsData, types::RefundsResponseData>,
        _connectors: &settings::Connectors,
    ) -> CustomResult<Vec<(String, request::Maskable<String>)>, errors::ConnectorError> {
        let mut header = vec![(
            headers::CONTENT_TYPE.to_string(),
            types::RefundSyncType::get_content_type(self)
                .to_string()
                .into(),
        )];
        let mut api_key = self.get_auth_header(&req.connector_auth_type)?;
        header.append(&mut api_key);
        Ok(header)
    }

    fn get_content_type(&self) -> &'static str {
        "application/x-www-form-urlencoded"
    }

    fn get_url(
        &self,
        req: &types::RefundsRouterData<api::RSync>,
        connectors: &settings::Connectors,
    ) -> CustomResult<String, errors::ConnectorError> {
        let id = req.request.get_connector_refund_id()?;
        Ok(format!("{}v1/refunds/{}", self.base_url(connectors), id))
    }

    fn build_request(
        &self,
        req: &types::RefundsRouterData<api::RSync>,
        connectors: &settings::Connectors,
    ) -> CustomResult<Option<services::Request>, errors::ConnectorError> {
        Ok(Some(
            services::RequestBuilder::new()
                .method(services::Method::Post)
                .url(&types::RefundSyncType::get_url(self, req, connectors)?)
                .attach_default_headers()
                .headers(types::RefundSyncType::get_headers(self, req, connectors)?)
                .body(types::RefundSyncType::get_request_body(self, req)?)
                .build(),
        ))
    }

    #[instrument(skip_all)]
    fn handle_response(
        &self,
        data: &types::RefundsRouterData<api::RSync>,
        res: types::Response,
    ) -> CustomResult<
        types::RouterData<api::RSync, types::RefundsData, types::RefundsResponseData>,
        errors::ConnectorError,
    > {
        let response: stripe::RefundResponse =
            res.response
                .parse_struct("Stripe RefundResponse")
                .change_context(errors::ConnectorError::ResponseDeserializationFailed)?;
        types::RouterData::try_from(types::ResponseRouterData {
            response,
            data: data.clone(),
            http_code: res.status_code,
        })
        .change_context(errors::ConnectorError::ResponseHandlingFailed)
    }

    fn get_error_response(
        &self,
        res: types::Response,
    ) -> CustomResult<types::ErrorResponse, errors::ConnectorError> {
        let response: stripe::ErrorResponse = res
            .response
            .parse_struct("ErrorResponse")
            .change_context(errors::ConnectorError::ResponseDeserializationFailed)?;
        Ok(types::ErrorResponse {
            status_code: res.status_code,
            code: response
                .error
                .code
                .unwrap_or_else(|| consts::NO_ERROR_CODE.to_string()),
            message: response
                .error
                .message
                .unwrap_or_else(|| consts::NO_ERROR_MESSAGE.to_string()),
            reason: None,
        })
    }
}

impl api::UploadFile for Stripe {}

#[async_trait::async_trait]
impl api::FileUpload for Stripe {
    fn validate_file_upload(
        &self,
        purpose: api::FilePurpose,
        file_size: i32,
        file_type: mime::Mime,
    ) -> CustomResult<(), errors::ConnectorError> {
        match purpose {
            api::FilePurpose::DisputeEvidence => {
                let supported_file_types = vec!["image/jpeg", "image/png", "application/pdf"];
                // 5 Megabytes (MB)
                if file_size > 5000000 {
                    Err(errors::ConnectorError::FileValidationFailed {
                        reason: "file_size exceeded the max file size of 5MB".to_owned(),
                    })?
                }
                if !supported_file_types.contains(&file_type.to_string().as_str()) {
                    Err(errors::ConnectorError::FileValidationFailed {
                        reason: "file_type does not match JPEG, JPG, PNG, or PDF format".to_owned(),
                    })?
                }
            }
        }
        Ok(())
    }
}

impl
    services::ConnectorIntegration<
        api::Upload,
        types::UploadFileRequestData,
        types::UploadFileResponse,
    > for Stripe
{
    fn get_headers(
        &self,
        req: &types::RouterData<
            api::Upload,
            types::UploadFileRequestData,
            types::UploadFileResponse,
        >,
        _connectors: &settings::Connectors,
    ) -> CustomResult<Vec<(String, request::Maskable<String>)>, errors::ConnectorError> {
        self.get_auth_header(&req.connector_auth_type)
    }

    fn get_content_type(&self) -> &'static str {
        "multipart/form-data"
    }

    fn get_url(
        &self,
        _req: &types::UploadFileRouterData,
        connectors: &settings::Connectors,
    ) -> CustomResult<String, errors::ConnectorError> {
        Ok(format!(
            "{}{}",
            connectors.stripe.base_url_file_upload, "v1/files"
        ))
    }

    fn get_request_form_data(
        &self,
        req: &types::UploadFileRouterData,
    ) -> CustomResult<Option<reqwest::multipart::Form>, errors::ConnectorError> {
        let stripe_req = transformers::construct_file_upload_request(req.clone())?;
        Ok(Some(stripe_req))
    }

    fn build_request(
        &self,
        req: &types::UploadFileRouterData,
        connectors: &settings::Connectors,
    ) -> CustomResult<Option<services::Request>, errors::ConnectorError> {
        Ok(Some(
            services::RequestBuilder::new()
                .method(services::Method::Post)
                .url(&types::UploadFileType::get_url(self, req, connectors)?)
                .attach_default_headers()
                .headers(types::UploadFileType::get_headers(self, req, connectors)?)
                .form_data(types::UploadFileType::get_request_form_data(self, req)?)
                .content_type(services::request::ContentType::FormData)
                .build(),
        ))
    }

    #[instrument(skip_all)]
    fn handle_response(
        &self,
        data: &types::UploadFileRouterData,
        res: types::Response,
    ) -> CustomResult<
        types::RouterData<api::Upload, types::UploadFileRequestData, types::UploadFileResponse>,
        errors::ConnectorError,
    > {
        let response: stripe::FileUploadResponse = res
            .response
            .parse_struct("Stripe FileUploadResponse")
            .change_context(errors::ConnectorError::ResponseDeserializationFailed)?;
        Ok(types::UploadFileRouterData {
            response: Ok(types::UploadFileResponse {
                provider_file_id: response.file_id,
            }),
            ..data.clone()
        })
    }

    fn get_error_response(
        &self,
        res: types::Response,
    ) -> CustomResult<types::ErrorResponse, errors::ConnectorError> {
        let response: stripe::ErrorResponse = res
            .response
            .parse_struct("ErrorResponse")
            .change_context(errors::ConnectorError::ResponseDeserializationFailed)?;
        Ok(types::ErrorResponse {
            status_code: res.status_code,
            code: response
                .error
                .code
                .unwrap_or_else(|| consts::NO_ERROR_CODE.to_string()),
            message: response
                .error
                .message
                .unwrap_or_else(|| consts::NO_ERROR_MESSAGE.to_string()),
            reason: None,
        })
    }
}

impl api::RetrieveFile for Stripe {}

impl
    services::ConnectorIntegration<
        api::Retrieve,
        types::RetrieveFileRequestData,
        types::RetrieveFileResponse,
    > for Stripe
{
    fn get_headers(
        &self,
        req: &types::RouterData<
            api::Retrieve,
            types::RetrieveFileRequestData,
            types::RetrieveFileResponse,
        >,
        _connectors: &settings::Connectors,
    ) -> CustomResult<Vec<(String, request::Maskable<String>)>, errors::ConnectorError> {
        self.get_auth_header(&req.connector_auth_type)
    }

    fn get_url(
        &self,
        req: &types::RetrieveFileRouterData,
        connectors: &settings::Connectors,
    ) -> CustomResult<String, errors::ConnectorError> {
        Ok(format!(
            "{}v1/files/{}/contents",
            connectors.stripe.base_url_file_upload, req.request.provider_file_id
        ))
    }

    fn build_request(
        &self,
        req: &types::RetrieveFileRouterData,
        connectors: &settings::Connectors,
    ) -> CustomResult<Option<services::Request>, errors::ConnectorError> {
        Ok(Some(
            services::RequestBuilder::new()
                .method(services::Method::Get)
                .url(&types::RetrieveFileType::get_url(self, req, connectors)?)
                .attach_default_headers()
                .headers(types::RetrieveFileType::get_headers(self, req, connectors)?)
                .build(),
        ))
    }

    #[instrument(skip_all)]
    fn handle_response(
        &self,
        data: &types::RetrieveFileRouterData,
        res: types::Response,
    ) -> CustomResult<
        types::RouterData<
            api::Retrieve,
            types::RetrieveFileRequestData,
            types::RetrieveFileResponse,
        >,
        errors::ConnectorError,
    > {
        let response = res.response;
        Ok(types::RetrieveFileRouterData {
            response: Ok(types::RetrieveFileResponse {
                file_data: response.to_vec(),
            }),
            ..data.clone()
        })
    }

    fn get_error_response(
        &self,
        res: types::Response,
    ) -> CustomResult<types::ErrorResponse, errors::ConnectorError> {
        let response: stripe::ErrorResponse = res
            .response
            .parse_struct("ErrorResponse")
            .change_context(errors::ConnectorError::ResponseDeserializationFailed)?;
        Ok(types::ErrorResponse {
            status_code: res.status_code,
            code: response
                .error
                .code
                .unwrap_or_else(|| consts::NO_ERROR_CODE.to_string()),
            message: response
                .error
                .message
                .unwrap_or_else(|| consts::NO_ERROR_MESSAGE.to_string()),
            reason: None,
        })
    }
}

impl api::SubmitEvidence for Stripe {}

impl
    services::ConnectorIntegration<
        api::Evidence,
        types::SubmitEvidenceRequestData,
        types::SubmitEvidenceResponse,
    > for Stripe
{
    fn get_headers(
        &self,
        req: &types::SubmitEvidenceRouterData,
        _connectors: &settings::Connectors,
    ) -> CustomResult<Vec<(String, request::Maskable<String>)>, errors::ConnectorError> {
        let mut header = vec![(
            headers::CONTENT_TYPE.to_string(),
            types::SubmitEvidenceType::get_content_type(self)
                .to_string()
                .into(),
        )];
        let mut api_key = self.get_auth_header(&req.connector_auth_type)?;
        header.append(&mut api_key);
        Ok(header)
    }

    fn get_content_type(&self) -> &'static str {
        "application/x-www-form-urlencoded"
    }

    fn get_url(
        &self,
        req: &types::SubmitEvidenceRouterData,
        connectors: &settings::Connectors,
    ) -> CustomResult<String, errors::ConnectorError> {
        Ok(format!(
            "{}{}{}",
            self.base_url(connectors),
            "v1/disputes/",
            req.request.connector_dispute_id
        ))
    }

    fn get_request_body(
        &self,
        req: &types::SubmitEvidenceRouterData,
    ) -> CustomResult<Option<String>, errors::ConnectorError> {
        let stripe_req = stripe::Evidence::try_from(req)?;
        let stripe_req_string = utils::Encode::<stripe::Evidence>::url_encode(&stripe_req)
            .change_context(errors::ConnectorError::RequestEncodingFailed)?;
        Ok(Some(stripe_req_string))
    }

    fn build_request(
        &self,
        req: &types::SubmitEvidenceRouterData,
        connectors: &settings::Connectors,
    ) -> CustomResult<Option<services::Request>, errors::ConnectorError> {
        let request = services::RequestBuilder::new()
            .method(services::Method::Post)
            .url(&types::SubmitEvidenceType::get_url(self, req, connectors)?)
            .attach_default_headers()
            .headers(types::SubmitEvidenceType::get_headers(
                self, req, connectors,
            )?)
            .body(types::SubmitEvidenceType::get_request_body(self, req)?)
            .build();
        Ok(Some(request))
    }

    #[instrument(skip_all)]
    fn handle_response(
        &self,
        data: &types::SubmitEvidenceRouterData,
        res: types::Response,
    ) -> CustomResult<types::SubmitEvidenceRouterData, errors::ConnectorError> {
        let response: stripe::DisputeObj = res
            .response
            .parse_struct("Stripe DisputeObj")
            .change_context(errors::ConnectorError::ResponseDeserializationFailed)?;
        Ok(types::SubmitEvidenceRouterData {
            response: Ok(types::SubmitEvidenceResponse {
                dispute_status: api_models::enums::DisputeStatus::DisputeChallenged,
                connector_status: Some(response.status),
            }),
            ..data.clone()
        })
    }

    fn get_error_response(
        &self,
        res: types::Response,
    ) -> CustomResult<types::ErrorResponse, errors::ConnectorError> {
        let response: stripe::ErrorResponse = res
            .response
            .parse_struct("ErrorResponse")
            .change_context(errors::ConnectorError::ResponseDeserializationFailed)?;
        Ok(types::ErrorResponse {
            status_code: res.status_code,
            code: response
                .error
                .code
                .unwrap_or_else(|| consts::NO_ERROR_CODE.to_string()),
            message: response
                .error
                .message
                .unwrap_or_else(|| consts::NO_ERROR_MESSAGE.to_string()),
            reason: None,
        })
    }
}

fn get_signature_elements_from_header(
    headers: &actix_web::http::header::HeaderMap,
) -> CustomResult<HashMap<String, Vec<u8>>, errors::ConnectorError> {
    let security_header = headers
        .get("Stripe-Signature")
        .map(|header_value| {
            header_value
                .to_str()
                .map(String::from)
                .map_err(|_| errors::ConnectorError::WebhookSignatureNotFound)
                .into_report()
        })
        .ok_or(errors::ConnectorError::WebhookSignatureNotFound)
        .into_report()??;

    let props = security_header.split(',').collect::<Vec<&str>>();
    let mut security_header_kvs: HashMap<String, Vec<u8>> = HashMap::with_capacity(props.len());

    for prop_str in &props {
        let (prop_key, prop_value) = prop_str
            .split_once('=')
            .ok_or(errors::ConnectorError::WebhookSourceVerificationFailed)
            .into_report()?;

        security_header_kvs.insert(prop_key.to_string(), prop_value.bytes().collect());
    }

    Ok(security_header_kvs)
}

#[async_trait::async_trait]
impl api::IncomingWebhook for Stripe {
    fn get_webhook_source_verification_algorithm(
        &self,
        _request: &api::IncomingWebhookRequestDetails<'_>,
    ) -> CustomResult<Box<dyn crypto::VerifySignature + Send>, errors::ConnectorError> {
        Ok(Box::new(crypto::HmacSha256))
    }

    fn get_webhook_source_verification_signature(
        &self,
        request: &api::IncomingWebhookRequestDetails<'_>,
    ) -> CustomResult<Vec<u8>, errors::ConnectorError> {
        let mut security_header_kvs = get_signature_elements_from_header(request.headers)?;

        let signature = security_header_kvs
            .remove("v1")
            .ok_or(errors::ConnectorError::WebhookSignatureNotFound)
            .into_report()?;

        hex::decode(signature)
            .into_report()
            .change_context(errors::ConnectorError::WebhookSignatureNotFound)
    }

    fn get_webhook_source_verification_message(
        &self,
        request: &api::IncomingWebhookRequestDetails<'_>,
        _merchant_id: &str,
        _secret: &[u8],
    ) -> CustomResult<Vec<u8>, errors::ConnectorError> {
        let mut security_header_kvs = get_signature_elements_from_header(request.headers)?;

        let timestamp = security_header_kvs
            .remove("t")
            .ok_or(errors::ConnectorError::WebhookSignatureNotFound)
            .into_report()?;

        Ok(format!(
            "{}.{}",
            String::from_utf8_lossy(&timestamp),
            String::from_utf8_lossy(request.body)
        )
        .into_bytes())
    }

    async fn get_webhook_source_verification_merchant_secret(
        &self,
        db: &dyn StorageInterface,
        merchant_id: &str,
    ) -> CustomResult<Vec<u8>, errors::ConnectorError> {
        let key = conn_utils::get_webhook_merchant_secret_key(self.id(), merchant_id);
        let secret = match db.find_config_by_key(&key).await {
            Ok(config) => Some(config),
            Err(e) => {
                crate::logger::warn!("Unable to fetch merchant webhook secret from DB: {:#?}", e);
                None
            }
        };
        Ok(secret
            .map(|conf| conf.config.into_bytes())
            .unwrap_or_default())
    }

    fn get_webhook_object_reference_id(
        &self,
        request: &api::IncomingWebhookRequestDetails<'_>,
    ) -> CustomResult<api_models::webhooks::ObjectReferenceId, errors::ConnectorError> {
        let details: stripe::WebhookEvent = request
            .body
            .parse_struct("WebhookEvent")
            .change_context(errors::ConnectorError::WebhookReferenceIdNotFound)?;

        Ok(match details.event_data.event_object.object {
<<<<<<< HEAD
            stripe::WebhookEventObjectType::PaymentIntent
            | stripe::WebhookEventObjectType::Charge
            | stripe::WebhookEventObjectType::Dispute => {
=======
            stripe::WebhookEventObjectType::PaymentIntent => {
                api_models::webhooks::ObjectReferenceId::PaymentId(
                    api_models::payments::PaymentIdType::ConnectorTransactionId(
                        details.event_data.event_object.id,
                    ),
                )
            }

            stripe::WebhookEventObjectType::Charge | stripe::WebhookEventObjectType::Dispute => {
>>>>>>> 65635875
                api_models::webhooks::ObjectReferenceId::PaymentId(
                    api_models::payments::PaymentIdType::ConnectorTransactionId(
                        details
                            .event_data
                            .event_object
                            .payment_intent
                            .ok_or(errors::ConnectorError::WebhookReferenceIdNotFound)?,
                    ),
                )
            }
            stripe::WebhookEventObjectType::Source => {
                api_models::webhooks::ObjectReferenceId::PaymentId(
                    api_models::payments::PaymentIdType::PreprocessingId(
                        details.event_data.event_object.id,
                    ),
                )
            }
        })
    }

    fn get_webhook_event_type(
        &self,
        request: &api::IncomingWebhookRequestDetails<'_>,
    ) -> CustomResult<api::IncomingWebhookEvent, errors::ConnectorError> {
        let details: stripe::WebhookEventTypeBody = request
            .body
            .parse_struct("WebhookEvent")
            .change_context(errors::ConnectorError::WebhookReferenceIdNotFound)?;

        Ok(match details.event_type {
            stripe::WebhookEventType::PaymentIntentFailed => {
                api::IncomingWebhookEvent::PaymentIntentFailure
            }
            stripe::WebhookEventType::PaymentIntentSucceed => {
                api::IncomingWebhookEvent::PaymentIntentSuccess
            }
            stripe::WebhookEventType::ChargeSucceeded => {
                if let Some(stripe::WebhookPaymentMethodDetails {
                    payment_method: stripe::WebhookPaymentMethodType::AchCreditTransfer,
                }) = details.event_data.event_object.payment_method_details
                {
                    api::IncomingWebhookEvent::PaymentIntentSuccess
                } else {
                    api::IncomingWebhookEvent::EventNotSupported
                }
            }
            stripe::WebhookEventType::SourceChargeable => {
                api::IncomingWebhookEvent::SourceChargeable
            }
<<<<<<< HEAD
            stripe::WebhookEventType::ChargeSucceeded => {
                api::IncomingWebhookEvent::PaymentIntentSuccess
            }
=======
>>>>>>> 65635875
            stripe::WebhookEventType::DisputeCreated => api::IncomingWebhookEvent::DisputeOpened,
            stripe::WebhookEventType::DisputeClosed => api::IncomingWebhookEvent::DisputeCancelled,
            stripe::WebhookEventType::DisputeUpdated => details
                .event_data
                .event_object
                .status
                .map(Into::into)
                .unwrap_or(api::IncomingWebhookEvent::EventNotSupported),
            stripe::WebhookEventType::PaymentIntentPartiallyFunded => {
                api::IncomingWebhookEvent::PaymentIntentPartiallyFunded
            }
            stripe::WebhookEventType::PaymentIntentRequiresAction => {
                api::IncomingWebhookEvent::PaymentActionRequired
            }
            stripe::WebhookEventType::Unknown
            | stripe::WebhookEventType::ChargeCaptured
            | stripe::WebhookEventType::ChargeDisputeCaptured
            | stripe::WebhookEventType::ChargeDisputeFundsReinstated
            | stripe::WebhookEventType::ChargeDisputeFundsWithdrawn
            | stripe::WebhookEventType::ChargeExpired
            | stripe::WebhookEventType::ChargeFailed
            | stripe::WebhookEventType::ChargePending
            | stripe::WebhookEventType::ChargeUpdated
            | stripe::WebhookEventType::ChanrgeRefunded
            | stripe::WebhookEventType::PaymentIntentCanceled
            | stripe::WebhookEventType::PaymentIntentCreated
            | stripe::WebhookEventType::PaymentIntentProcessing
            | stripe::WebhookEventType::PaymentIntentAmountCapturableUpdated
            | stripe::WebhookEventType::SourceTransactionCreated => {
                api::IncomingWebhookEvent::EventNotSupported
            }
        })
    }

    fn get_webhook_resource_object(
        &self,
        request: &api::IncomingWebhookRequestDetails<'_>,
    ) -> CustomResult<serde_json::Value, errors::ConnectorError> {
        let details: stripe::WebhookEventObjectResource = request
            .body
            .parse_struct("WebhookEventObjectResource")
            .change_context(errors::ConnectorError::WebhookResourceObjectNotFound)?;

        Ok(details.data.object)
    }
    fn get_dispute_details(
        &self,
        request: &api::IncomingWebhookRequestDetails<'_>,
    ) -> CustomResult<api::disputes::DisputePayload, errors::ConnectorError> {
        let details: stripe::WebhookEvent = request
            .body
            .parse_struct("WebhookEvent")
            .change_context(errors::ConnectorError::WebhookBodyDecodingFailed)?;
        Ok(api::disputes::DisputePayload {
            amount: details
                .event_data
                .event_object
                .amount
                .get_required_value("amount")
                .change_context(errors::ConnectorError::MissingRequiredField {
                    field_name: "amount",
                })?
                .to_string(),
            currency: details.event_data.event_object.currency,
            dispute_stage: api_models::enums::DisputeStage::Dispute,
            connector_dispute_id: details.event_data.event_object.id,
            connector_reason: details.event_data.event_object.reason,
            connector_reason_code: None,
            challenge_required_by: details
                .event_data
                .event_object
                .evidence_details
                .map(|payload| payload.due_by),
            connector_status: details
                .event_data
                .event_object
                .status
                .ok_or(errors::ConnectorError::WebhookResourceObjectNotFound)?
                .to_string(),
            created_at: Some(details.event_data.event_object.created),
            updated_at: None,
        })
    }
}

impl services::ConnectorRedirectResponse for Stripe {
    fn get_flow_type(
        &self,
        query_params: &str,
        _json_payload: Option<serde_json::Value>,
        _action: services::PaymentAction,
    ) -> CustomResult<crate::core::payments::CallConnectorAction, errors::ConnectorError> {
        let query =
            serde_urlencoded::from_str::<transformers::StripeRedirectResponse>(query_params)
                .into_report()
                .change_context(errors::ConnectorError::ResponseDeserializationFailed)?;

        crate::logger::debug!(stripe_redirect_response=?query);

        Ok(query
            .redirect_status
            .map_or(
                payments::CallConnectorAction::Trigger,
                |status| match status {
                    transformers::StripePaymentStatus::Failed => {
                        payments::CallConnectorAction::Trigger
                    }
                    _ => payments::CallConnectorAction::StatusUpdate {
                        status: enums::AttemptStatus::from(status),
                        error_code: None,
                        error_message: None,
                    },
                },
            ))
    }
}<|MERGE_RESOLUTION|>--- conflicted
+++ resolved
@@ -1666,11 +1666,6 @@
             .change_context(errors::ConnectorError::WebhookReferenceIdNotFound)?;
 
         Ok(match details.event_data.event_object.object {
-<<<<<<< HEAD
-            stripe::WebhookEventObjectType::PaymentIntent
-            | stripe::WebhookEventObjectType::Charge
-            | stripe::WebhookEventObjectType::Dispute => {
-=======
             stripe::WebhookEventObjectType::PaymentIntent => {
                 api_models::webhooks::ObjectReferenceId::PaymentId(
                     api_models::payments::PaymentIdType::ConnectorTransactionId(
@@ -1680,7 +1675,6 @@
             }
 
             stripe::WebhookEventObjectType::Charge | stripe::WebhookEventObjectType::Dispute => {
->>>>>>> 65635875
                 api_models::webhooks::ObjectReferenceId::PaymentId(
                     api_models::payments::PaymentIdType::ConnectorTransactionId(
                         details
@@ -1730,12 +1724,6 @@
             stripe::WebhookEventType::SourceChargeable => {
                 api::IncomingWebhookEvent::SourceChargeable
             }
-<<<<<<< HEAD
-            stripe::WebhookEventType::ChargeSucceeded => {
-                api::IncomingWebhookEvent::PaymentIntentSuccess
-            }
-=======
->>>>>>> 65635875
             stripe::WebhookEventType::DisputeCreated => api::IncomingWebhookEvent::DisputeOpened,
             stripe::WebhookEventType::DisputeClosed => api::IncomingWebhookEvent::DisputeCancelled,
             stripe::WebhookEventType::DisputeUpdated => details

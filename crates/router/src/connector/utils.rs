--- conflicted
+++ resolved
@@ -20,13 +20,8 @@
         payments::operations,
     },
     pii::PeekInterface,
-<<<<<<< HEAD
-    types::{self, api, PaymentsCancelData, ResponseId, RouterData},
-    utils::{OptionExt, ValueExt},
-=======
     types::{self, api, PaymentsCancelData, ResponseId},
     utils::{self, OptionExt, ValueExt},
->>>>>>> e3fcfdd3
 };
 
 pub fn missing_field_err(
@@ -55,43 +50,15 @@
     }
 }
 
-<<<<<<< HEAD
-impl<Flow: operations::Flow, Request, Response> RouterData<Flow, Request, Response> {
+impl<Flow: operations::Flow, Request, Response> types::RouterData<Flow, Request, Response> {
     pub fn get_billing(&self) -> Result<&api::Address, Error> {
-=======
-pub trait RouterData {
-    fn get_billing(&self) -> Result<&api::Address, Error>;
-    fn get_billing_country(&self) -> Result<api_models::enums::CountryAlpha2, Error>;
-    fn get_billing_phone(&self) -> Result<&api::PhoneDetails, Error>;
-    fn get_description(&self) -> Result<String, Error>;
-    fn get_return_url(&self) -> Result<String, Error>;
-    fn get_billing_address(&self) -> Result<&api::AddressDetails, Error>;
-    fn get_shipping_address(&self) -> Result<&api::AddressDetails, Error>;
-    fn get_connector_meta(&self) -> Result<pii::SecretSerdeValue, Error>;
-    fn get_session_token(&self) -> Result<String, Error>;
-    fn to_connector_meta<T>(&self) -> Result<T, Error>
-    where
-        T: serde::de::DeserializeOwned;
-    fn is_three_ds(&self) -> bool;
-    fn get_payment_method_token(&self) -> Result<String, Error>;
-    fn get_customer_id(&self) -> Result<String, Error>;
-    fn get_connector_customer_id(&self) -> Result<String, Error>;
-}
-
-impl<Flow, Request, Response> RouterData for types::RouterData<Flow, Request, Response> {
-    fn get_billing(&self) -> Result<&api::Address, Error> {
->>>>>>> e3fcfdd3
         self.address
             .billing
             .as_ref()
             .ok_or_else(missing_field_err("billing"))
     }
 
-<<<<<<< HEAD
-    pub fn get_billing_country(&self) -> Result<api_models::enums::CountryCode, Error> {
-=======
-    fn get_billing_country(&self) -> Result<api_models::enums::CountryAlpha2, Error> {
->>>>>>> e3fcfdd3
+    pub fn get_billing_country(&self) -> Result<api_models::enums::CountryAlpha2, Error> {
         self.address
             .billing
             .as_ref()

--- conflicted
+++ resolved
@@ -164,12 +164,6 @@
                 )
                 .await?
             }
-<<<<<<< HEAD
-            api::ConnectorCallType::Routing => Err(errors::ApiErrorResponse::InternalServerError)
-                .into_report()
-                .attach_printable("Routing logic not run properly")?,
-=======
->>>>>>> 82344fc4
         };
         if payment_data.payment_intent.status != storage_enums::IntentStatus::RequiresCustomerAction
         {
@@ -669,9 +663,9 @@
     let pi = futures::stream::iter(payment_intents)
         .filter_map(|pi| async {
             let pa = db
-                .find_payment_attempt_by_payment_id_merchant_id(
-                    &pi.payment_id,
+                .find_payment_attempt_by_attempt_id_merchant_id(
                     merchant_id,
+                    &pi.attempt_id,
                     // since OLAP doesn't have KV. Force to get the data from PSQL.
                     storage_enums::MerchantStorageScheme::PostgresOnly,
                 )
@@ -767,24 +761,10 @@
 where
     F: Send + Clone,
 {
-<<<<<<< HEAD
-    match connector_call_type {
-        api::ConnectorCallType::Single(connector) => {
-            payment_data.payment_attempt.connector = Some(
-                connector
-                    .first()
-                    .ok_or(errors::ApiErrorResponse::InternalServerError)
-                    .into_report()
-                    .attach_printable("No connector through straight through")?
-                    .connector_name
-                    .to_string(),
-            );
-=======
     let connector_choice = operation
         .to_domain()?
         .get_connector(merchant_account, state, req)
         .await?;
->>>>>>> 82344fc4
 
     let connector = if should_call_connector(operation, payment_data) {
         Some(match connector_choice {
@@ -815,10 +795,6 @@
     Ok(connector)
 }
 
-<<<<<<< HEAD
-            Ok(api::ConnectorCallType::Single(vec![connector_data]))
-        }
-=======
 pub fn connector_selection<F>(
     state: &AppState,
     merchant_account: &storage::MerchantAccount,
@@ -874,14 +850,13 @@
         .change_context(errors::ApiErrorResponse::InternalServerError)
         .attach_printable("Invalid connector name received in 'routed_through'")?;
 
-        return Ok(api::ConnectorCallType::Single(connector_data));
+        return Ok(api::ConnectorCallType::Single(vec![connector_data]));
     }
 
     if let Some(routing_algorithm) = request_straight_through {
         let connector_name = match &routing_algorithm {
             api::RoutingAlgorithm::Single(conn) => conn.to_string(),
         };
->>>>>>> 82344fc4
 
         let connector_data = api::ConnectorData::get_connector_by_name(
             &state.conf.connectors,
@@ -893,9 +868,48 @@
 
         routing_data.routed_through = Some(connector_name);
         routing_data.algorithm = Some(routing_algorithm);
-        return Ok(api::ConnectorCallType::Single(connector_data));
-    }
-<<<<<<< HEAD
+        return Ok(api::ConnectorCallType::Single(vec![connector_data]));
+    }
+
+    if let Some(ref routing_algorithm) = routing_data.algorithm {
+        let connector_name = match routing_algorithm {
+            api::RoutingAlgorithm::Single(conn) => conn.to_string(),
+        };
+
+        let connector_data = api::ConnectorData::get_connector_by_name(
+            &state.conf.connectors,
+            &connector_name,
+            api::GetToken::Connector,
+        )
+        .change_context(errors::ApiErrorResponse::InternalServerError)
+        .attach_printable("Invalid connector name received in routing algorithm")?;
+
+        routing_data.routed_through = Some(connector_name);
+        return Ok(api::ConnectorCallType::Single(vec![connector_data]));
+    }
+
+    let routing_algorithm: api::RoutingAlgorithm = merchant_account
+        .routing_algorithm
+        .clone()
+        .parse_value("RoutingAlgorithm")
+        .change_context(errors::ApiErrorResponse::InternalServerError)
+        .attach_printable("Unable to deserialize merchant routing algorithm")?;
+
+    let connector_name = match routing_algorithm {
+        api::RoutingAlgorithm::Single(conn) => conn.to_string(),
+    };
+
+    let connector_data = api::ConnectorData::get_connector_by_name(
+        &state.conf.connectors,
+        &connector_name,
+        api::GetToken::Connector,
+    )
+    .change_context(errors::ApiErrorResponse::InternalServerError)
+    .attach_printable("Routing algorithm gave invalid connector")?;
+
+    routing_data.routed_through = Some(connector_name);
+
+    Ok(api::ConnectorCallType::Single(vec![connector_data]))
 }
 
 #[inline]
@@ -907,46 +921,4 @@
         .ok_or(errors::ApiErrorResponse::InternalServerError)
         .into_report()
         .attach_printable("Failed to get connector from iterator of connectors")
-=======
-
-    if let Some(ref routing_algorithm) = routing_data.algorithm {
-        let connector_name = match routing_algorithm {
-            api::RoutingAlgorithm::Single(conn) => conn.to_string(),
-        };
-
-        let connector_data = api::ConnectorData::get_connector_by_name(
-            &state.conf.connectors,
-            &connector_name,
-            api::GetToken::Connector,
-        )
-        .change_context(errors::ApiErrorResponse::InternalServerError)
-        .attach_printable("Invalid connector name received in routing algorithm")?;
-
-        routing_data.routed_through = Some(connector_name);
-        return Ok(api::ConnectorCallType::Single(connector_data));
-    }
-
-    let routing_algorithm: api::RoutingAlgorithm = merchant_account
-        .routing_algorithm
-        .clone()
-        .parse_value("RoutingAlgorithm")
-        .change_context(errors::ApiErrorResponse::InternalServerError)
-        .attach_printable("Unable to deserialize merchant routing algorithm")?;
-
-    let connector_name = match routing_algorithm {
-        api::RoutingAlgorithm::Single(conn) => conn.to_string(),
-    };
-
-    let connector_data = api::ConnectorData::get_connector_by_name(
-        &state.conf.connectors,
-        &connector_name,
-        api::GetToken::Connector,
-    )
-    .change_context(errors::ApiErrorResponse::InternalServerError)
-    .attach_printable("Routing algorithm gave invalid connector")?;
-
-    routing_data.routed_through = Some(connector_name);
-
-    Ok(api::ConnectorCallType::Single(connector_data))
->>>>>>> 82344fc4
 }
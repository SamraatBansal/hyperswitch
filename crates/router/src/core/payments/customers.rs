use router_env::{instrument, tracing};

use crate::{
    core::{
<<<<<<< HEAD
        errors::{self, ConnectorErrorExt, RouterResult},
        payments::{self, operations::Flow},
=======
        errors::{ConnectorErrorExt, RouterResult},
        payments,
>>>>>>> 6f1a1a3b
    },
    logger,
    routes::{metrics, AppState},
    services,
    types::{self, api, domain, storage},
};

<<<<<<< HEAD
pub async fn create_connector_customer<F: Flow, T: Clone>(
=======
#[instrument(skip_all)]
pub async fn create_connector_customer<F: Clone, T: Clone>(
>>>>>>> 6f1a1a3b
    state: &AppState,
    connector: &api::ConnectorData,
    router_data: &types::RouterData<F, T, types::PaymentsResponseData>,
    customer_request_data: types::ConnectorCustomerData,
) -> RouterResult<Option<String>> {
    let connector_integration: services::BoxedConnectorIntegration<
        '_,
        api::CreateConnectorCustomer,
        types::ConnectorCustomerData,
        types::PaymentsResponseData,
    > = connector.connector.get_connector_integration();

    let customer_response_data: Result<types::PaymentsResponseData, types::ErrorResponse> =
        Err(types::ErrorResponse::default());

    let customer_router_data = payments::helpers::router_data_type_conversion::<
        _,
        api::CreateConnectorCustomer,
        _,
        _,
        _,
        _,
    >(
        router_data.clone(),
        customer_request_data,
        customer_response_data,
    );

    let resp = services::execute_connector_processing_step(
        state,
        connector_integration,
        &customer_router_data,
        payments::CallConnectorAction::Trigger,
    )
    .await
    .map_err(|error| error.to_payment_failed_response())?;

    metrics::CONNECTOR_CUSTOMER_CREATE.add(
        &metrics::CONTEXT,
        1,
        &[metrics::request::add_attributes(
            "connector",
            connector.connector_name.to_string(),
        )],
    );

    let connector_customer_id = match resp.response {
        Ok(response) => match response {
            types::PaymentsResponseData::ConnectorCustomerResponse {
                connector_customer_id,
            } => Some(connector_customer_id),
            _ => None,
        },
        Err(err) => {
            logger::error!(create_connector_customer_error=?err);
            None
        }
    };

    Ok(connector_customer_id)
}

pub fn get_connector_customer_details_if_present<'a>(
    customer: &'a domain::Customer,
    connector_name: &str,
) -> Option<&'a str> {
    customer
        .connector_customer
        .as_ref()
        .and_then(|connector_customer_value| connector_customer_value.get(connector_name))
        .and_then(|connector_customer| connector_customer.as_str())
}

pub fn should_call_connector_create_customer<'a>(
    state: &AppState,
    connector: &api::ConnectorData,
    customer: &'a Option<domain::Customer>,
    connector_label: &str,
) -> (bool, Option<&'a str>) {
    // Check if create customer is required for the connector
    let connector_needs_customer = state
        .conf
        .connector_customer
        .connector_list
        .contains(&connector.connector_name);

    if connector_needs_customer {
        let connector_customer_details = customer.as_ref().and_then(|customer| {
            get_connector_customer_details_if_present(customer, connector_label)
        });
        let should_call_connector = connector_customer_details.is_none();
        (should_call_connector, connector_customer_details)
    } else {
        (false, None)
    }
}

#[instrument]
pub async fn update_connector_customer_in_customers(
    connector_label: &str,
    customer: Option<&domain::Customer>,
    connector_customer_id: &Option<String>,
) -> Option<storage::CustomerUpdate> {
    let connector_customer_map = customer
        .and_then(|customer| customer.connector_customer.as_ref())
        .and_then(|connector_customer| connector_customer.as_object())
        .map(ToOwned::to_owned)
        .unwrap_or(serde_json::Map::new());

    let updated_connector_customer_map =
        connector_customer_id.as_ref().map(|connector_customer_id| {
            let mut connector_customer_map = connector_customer_map;
            let connector_customer_value =
                serde_json::Value::String(connector_customer_id.to_string());
            connector_customer_map.insert(connector_label.to_string(), connector_customer_value);
            connector_customer_map
        });

    updated_connector_customer_map
        .map(serde_json::Value::Object)
        .map(
            |connector_customer_value| storage::CustomerUpdate::ConnectorCustomer {
                connector_customer: Some(connector_customer_value),
            },
        )
}<|MERGE_RESOLUTION|>--- conflicted
+++ resolved
@@ -2,13 +2,8 @@
 
 use crate::{
     core::{
-<<<<<<< HEAD
-        errors::{self, ConnectorErrorExt, RouterResult},
+        errors::{ConnectorErrorExt, RouterResult},
         payments::{self, operations::Flow},
-=======
-        errors::{ConnectorErrorExt, RouterResult},
-        payments,
->>>>>>> 6f1a1a3b
     },
     logger,
     routes::{metrics, AppState},
@@ -16,12 +11,8 @@
     types::{self, api, domain, storage},
 };
 
-<<<<<<< HEAD
+#[instrument(skip_all)]
 pub async fn create_connector_customer<F: Flow, T: Clone>(
-=======
-#[instrument(skip_all)]
-pub async fn create_connector_customer<F: Clone, T: Clone>(
->>>>>>> 6f1a1a3b
     state: &AppState,
     connector: &api::ConnectorData,
     router_data: &types::RouterData<F, T, types::PaymentsResponseData>,

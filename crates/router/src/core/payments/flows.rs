--- conflicted
+++ resolved
@@ -1469,7 +1469,6 @@
 }
 
 default_imp_for_reject!(
-    connector::Gocardless,
     connector::Aci,
     connector::Adyen,
     connector::Airwallex,
@@ -1489,6 +1488,7 @@
     connector::Forte,
     connector::Globalpay,
     connector::Globepay,
+    connector::Gocardless,
     connector::Helcim,
     connector::Iatapay,
     connector::Klarna,
@@ -1548,12 +1548,8 @@
 {
 }
 
-<<<<<<< HEAD
 #[cfg(feature = "payouts")]
 default_imp_for_payouts_recipient_account!(
-=======
-default_imp_for_reject!(
->>>>>>> afff3e17
     connector::Aci,
     connector::Adyen,
     connector::Airwallex,

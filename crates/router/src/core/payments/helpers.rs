--- conflicted
+++ resolved
@@ -296,17 +296,8 @@
 }
 
 fn validate_new_mandate_request(req: api::MandateValidationFields) -> RouterResult<()> {
-<<<<<<< HEAD
-    let confirm = req.confirm.get_required_value("confirm")?;
-
-    if !confirm {
-        Err(report!(errors::ApiErrorResponse::PreconditionFailed {
-            message: "`confirm` must be `true` for mandates".into()
-        }))?
-    }
-=======
+
     let _ = req.customer_id.as_ref().get_required_value("customer_id")?;
->>>>>>> c1b631bd
 
     let mandate_data = req
         .mandate_data

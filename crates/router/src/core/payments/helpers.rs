--- conflicted
+++ resolved
@@ -180,26 +180,6 @@
         .locker_id
         .to_owned()
         .get_required_value("locker_id")?;
-<<<<<<< HEAD
-
-    if let storage_models::enums::PaymentMethod::Card = payment_method.payment_method {
-        let _ =
-            cards::get_lookup_key_from_locker(state, &token, &payment_method, &locker_id).await?;
-    } else {
-        return Ok((None, Some(payment_method.payment_method)));
-    }
-
-    if let Some(payment_method_from_request) = req.payment_method {
-        let pm: storage_enums::PaymentMethod = payment_method_from_request.foreign_into();
-        if pm != payment_method.payment_method {
-            Err(report!(errors::ApiErrorResponse::PreconditionFailed {
-                message: "payment method in request does not match previously provided payment \
-                          method information"
-                    .into()
-            }))?
-        }
-    };
-=======
     if let storage_models::enums::PaymentMethod::Card = payment_method.payment_method {
         let _ =
             cards::get_lookup_key_from_locker(state, &token, &payment_method, &locker_id).await?;
@@ -214,7 +194,6 @@
                 }))?
             }
         };
->>>>>>> a1e5966d
 
         Ok((Some(token), Some(payment_method.payment_method)))
     } else {

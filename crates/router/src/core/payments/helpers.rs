--- conflicted
+++ resolved
@@ -12,17 +12,14 @@
 #[cfg(feature = "kms")]
 use external_services::kms;
 use josekit::jwe;
-<<<<<<< HEAD
+
 use masking::{ExposeInterface, PeekInterface, Secret};
-=======
-use masking::{ExposeInterface, PeekInterface};
 #[cfg(feature = "kms")]
 use openssl::derive::Deriver;
 #[cfg(feature = "kms")]
 use openssl::pkey::PKey;
 #[cfg(feature = "kms")]
 use openssl::symm::{decrypt_aead, Cipher};
->>>>>>> 7777c5ca
 use router_env::{instrument, logger, tracing};
 use time::Duration;
 use uuid::Uuid;
@@ -67,7 +64,6 @@
     encoded_certificate: Secret<String>,
     encoded_certificate_key: Secret<String>,
 ) -> Result<reqwest::Identity, error_stack::Report<errors::ApiClientError>> {
-<<<<<<< HEAD
     let decoded_certificate = consts::BASE64_ENGINE
         .decode(encoded_certificate.peek())
         .into_report()
@@ -75,15 +71,6 @@
 
     let decoded_certificate_key = consts::BASE64_ENGINE
         .decode(encoded_certificate_key.peek())
-=======
-    let decoded_certificate = BASE64_ENGINE
-        .decode(encoded_certificate)
-        .into_report()
-        .change_context(errors::ApiClientError::CertificateDecodeFailed)?;
-
-    let decoded_certificate_key = BASE64_ENGINE
-        .decode(encoded_certificate_key)
->>>>>>> 7777c5ca
         .into_report()
         .change_context(errors::ApiClientError::CertificateDecodeFailed)?;
 

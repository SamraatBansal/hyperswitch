--- conflicted
+++ resolved
@@ -131,21 +131,6 @@
             .change_context(errors::ApiErrorResponse::InternalServerError)
             .attach_printable("'profile_id' not set in payment intent")?;
 
-<<<<<<< HEAD
-                sessions_token: vec![],
-                card_cvc: None,
-                creds_identifier,
-                pm_token: None,
-                connector_customer_id: None,
-                recurring_mandate_payment_data: None,
-                ephemeral_key: None,
-                multiple_capture_data: None,
-                redirect_response: None,
-                surcharge_details: None,
-                frm_message: None,
-                payment_link_data: None,
-                frm_metadata: None,
-=======
         let business_profile = db
             .find_business_profile_by_profile_id(profile_id)
             .await
@@ -167,7 +152,6 @@
             address: PaymentAddress {
                 shipping: shipping_address.as_ref().map(|a| a.into()),
                 billing: billing_address.as_ref().map(|a| a.into()),
->>>>>>> cfabfa60
             },
             confirm: None,
             payment_method_data: None,
@@ -187,6 +171,7 @@
             surcharge_details: None,
             frm_message: None,
             payment_link_data: None,
+            frm_metadata: None,
         };
 
         let get_trackers_response = operations::GetTrackerResponse {

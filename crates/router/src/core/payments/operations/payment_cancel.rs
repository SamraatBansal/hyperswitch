use async_trait::async_trait;
use common_utils::ext_traits::AsyncExt;
use error_stack::ResultExt;
use router_derive;
use router_env::{instrument, tracing};

use super::{BoxedOperation, Domain, Flow, GetTracker, Operation, UpdateTracker, ValidateRequest};
use crate::{
    core::{
        errors::{self, RouterResult, StorageErrorExt},
        payments::{helpers, operations, CustomerDetails, PaymentAddress, PaymentData},
    },
    db::StorageInterface,
    routes::AppState,
    types::{
        api::{self, PaymentIdTypeExt},
        storage::{self, enums, Customer},
        transformers::ForeignInto,
    },
    utils::OptionExt,
};

#[derive(Clone, Copy, router_derive::PaymentOperation, router_derive::ZDisplay)]
#[operation(ops = "all", flow = "cancel")]
pub struct PaymentCancel;

#[async_trait]
impl<F: Flow> GetTracker<F, PaymentData<F>, api::PaymentsCancelRequest> for PaymentCancel {
    #[instrument(skip_all)]
    async fn get_trackers<'a>(
        &'a self,
        state: &'a AppState,
        payment_id: &api::PaymentIdType,
        request: &api::PaymentsCancelRequest,
        _mandate_type: Option<api::MandateTxnType>,
        merchant_account: &storage::MerchantAccount,
    ) -> RouterResult<(
        BoxedOperation<'a, F, api::PaymentsCancelRequest>,
        PaymentData<F>,
        Option<CustomerDetails>,
    )> {
        let db = &*state.store;
        let merchant_id = &merchant_account.merchant_id;
        let storage_scheme = merchant_account.storage_scheme;
        let payment_id = payment_id
            .get_payment_intent_id()
            .change_context(errors::ApiErrorResponse::PaymentNotFound)?;

        let payment_intent = db
            .find_payment_intent_by_payment_id_merchant_id(&payment_id, merchant_id, storage_scheme)
            .await
            .to_not_found_response(errors::ApiErrorResponse::PaymentNotFound)?;

        helpers::validate_payment_status_against_not_allowed_statuses(
            &payment_intent.status,
            &[
                enums::IntentStatus::Failed,
                enums::IntentStatus::Succeeded,
                enums::IntentStatus::Cancelled,
                enums::IntentStatus::Processing,
                enums::IntentStatus::RequiresMerchantAction,
            ],
            "cancelled",
        )?;

        let mut payment_attempt = db
            .find_payment_attempt_by_payment_id_merchant_id_attempt_id(
                payment_intent.payment_id.as_str(),
                merchant_id,
                payment_intent.active_attempt_id.as_str(),
                storage_scheme,
            )
            .await
            .to_not_found_response(errors::ApiErrorResponse::PaymentNotFound)?;

        let shipping_address = helpers::get_address_for_payment_request(
            db,
            None,
            payment_intent.shipping_address_id.as_deref(),
            merchant_id,
            &payment_intent.customer_id,
        )
        .await?;
        let billing_address = helpers::get_address_for_payment_request(
            db,
            None,
            payment_intent.billing_address_id.as_deref(),
            merchant_id,
            &payment_intent.customer_id,
        )
        .await?;

        let connector_response = db
            .find_connector_response_by_payment_id_merchant_id_attempt_id(
                &payment_attempt.payment_id,
                &payment_attempt.merchant_id,
                &payment_attempt.attempt_id,
                storage_scheme,
            )
            .await
            .to_not_found_response(errors::ApiErrorResponse::PaymentNotFound)?;
        let currency = payment_attempt.currency.get_required_value("currency")?;
        let amount = payment_attempt.amount.into();

        payment_attempt.cancellation_reason = request.cancellation_reason.clone();

        let creds_identifier = request
            .merchant_connector_details
            .as_ref()
            .map(|mcd| mcd.creds_identifier.to_owned());
        request
            .merchant_connector_details
            .to_owned()
            .async_map(|mcd| async {
                helpers::insert_merchant_connector_creds_to_config(
                    db,
                    merchant_account.merchant_id.as_str(),
                    mcd,
                )
                .await
            })
            .await
            .transpose()?;

<<<<<<< HEAD
        match payment_intent.status {
            status if status != enums::IntentStatus::RequiresCapture => {
                Err(errors::ApiErrorResponse::InvalidRequestData {
                    message: "You cannot cancel the payment that has not been authorized"
                        .to_string(),
                }
                .into())
            }
            _ => Ok((
                Box::new(self),
                PaymentData {
                    flow: F::default(),
                    payment_intent,
                    payment_attempt,
                    currency,
                    amount,
                    email: None,
                    mandate_id: None,
                    setup_mandate: None,
                    token: None,
                    address: PaymentAddress {
                        shipping: shipping_address.as_ref().map(|a| a.foreign_into()),
                        billing: billing_address.as_ref().map(|a| a.foreign_into()),
                    },
                    confirm: None,
                    payment_method_data: None,
                    force_sync: None,
                    refunds: vec![],
                    connector_response,
                    sessions_token: vec![],
                    card_cvc: None,
                    creds_identifier,
                    pm_token: None,
=======
        Ok((
            Box::new(self),
            PaymentData {
                flow: PhantomData,
                payment_intent,
                payment_attempt,
                currency,
                amount,
                email: None,
                mandate_id: None,
                setup_mandate: None,
                token: None,
                address: PaymentAddress {
                    shipping: shipping_address.as_ref().map(|a| a.foreign_into()),
                    billing: billing_address.as_ref().map(|a| a.foreign_into()),
>>>>>>> e3fcfdd3
                },
                confirm: None,
                payment_method_data: None,
                force_sync: None,
                refunds: vec![],
                disputes: vec![],
                connector_response,
                sessions_token: vec![],
                card_cvc: None,
                creds_identifier,
                pm_token: None,
                connector_customer_id: None,
            },
            None,
        ))
    }
}

#[async_trait]
impl<F: Flow> UpdateTracker<F, PaymentData<F>, api::PaymentsCancelRequest> for PaymentCancel {
    #[instrument(skip_all)]
    async fn update_trackers<'b>(
        &'b self,
        db: &dyn StorageInterface,
        _payment_id: &api::PaymentIdType,
        mut payment_data: PaymentData<F>,
        _customer: Option<Customer>,
        storage_scheme: enums::MerchantStorageScheme,
        _updated_customer: Option<storage::CustomerUpdate>,
    ) -> RouterResult<(
        BoxedOperation<'b, F, api::PaymentsCancelRequest>,
        PaymentData<F>,
    )>
    where
        F: 'b + Send,
    {
        let cancellation_reason = payment_data.payment_attempt.cancellation_reason.clone();
        let (intent_status_update, attempt_status_update) =
            if payment_data.payment_intent.status != enums::IntentStatus::RequiresCapture {
                let payment_intent_update = storage::PaymentIntentUpdate::PGStatusUpdate {
                    status: enums::IntentStatus::Cancelled,
                };
                (Some(payment_intent_update), enums::AttemptStatus::Voided)
            } else {
                (None, enums::AttemptStatus::VoidInitiated)
            };

        if let Some(payment_intent_update) = intent_status_update {
            payment_data.payment_intent = db
                .update_payment_intent(
                    payment_data.payment_intent,
                    payment_intent_update,
                    storage_scheme,
                )
                .await
                .to_not_found_response(errors::ApiErrorResponse::PaymentNotFound)?;
        }

        db.update_payment_attempt_with_attempt_id(
            payment_data.payment_attempt.clone(),
            storage::PaymentAttemptUpdate::VoidUpdate {
                status: attempt_status_update,
                cancellation_reason,
            },
            storage_scheme,
        )
        .await
        .to_not_found_response(errors::ApiErrorResponse::PaymentNotFound)?;
        Ok((Box::new(self), payment_data))
    }
}

impl<F: Flow> ValidateRequest<F, api::PaymentsCancelRequest> for PaymentCancel {
    #[instrument(skip_all)]
    fn validate_request<'a, 'b>(
        &'b self,
        request: &api::PaymentsCancelRequest,
        merchant_account: &'a storage::MerchantAccount,
    ) -> RouterResult<(
        BoxedOperation<'b, F, api::PaymentsCancelRequest>,
        operations::ValidateResult<'a>,
    )> {
        Ok((
            Box::new(self),
            operations::ValidateResult {
                merchant_id: &merchant_account.merchant_id,
                payment_id: api::PaymentIdType::PaymentIntentId(request.payment_id.to_owned()),
                mandate_type: None,
                storage_scheme: merchant_account.storage_scheme,
            },
        ))
    }
}<|MERGE_RESOLUTION|>--- conflicted
+++ resolved
@@ -122,45 +122,10 @@
             .await
             .transpose()?;
 
-<<<<<<< HEAD
-        match payment_intent.status {
-            status if status != enums::IntentStatus::RequiresCapture => {
-                Err(errors::ApiErrorResponse::InvalidRequestData {
-                    message: "You cannot cancel the payment that has not been authorized"
-                        .to_string(),
-                }
-                .into())
-            }
-            _ => Ok((
-                Box::new(self),
-                PaymentData {
-                    flow: F::default(),
-                    payment_intent,
-                    payment_attempt,
-                    currency,
-                    amount,
-                    email: None,
-                    mandate_id: None,
-                    setup_mandate: None,
-                    token: None,
-                    address: PaymentAddress {
-                        shipping: shipping_address.as_ref().map(|a| a.foreign_into()),
-                        billing: billing_address.as_ref().map(|a| a.foreign_into()),
-                    },
-                    confirm: None,
-                    payment_method_data: None,
-                    force_sync: None,
-                    refunds: vec![],
-                    connector_response,
-                    sessions_token: vec![],
-                    card_cvc: None,
-                    creds_identifier,
-                    pm_token: None,
-=======
         Ok((
             Box::new(self),
             PaymentData {
-                flow: PhantomData,
+                flow: F::default(),
                 payment_intent,
                 payment_attempt,
                 currency,
@@ -172,7 +137,6 @@
                 address: PaymentAddress {
                     shipping: shipping_address.as_ref().map(|a| a.foreign_into()),
                     billing: billing_address.as_ref().map(|a| a.foreign_into()),
->>>>>>> e3fcfdd3
                 },
                 confirm: None,
                 payment_method_data: None,

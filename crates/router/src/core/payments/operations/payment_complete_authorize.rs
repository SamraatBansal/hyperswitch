use std::marker::PhantomData;

use api_models::enums::FrmSuggestion;
use async_trait::async_trait;
use error_stack::{report, IntoReport, ResultExt};
use router_derive::PaymentOperation;
use router_env::{instrument, tracing};

use super::{BoxedOperation, Domain, GetTracker, Operation, UpdateTracker, ValidateRequest};
use crate::{
    core::{
        errors::{self, CustomResult, RouterResult, StorageErrorExt},
        payment_methods::PaymentMethodRetrieve,
        payments::{self, helpers, operations, CustomerDetails, PaymentAddress, PaymentData},
        utils as core_utils,
    },
    db::StorageInterface,
    routes::AppState,
    services,
    types::{
        self,
        api::{self, PaymentIdTypeExt},
        domain,
        storage::{self, enums as storage_enums},
    },
    utils::{self, OptionExt},
};

#[derive(Debug, Clone, Copy, PaymentOperation)]
#[operation(ops = "all", flow = "authorize")]
pub struct CompleteAuthorize;

#[async_trait]
impl<F: Send + Clone, Ctx: PaymentMethodRetrieve>
    GetTracker<F, PaymentData<F>, api::PaymentsRequest, Ctx> for CompleteAuthorize
{
    #[instrument(skip_all)]
    async fn get_trackers<'a>(
        &'a self,
        state: &'a AppState,
        payment_id: &api::PaymentIdType,
        request: &api::PaymentsRequest,
        mandate_type: Option<api::MandateTransactionType>,
        merchant_account: &domain::MerchantAccount,
        key_store: &domain::MerchantKeyStore,
        _auth_flow: services::AuthFlow,
    ) -> RouterResult<operations::GetTrackerResponse<'a, F, api::PaymentsRequest, Ctx>> {
        let db = &*state.store;
        let merchant_id = &merchant_account.merchant_id;
        let storage_scheme = merchant_account.storage_scheme;
        let (mut payment_intent, mut payment_attempt, currency, amount);

        let payment_id = payment_id
            .get_payment_intent_id()
            .change_context(errors::ApiErrorResponse::PaymentNotFound)?;

        payment_intent = db
            .find_payment_intent_by_payment_id_merchant_id(&payment_id, merchant_id, storage_scheme)
            .await
            .to_not_found_response(errors::ApiErrorResponse::PaymentNotFound)?;
        payment_intent.setup_future_usage = request
            .setup_future_usage
            .or(payment_intent.setup_future_usage);

        helpers::validate_payment_status_against_not_allowed_statuses(
            &payment_intent.status,
            &[
                storage_enums::IntentStatus::Failed,
                storage_enums::IntentStatus::Succeeded,
            ],
            "confirm",
        )?;

        let (
            token,
            payment_method,
            payment_method_type,
            setup_mandate,
            recurring_mandate_payment_data,
            mandate_connector,
        ) = helpers::get_token_pm_type_mandate_details(
            state,
            request,
            mandate_type.clone(),
            merchant_account,
            key_store,
        )
        .await?;

        let browser_info = request
            .browser_info
            .clone()
            .map(|x| utils::Encode::<types::BrowserInformation>::encode_to_value(&x))
            .transpose()
            .change_context(errors::ApiErrorResponse::InvalidDataValue {
                field_name: "browser_info",
            })?;

        payment_attempt = db
            .find_payment_attempt_by_payment_id_merchant_id_attempt_id(
                &payment_intent.payment_id,
                merchant_id,
                &payment_intent.active_attempt.get_id(),
                storage_scheme,
            )
            .await
            .to_not_found_response(errors::ApiErrorResponse::PaymentNotFound)?;

        let token = token.or_else(|| payment_attempt.payment_token.clone());

        if let Some(payment_method) = payment_method {
            let should_validate_pm_or_token_given =
                //this validation should happen if data was stored in the vault
                helpers::should_store_payment_method_data_in_vault(
                    &state.conf.temp_locker_enable_config,
                    payment_attempt.connector.clone(),
                    payment_method,
                );
            if should_validate_pm_or_token_given {
                helpers::validate_pm_or_token_given(
                    &request.payment_method,
                    &request.payment_method_data,
                    &request.payment_method_type,
                    &mandate_type,
                    &token,
                )?;
            }
        }

        payment_attempt.payment_method = payment_method.or(payment_attempt.payment_method);
        payment_attempt.browser_info = browser_info;
        payment_attempt.payment_method_type =
            payment_method_type.or(payment_attempt.payment_method_type);
        payment_attempt.payment_experience = request.payment_experience;
        currency = payment_attempt.currency.get_required_value("currency")?;
        amount = payment_attempt.amount.into();

        helpers::validate_customer_id_mandatory_cases(
            request.setup_future_usage.is_some(),
            &payment_intent
                .customer_id
                .clone()
                .or_else(|| request.customer_id.clone()),
        )?;

        let shipping_address = helpers::create_or_find_address_for_payment_by_request(
            db,
            request.shipping.as_ref(),
            payment_intent.shipping_address_id.as_deref(),
            merchant_id,
            payment_intent.customer_id.as_ref(),
            key_store,
            &payment_intent.payment_id,
            merchant_account.storage_scheme,
        )
        .await?;
        let billing_address = helpers::create_or_find_address_for_payment_by_request(
            db,
            request.billing.as_ref(),
            payment_intent.billing_address_id.as_deref(),
            merchant_id,
            payment_intent.customer_id.as_ref(),
            key_store,
            &payment_intent.payment_id,
            merchant_account.storage_scheme,
        )
        .await?;

        let redirect_response = request
            .feature_metadata
            .as_ref()
            .and_then(|fm| fm.redirect_response.clone());

        payment_intent.shipping_address_id = shipping_address.clone().map(|i| i.address_id);
        payment_intent.billing_address_id = billing_address.clone().map(|i| i.address_id);
        payment_intent.return_url = request.return_url.as_ref().map(|a| a.to_string());

        payment_intent.allowed_payment_method_types = request
            .get_allowed_payment_method_types_as_value()
            .change_context(errors::ApiErrorResponse::InternalServerError)
            .attach_printable("Error converting allowed_payment_types to Value")?
            .or(payment_intent.allowed_payment_method_types);

        payment_intent.connector_metadata = request
            .get_connector_metadata_as_value()
            .change_context(errors::ApiErrorResponse::InternalServerError)
            .attach_printable("Error converting connector_metadata to Value")?
            .or(payment_intent.connector_metadata);

        payment_intent.feature_metadata = request
            .get_feature_metadata_as_value()
            .change_context(errors::ApiErrorResponse::InternalServerError)
            .attach_printable("Error converting feature_metadata to Value")?
            .or(payment_intent.feature_metadata);

        payment_intent.metadata = request.metadata.clone().or(payment_intent.metadata);

        // The operation merges mandate data from both request and payment_attempt
        let setup_mandate = setup_mandate.map(Into::into);

<<<<<<< HEAD
        Ok((
            Box::new(self),
            PaymentData {
                flow: PhantomData,
                payment_intent,
                payment_attempt,
                currency,
                amount,
                email: request.email.clone(),
                mandate_id: None,
                mandate_connector,
                setup_mandate,
                token,
                address: PaymentAddress {
                    shipping: shipping_address.as_ref().map(|a| a.into()),
                    billing: billing_address.as_ref().map(|a| a.into()),
                },
                confirm: request.confirm,
                payment_method_data: request.payment_method_data.clone(),
                force_sync: None,
                refunds: vec![],
                disputes: vec![],
                attempts: None,
                sessions_token: vec![],
                card_cvc: request.card_cvc.clone(),
                creds_identifier: None,
                pm_token: None,
                connector_customer_id: None,
                recurring_mandate_payment_data,
                ephemeral_key: None,
                multiple_capture_data: None,
                redirect_response,
                surcharge_details: None,
                frm_message: None,
                payment_link_data: None,
                frm_metadata: None,
=======
        let profile_id = payment_intent
            .profile_id
            .as_ref()
            .get_required_value("profile_id")
            .change_context(errors::ApiErrorResponse::InternalServerError)
            .attach_printable("'profile_id' not set in payment intent")?;

        let business_profile = db
            .find_business_profile_by_profile_id(profile_id)
            .await
            .to_not_found_response(errors::ApiErrorResponse::BusinessProfileNotFound {
                id: profile_id.to_string(),
            })?;

        let payment_data = PaymentData {
            flow: PhantomData,
            payment_intent,
            payment_attempt,
            currency,
            amount,
            email: request.email.clone(),
            mandate_id: None,
            mandate_connector,
            setup_mandate,
            token,
            address: PaymentAddress {
                shipping: shipping_address.as_ref().map(|a| a.into()),
                billing: billing_address.as_ref().map(|a| a.into()),
>>>>>>> cfabfa60
            },
            confirm: request.confirm,
            payment_method_data: request.payment_method_data.clone(),
            force_sync: None,
            refunds: vec![],
            disputes: vec![],
            attempts: None,
            sessions_token: vec![],
            card_cvc: request.card_cvc.clone(),
            creds_identifier: None,
            pm_token: None,
            connector_customer_id: None,
            recurring_mandate_payment_data,
            ephemeral_key: None,
            multiple_capture_data: None,
            redirect_response,
            surcharge_details: None,
            frm_message: None,
            payment_link_data: None,
        };

        let customer_details = Some(CustomerDetails {
            customer_id: request.customer_id.clone(),
            name: request.name.clone(),
            email: request.email.clone(),
            phone: request.phone.clone(),
            phone_country_code: request.phone_country_code.clone(),
        });

        let get_trackers_response = operations::GetTrackerResponse {
            operation: Box::new(self),
            customer_details,
            payment_data,
            business_profile,
        };

        Ok(get_trackers_response)
    }
}

#[async_trait]
impl<F: Clone + Send, Ctx: PaymentMethodRetrieve> Domain<F, api::PaymentsRequest, Ctx>
    for CompleteAuthorize
{
    #[instrument(skip_all)]
    async fn get_or_create_customer_details<'a>(
        &'a self,
        db: &dyn StorageInterface,
        payment_data: &mut PaymentData<F>,
        request: Option<CustomerDetails>,
        key_store: &domain::MerchantKeyStore,
    ) -> CustomResult<
        (
            BoxedOperation<'a, F, api::PaymentsRequest, Ctx>,
            Option<domain::Customer>,
        ),
        errors::StorageError,
    > {
        helpers::create_customer_if_not_exist(
            Box::new(self),
            db,
            payment_data,
            request,
            &key_store.merchant_id,
            key_store,
        )
        .await
    }

    #[instrument(skip_all)]
    async fn make_pm_data<'a>(
        &'a self,
        state: &'a AppState,
        payment_data: &mut PaymentData<F>,
        _storage_scheme: storage_enums::MerchantStorageScheme,
        merchant_key_store: &domain::MerchantKeyStore,
    ) -> RouterResult<(
        BoxedOperation<'a, F, api::PaymentsRequest, Ctx>,
        Option<api::PaymentMethodData>,
    )> {
        let (op, payment_method_data) =
            helpers::make_pm_data(Box::new(self), state, payment_data, merchant_key_store).await?;
        Ok((op, payment_method_data))
    }

    #[instrument(skip_all)]
    async fn add_task_to_process_tracker<'a>(
        &'a self,
        _state: &'a AppState,
        _payment_attempt: &storage::PaymentAttempt,
        _requeue: bool,
        _schedule_time: Option<time::PrimitiveDateTime>,
    ) -> CustomResult<(), errors::ApiErrorResponse> {
        Ok(())
    }

    async fn get_connector<'a>(
        &'a self,
        _merchant_account: &domain::MerchantAccount,
        state: &AppState,
        request: &api::PaymentsRequest,
        _payment_intent: &storage::PaymentIntent,
        _key_store: &domain::MerchantKeyStore,
    ) -> CustomResult<api::ConnectorChoice, errors::ApiErrorResponse> {
        // Use a new connector in the confirm call or use the same one which was passed when
        // creating the payment or if none is passed then use the routing algorithm
        helpers::get_connector_default(state, request.routing.clone()).await
    }
}

#[async_trait]
impl<F: Clone, Ctx: PaymentMethodRetrieve>
    UpdateTracker<F, PaymentData<F>, api::PaymentsRequest, Ctx> for CompleteAuthorize
{
    #[instrument(skip_all)]
    async fn update_trackers<'b>(
        &'b self,
        _state: &'b AppState,
        payment_data: PaymentData<F>,
        _customer: Option<domain::Customer>,
        _storage_scheme: storage_enums::MerchantStorageScheme,
        _updated_customer: Option<storage::CustomerUpdate>,
        _merchant_key_store: &domain::MerchantKeyStore,
        _frm_suggestion: Option<FrmSuggestion>,
        _header_payload: api::HeaderPayload,
    ) -> RouterResult<(
        BoxedOperation<'b, F, api::PaymentsRequest, Ctx>,
        PaymentData<F>,
    )>
    where
        F: 'b + Send,
    {
        Ok((Box::new(self), payment_data))
    }
}

impl<F: Send + Clone, Ctx: PaymentMethodRetrieve> ValidateRequest<F, api::PaymentsRequest, Ctx>
    for CompleteAuthorize
{
    #[instrument(skip_all)]
    fn validate_request<'a, 'b>(
        &'b self,
        request: &api::PaymentsRequest,
        merchant_account: &'a domain::MerchantAccount,
    ) -> RouterResult<(
        BoxedOperation<'b, F, api::PaymentsRequest, Ctx>,
        operations::ValidateResult<'a>,
    )> {
        let payment_id = request
            .payment_id
            .clone()
            .ok_or(report!(errors::ApiErrorResponse::PaymentNotFound))?;

        let request_merchant_id = request.merchant_id.as_deref();
        helpers::validate_merchant_id(&merchant_account.merchant_id, request_merchant_id)
            .change_context(errors::ApiErrorResponse::InvalidDataFormat {
                field_name: "merchant_id".to_string(),
                expected_format: "merchant_id from merchant account".to_string(),
            })?;

        helpers::validate_payment_method_fields_present(request)?;

        let mandate_type =
            helpers::validate_mandate(request, payments::is_operation_confirm(self))?;

        Ok((
            Box::new(self),
            operations::ValidateResult {
                merchant_id: &merchant_account.merchant_id,
                payment_id: payment_id
                    .and_then(|id| core_utils::validate_id(id, "payment_id"))
                    .into_report()?,
                mandate_type,
                storage_scheme: merchant_account.storage_scheme,
                requeue: matches!(
                    request.retry_action,
                    Some(api_models::enums::RetryAction::Requeue)
                ),
            },
        ))
    }
}<|MERGE_RESOLUTION|>--- conflicted
+++ resolved
@@ -198,7 +198,6 @@
         // The operation merges mandate data from both request and payment_attempt
         let setup_mandate = setup_mandate.map(Into::into);
 
-<<<<<<< HEAD
         Ok((
             Box::new(self),
             PaymentData {
@@ -235,7 +234,15 @@
                 frm_message: None,
                 payment_link_data: None,
                 frm_metadata: None,
-=======
+            },
+            Some(CustomerDetails {
+                customer_id: request.customer_id.clone(),
+                name: request.name.clone(),
+                email: request.email.clone(),
+                phone: request.phone.clone(),
+                phone_country_code: request.phone_country_code.clone(),
+            }),
+        ))
         let profile_id = payment_intent
             .profile_id
             .as_ref()
@@ -264,7 +271,6 @@
             address: PaymentAddress {
                 shipping: shipping_address.as_ref().map(|a| a.into()),
                 billing: billing_address.as_ref().map(|a| a.into()),
->>>>>>> cfabfa60
             },
             confirm: request.confirm,
             payment_method_data: request.payment_method_data.clone(),
@@ -284,6 +290,7 @@
             surcharge_details: None,
             frm_message: None,
             payment_link_data: None,
+            frm_metadata: None,
         };
 
         let customer_details = Some(CustomerDetails {

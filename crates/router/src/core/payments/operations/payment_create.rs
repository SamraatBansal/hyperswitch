use std::marker::PhantomData;

use api_models::enums::FrmSuggestion;
use async_trait::async_trait;
use common_utils::ext_traits::{AsyncExt, Encode, ValueExt};
use data_models::{mandates::MandateData, payments::payment_attempt::PaymentAttempt};
use diesel_models::ephemeral_key;
use error_stack::{self, ResultExt};
use router_derive::PaymentOperation;
use router_env::{instrument, tracing};

use super::{BoxedOperation, Domain, GetTracker, Operation, UpdateTracker, ValidateRequest};
use crate::{
    consts,
    core::{
        errors::{self, CustomResult, RouterResult, StorageErrorExt},
        payment_methods::PaymentMethodRetrieve,
        payments::{self, helpers, operations, CustomerDetails, PaymentAddress, PaymentData},
        utils::{self as core_utils},
    },
    db::StorageInterface,
    routes::AppState,
    services,
    types::{
        self,
        api::{self, PaymentIdTypeExt},
        domain,
        storage::{
            self,
            enums::{self, IntentStatus},
        },
    },
    utils::{self, OptionExt},
};

#[derive(Debug, Clone, Copy, PaymentOperation)]
#[operation(ops = "all", flow = "authorize")]
pub struct PaymentCreate;

/// The `get_trackers` function for `PaymentsCreate` is an entrypoint for new payments
/// This will create all the entities required for a new payment from the request
#[async_trait]
impl<F: Send + Clone, Ctx: PaymentMethodRetrieve>
    GetTracker<F, PaymentData<F>, api::PaymentsRequest, Ctx> for PaymentCreate
{
    #[instrument(skip_all)]
    async fn get_trackers<'a>(
        &'a self,
        state: &'a AppState,
        payment_id: &api::PaymentIdType,
        request: &api::PaymentsRequest,
        mandate_type: Option<api::MandateTransactionType>,
        merchant_account: &domain::MerchantAccount,
        merchant_key_store: &domain::MerchantKeyStore,
        _auth_flow: services::AuthFlow,
    ) -> RouterResult<(
        BoxedOperation<'a, F, api::PaymentsRequest, Ctx>,
        PaymentData<F>,
        Option<CustomerDetails>,
    )> {
        let db = &*state.store;
        let ephemeral_key = Self::get_ephemeral_key(request, state, merchant_account).await;
        let merchant_id = &merchant_account.merchant_id;
        let storage_scheme = merchant_account.storage_scheme;
        let (payment_intent, payment_attempt, connector_response);

        let money @ (amount, currency) = payments_create_request_validation(request)?;

        let payment_id = payment_id
            .get_payment_intent_id()
            .change_context(errors::ApiErrorResponse::PaymentNotFound)?;

        let payment_link_data = if let Some(payment_link_object) = &request.payment_link_object {
            create_payment_link(
                request,
                payment_link_object.clone(),
                merchant_id.clone(),
                payment_id.clone(),
                db,
                state,
                amount,
            )
            .await?
        } else {
            None
        };

        helpers::validate_business_details(
            request.business_country,
            request.business_label.as_ref(),
            merchant_account,
        )?;

        // Validate whether profile_id passed in request is valid and is linked to the merchant
        core_utils::validate_and_get_business_profile(db, request.profile_id.as_ref(), merchant_id)
            .await?;

        let (
            token,
            payment_method,
            payment_method_type,
            setup_mandate,
            recurring_mandate_payment_data,
            mandate_connector,
        ) = helpers::get_token_pm_type_mandate_details(
            state,
            request,
            mandate_type,
            merchant_account,
        )
        .await?;

        let customer_details = helpers::get_customer_details_from_request(request);

        let shipping_address = helpers::create_or_find_address_for_payment_by_request(
            db,
            request.shipping.as_ref(),
            None,
            merchant_id,
            customer_details.customer_id.as_ref(),
            merchant_key_store,
            &payment_id,
            merchant_account.storage_scheme,
        )
        .await?;

        let billing_address = helpers::create_or_find_address_for_payment_by_request(
            db,
            request.billing.as_ref(),
            None,
            merchant_id,
            customer_details.customer_id.as_ref(),
            merchant_key_store,
            &payment_id,
            merchant_account.storage_scheme,
        )
        .await?;

        let browser_info = request
            .browser_info
            .clone()
            .map(|x| {
                common_utils::ext_traits::Encode::<types::BrowserInformation>::encode_to_value(&x)
            })
            .transpose()
            .change_context(errors::ApiErrorResponse::InvalidDataValue {
                field_name: "browser_info",
            })?;

        let attempt_id = if core_utils::is_merchant_enabled_for_payment_id_as_connector_request_id(
            &state.conf,
            merchant_id,
        ) {
            payment_id.to_string()
        } else {
            utils::get_payment_attempt_id(payment_id.clone(), 1)
        };

        let payment_intent_new = Self::make_payment_intent(
            &payment_id,
            merchant_account,
            money,
            request,
            shipping_address.clone().map(|x| x.address_id),
            payment_link_data.clone(),
            billing_address.clone().map(|x| x.address_id),
            attempt_id,
            state,
        )
        .await?;

        let payment_attempt_new = Self::make_payment_attempt(
            &payment_id,
            merchant_id,
            money,
            payment_method,
            payment_method_type,
            request,
            browser_info,
            state,
        )
        .await?;

        payment_intent = db
            .insert_payment_intent(payment_intent_new, storage_scheme)
            .await
            .to_duplicate_response(errors::ApiErrorResponse::DuplicatePayment {
                payment_id: payment_id.clone(),
            })?;

        payment_attempt = db
            .insert_payment_attempt(payment_attempt_new, storage_scheme)
            .await
            .to_duplicate_response(errors::ApiErrorResponse::DuplicatePayment {
                payment_id: payment_id.clone(),
            })?;

        connector_response = db
            .insert_connector_response(
                Self::make_connector_response(&payment_attempt),
                storage_scheme,
            )
            .await
            .to_duplicate_response(errors::ApiErrorResponse::DuplicatePayment {
                payment_id: payment_id.clone(),
            })?;

        let mandate_id = request
            .mandate_id
            .as_ref()
            .async_and_then(|mandate_id| async {
                let mandate = db
                    .find_mandate_by_merchant_id_mandate_id(merchant_id, mandate_id)
                    .await
                    .to_not_found_response(errors::ApiErrorResponse::MandateNotFound);
                Some(mandate.and_then(|mandate_obj| {
                    match (
                        mandate_obj.network_transaction_id,
                        mandate_obj.connector_mandate_ids,
                    ) {
                        (Some(network_tx_id), _) => Ok(api_models::payments::MandateIds {
                            mandate_id: mandate_obj.mandate_id,
                            mandate_reference_id: Some(
                                api_models::payments::MandateReferenceId::NetworkMandateId(
                                    network_tx_id,
                                ),
                            ),
                        }),
                        (_, Some(connector_mandate_id)) => connector_mandate_id
                        .parse_value("ConnectorMandateId")
                        .change_context(errors::ApiErrorResponse::MandateNotFound)
                        .map(|connector_id: api_models::payments::ConnectorMandateReferenceId| {
                            api_models::payments::MandateIds {
                                mandate_id: mandate_obj.mandate_id,
                                mandate_reference_id: Some(api_models::payments::MandateReferenceId::ConnectorMandateId(
                                    api_models::payments::ConnectorMandateReferenceId {
                                        connector_mandate_id: connector_id.connector_mandate_id,
                                        payment_method_id: connector_id.payment_method_id,
                                    },
                                ))
                            }
                         }),
                        (_, _) => Ok(api_models::payments::MandateIds {
                            mandate_id: mandate_obj.mandate_id,
                            mandate_reference_id: None,
                        }),
                    }
                }))
            })
            .await
            .transpose()?;

        let operation = payments::if_not_create_change_operation::<_, F, Ctx>(
            payment_intent.status,
            request.confirm,
            self,
        );
        let creds_identifier = request
            .merchant_connector_details
            .as_ref()
            .map(|mcd| mcd.creds_identifier.to_owned());
        request
            .merchant_connector_details
            .to_owned()
            .async_map(|mcd| async {
                helpers::insert_merchant_connector_creds_to_config(
                    db,
                    merchant_account.merchant_id.as_str(),
                    mcd,
                )
                .await
            })
            .await
            .transpose()?;

        // The operation merges mandate data from both request and payment_attempt
        let setup_mandate: Option<MandateData> = setup_mandate.map(Into::into);

        Ok((
            operation,
            PaymentData {
                flow: PhantomData,
                payment_intent,
                payment_attempt,
                currency,
                amount,
                email: request.email.clone(),
                mandate_id,
                mandate_connector,
                setup_mandate,
                token,
                address: PaymentAddress {
                    shipping: shipping_address.as_ref().map(|a| a.into()),
                    billing: billing_address.as_ref().map(|a| a.into()),
                },
                confirm: request.confirm,
                payment_method_data: request.payment_method_data.clone(),
                refunds: vec![],
                disputes: vec![],
                attempts: None,
                force_sync: None,
                connector_response,
                sessions_token: vec![],
                card_cvc: request.card_cvc.clone(),
                creds_identifier,
                pm_token: None,
                connector_customer_id: None,
                recurring_mandate_payment_data,
                ephemeral_key,
                multiple_capture_data: None,
                redirect_response: None,
                surcharge_details: None,
                frm_message: None,
<<<<<<< HEAD
                frm_metadata: request.frm_metadata.clone(),
=======
                payment_link_data,
>>>>>>> 6a74e8cb
            },
            Some(customer_details),
        ))
    }
}

#[async_trait]
impl<F: Clone + Send, Ctx: PaymentMethodRetrieve> Domain<F, api::PaymentsRequest, Ctx>
    for PaymentCreate
{
    #[instrument(skip_all)]
    async fn get_or_create_customer_details<'a>(
        &'a self,
        db: &dyn StorageInterface,
        payment_data: &mut PaymentData<F>,
        request: Option<CustomerDetails>,
        key_store: &domain::MerchantKeyStore,
    ) -> CustomResult<
        (
            BoxedOperation<'a, F, api::PaymentsRequest, Ctx>,
            Option<domain::Customer>,
        ),
        errors::StorageError,
    > {
        helpers::create_customer_if_not_exist(
            Box::new(self),
            db,
            payment_data,
            request,
            &key_store.merchant_id,
            key_store,
        )
        .await
    }

    #[instrument(skip_all)]
    async fn make_pm_data<'a>(
        &'a self,
        state: &'a AppState,
        payment_data: &mut PaymentData<F>,
        _storage_scheme: enums::MerchantStorageScheme,
    ) -> RouterResult<(
        BoxedOperation<'a, F, api::PaymentsRequest, Ctx>,
        Option<api::PaymentMethodData>,
    )> {
        helpers::make_pm_data(Box::new(self), state, payment_data).await
    }

    #[instrument(skip_all)]
    async fn add_task_to_process_tracker<'a>(
        &'a self,
        _state: &'a AppState,
        _payment_attempt: &PaymentAttempt,
        _requeue: bool,
        _schedule_time: Option<time::PrimitiveDateTime>,
    ) -> CustomResult<(), errors::ApiErrorResponse> {
        Ok(())
    }

    async fn get_connector<'a>(
        &'a self,
        _merchant_account: &domain::MerchantAccount,
        state: &AppState,
        request: &api::PaymentsRequest,
        _payment_intent: &storage::PaymentIntent,
        _merchant_key_store: &domain::MerchantKeyStore,
    ) -> CustomResult<api::ConnectorChoice, errors::ApiErrorResponse> {
        helpers::get_connector_default(state, request.routing.clone()).await
    }
}

#[async_trait]
impl<F: Clone, Ctx: PaymentMethodRetrieve>
    UpdateTracker<F, PaymentData<F>, api::PaymentsRequest, Ctx> for PaymentCreate
{
    #[instrument(skip_all)]
    async fn update_trackers<'b>(
        &'b self,
        db: &dyn StorageInterface,
        mut payment_data: PaymentData<F>,
        _customer: Option<domain::Customer>,
        storage_scheme: enums::MerchantStorageScheme,
        _updated_customer: Option<storage::CustomerUpdate>,
        _merchant_key_store: &domain::MerchantKeyStore,
        _frm_suggestion: Option<FrmSuggestion>,
        _header_payload: api::HeaderPayload,
    ) -> RouterResult<(
        BoxedOperation<'b, F, api::PaymentsRequest, Ctx>,
        PaymentData<F>,
    )>
    where
        F: 'b + Send,
    {
        let status = match payment_data.payment_intent.status {
            IntentStatus::RequiresPaymentMethod => match payment_data.payment_method_data {
                Some(_) => Some(IntentStatus::RequiresConfirmation),
                _ => None,
            },
            IntentStatus::RequiresConfirmation => {
                if let Some(true) = payment_data.confirm {
                    //TODO: do this later, request validation should happen before
                    Some(IntentStatus::Processing)
                } else {
                    None
                }
            }
            _ => None,
        };

        let payment_token = payment_data.token.clone();
        let connector = payment_data.payment_attempt.connector.clone();
        let straight_through_algorithm = payment_data
            .payment_attempt
            .straight_through_algorithm
            .clone();
        let authorized_amount = payment_data.payment_attempt.amount;

        payment_data.payment_attempt = db
            .update_payment_attempt_with_attempt_id(
                payment_data.payment_attempt,
                storage::PaymentAttemptUpdate::UpdateTrackers {
                    payment_token,
                    connector,
                    straight_through_algorithm,
                    amount_capturable: match payment_data.confirm.unwrap_or(true) {
                        true => Some(authorized_amount),
                        false => None,
                    },
                    updated_by: storage_scheme.to_string(),
                },
                storage_scheme,
            )
            .await
            .to_not_found_response(errors::ApiErrorResponse::PaymentNotFound)?;

        let customer_id = payment_data.payment_intent.customer_id.clone();

        payment_data.payment_intent = db
            .update_payment_intent(
                payment_data.payment_intent,
                storage::PaymentIntentUpdate::ReturnUrlUpdate {
                    return_url: None,
                    status,
                    customer_id,
                    shipping_address_id: None,
                    billing_address_id: None,
                    updated_by: storage_scheme.to_string(),
                },
                storage_scheme,
            )
            .await
            .to_not_found_response(errors::ApiErrorResponse::PaymentNotFound)?;

        // payment_data.mandate_id = response.and_then(|router_data| router_data.request.mandate_id);
        Ok((
            payments::is_confirm(self, payment_data.confirm),
            payment_data,
        ))
    }
}

impl<F: Send + Clone, Ctx: PaymentMethodRetrieve> ValidateRequest<F, api::PaymentsRequest, Ctx>
    for PaymentCreate
{
    #[instrument(skip_all)]
    fn validate_request<'a, 'b>(
        &'b self,
        request: &api::PaymentsRequest,
        merchant_account: &'a domain::MerchantAccount,
    ) -> RouterResult<(
        BoxedOperation<'b, F, api::PaymentsRequest, Ctx>,
        operations::ValidateResult<'a>,
    )> {
        helpers::validate_customer_details_in_request(request)?;

        if let Some(payment_link_object) = &request.payment_link_object {
            helpers::validate_payment_link_request(
                payment_link_object,
                request.confirm,
                request.order_details.clone(),
            )?;
        }

        let given_payment_id = match &request.payment_id {
            Some(id_type) => Some(
                id_type
                    .get_payment_intent_id()
                    .change_context(errors::ApiErrorResponse::PaymentNotFound)?,
            ),
            None => None,
        };

        let request_merchant_id = request.merchant_id.as_deref();
        helpers::validate_merchant_id(&merchant_account.merchant_id, request_merchant_id)
            .change_context(errors::ApiErrorResponse::MerchantAccountNotFound)?;

        helpers::validate_request_amount_and_amount_to_capture(
            request.amount,
            request.amount_to_capture,
        )
        .change_context(errors::ApiErrorResponse::InvalidDataFormat {
            field_name: "amount_to_capture".to_string(),
            expected_format: "amount_to_capture lesser than amount".to_string(),
        })?;

        helpers::validate_card_data(request.payment_method_data.clone())?;

        helpers::validate_payment_method_fields_present(request)?;

        let payment_id = core_utils::get_or_generate_id("payment_id", &given_payment_id, "pay")?;

        let mandate_type =
            helpers::validate_mandate(request, payments::is_operation_confirm(self))?;

        if request.confirm.unwrap_or(false) {
            helpers::validate_pm_or_token_given(
                &request.payment_method,
                &request.payment_method_data,
                &request.payment_method_type,
                &mandate_type,
                &request.payment_token,
            )?;

            helpers::validate_customer_id_mandatory_cases(
                request.shipping.is_some(),
                request.billing.is_some(),
                request.setup_future_usage.is_some(),
                &request
                    .customer
                    .clone()
                    .map(|customer| customer.id)
                    .or(request.customer_id.clone()),
            )?;
        }

        Ok((
            Box::new(self),
            operations::ValidateResult {
                merchant_id: &merchant_account.merchant_id,
                payment_id: api::PaymentIdType::PaymentIntentId(payment_id),
                mandate_type,
                storage_scheme: merchant_account.storage_scheme,
                requeue: matches!(
                    request.retry_action,
                    Some(api_models::enums::RetryAction::Requeue)
                ),
            },
        ))
    }
}

impl PaymentCreate {
    #[instrument(skip_all)]
    #[allow(clippy::too_many_arguments)]
    pub async fn make_payment_attempt(
        payment_id: &str,
        merchant_id: &str,
        money: (api::Amount, enums::Currency),
        payment_method: Option<enums::PaymentMethod>,
        payment_method_type: Option<enums::PaymentMethodType>,
        request: &api::PaymentsRequest,
        browser_info: Option<serde_json::Value>,
        state: &AppState,
    ) -> RouterResult<storage::PaymentAttemptNew> {
        let created_at @ modified_at @ last_synced = Some(common_utils::date_time::now());
        let status =
            helpers::payment_attempt_status_fsm(&request.payment_method_data, request.confirm);
        let (amount, currency) = (money.0, Some(money.1));

        let additional_pm_data = request
            .payment_method_data
            .as_ref()
            .async_map(|payment_method_data| async {
                helpers::get_additional_payment_data(payment_method_data, &*state.store).await
            })
            .await
            .as_ref()
            .map(Encode::<api_models::payments::AdditionalPaymentData>::encode_to_value)
            .transpose()
            .change_context(errors::ApiErrorResponse::InternalServerError)
            .attach_printable("Failed to encode additional pm data")?;
        let attempt_id = if core_utils::is_merchant_enabled_for_payment_id_as_connector_request_id(
            &state.conf,
            merchant_id,
        ) {
            payment_id.to_string()
        } else {
            utils::get_payment_attempt_id(payment_id, 1)
        };

        Ok(storage::PaymentAttemptNew {
            payment_id: payment_id.to_string(),
            merchant_id: merchant_id.to_string(),
            attempt_id,
            status,
            currency,
            amount: amount.into(),
            payment_method,
            capture_method: request.capture_method,
            capture_on: request.capture_on,
            confirm: request.confirm.unwrap_or(false),
            created_at,
            modified_at,
            last_synced,
            authentication_type: request.authentication_type,
            browser_info,
            payment_experience: request.payment_experience,
            payment_method_type,
            payment_method_data: additional_pm_data,
            amount_to_capture: request.amount_to_capture,
            payment_token: request.payment_token.clone(),
            mandate_id: request.mandate_id.clone(),
            business_sub_label: request.business_sub_label.clone(),
            mandate_details: request
                .mandate_data
                .as_ref()
                .and_then(|inner| inner.mandate_type.clone().map(Into::into)),
            ..storage::PaymentAttemptNew::default()
        })
    }

    #[instrument(skip_all)]
    #[allow(clippy::too_many_arguments)]
    async fn make_payment_intent(
        payment_id: &str,
        merchant_account: &types::domain::MerchantAccount,
        money: (api::Amount, enums::Currency),
        request: &api::PaymentsRequest,
        shipping_address_id: Option<String>,
        payment_link_data: Option<api_models::payments::PaymentLinkResponse>,
        billing_address_id: Option<String>,
        active_attempt_id: String,
        state: &AppState,
    ) -> RouterResult<storage::PaymentIntentNew> {
        let created_at @ modified_at @ last_synced = Some(common_utils::date_time::now());
        let status =
            helpers::payment_intent_status_fsm(&request.payment_method_data, request.confirm);
        let client_secret =
            crate::utils::generate_id(consts::ID_LENGTH, format!("{payment_id}_secret").as_str());
        let (amount, currency) = (money.0, Some(money.1));

        let order_details = request
            .get_order_details_as_value()
            .change_context(errors::ApiErrorResponse::InternalServerError)
            .attach_printable("Failed to convert order details to value")?;

        // If profile id is not passed, get it from the business_country and business_label
        let profile_id = core_utils::get_profile_id_from_business_details(
            request.business_country,
            request.business_label.as_ref(),
            merchant_account,
            request.profile_id.as_ref(),
            &*state.store,
            true,
        )
        .await?;

        let allowed_payment_method_types = request
            .get_allowed_payment_method_types_as_value()
            .change_context(errors::ApiErrorResponse::InternalServerError)
            .attach_printable("Error converting allowed_payment_types to Value")?;

        let connector_metadata = request
            .get_connector_metadata_as_value()
            .change_context(errors::ApiErrorResponse::InternalServerError)
            .attach_printable("Error converting connector_metadata to Value")?;

        let feature_metadata = request
            .get_feature_metadata_as_value()
            .change_context(errors::ApiErrorResponse::InternalServerError)
            .attach_printable("Error converting feature_metadata to Value")?;

        let payment_link_id = payment_link_data.map(|pl_data| pl_data.payment_link_id);

        Ok(storage::PaymentIntentNew {
            payment_id: payment_id.to_string(),
            merchant_id: merchant_account.merchant_id.to_string(),
            status,
            amount: amount.into(),
            currency,
            description: request.description.clone(),
            created_at,
            modified_at,
            last_synced,
            client_secret: Some(client_secret),
            setup_future_usage: request.setup_future_usage,
            off_session: request.off_session,
            return_url: request.return_url.as_ref().map(|a| a.to_string()),
            shipping_address_id,
            billing_address_id,
            statement_descriptor_name: request.statement_descriptor_name.clone(),
            statement_descriptor_suffix: request.statement_descriptor_suffix.clone(),
            metadata: request.metadata.clone(),
            business_country: request.business_country,
            business_label: request.business_label.clone(),
            active_attempt: data_models::RemoteStorageObject::ForeignID(active_attempt_id),
            order_details,
            amount_captured: None,
            customer_id: None,
            connector_id: None,
            allowed_payment_method_types,
            connector_metadata,
            feature_metadata,
            attempt_count: 1,
            profile_id: Some(profile_id),
            merchant_decision: None,
            payment_link_id,
            payment_confirm_source: None,
            updated_by: merchant_account.storage_scheme.to_string(),
        })
    }

    #[instrument(skip_all)]
    pub fn make_connector_response(
        payment_attempt: &PaymentAttempt,
    ) -> storage::ConnectorResponseNew {
        storage::ConnectorResponseNew {
            payment_id: payment_attempt.payment_id.clone(),
            merchant_id: payment_attempt.merchant_id.clone(),
            attempt_id: payment_attempt.attempt_id.clone(),
            created_at: payment_attempt.created_at,
            modified_at: payment_attempt.modified_at,
            connector_name: payment_attempt.connector.clone(),
            connector_transaction_id: None,
            authentication_data: None,
            encoded_data: None,
            updated_by: payment_attempt.updated_by.clone(),
        }
    }

    #[instrument(skip_all)]
    pub async fn get_ephemeral_key(
        request: &api::PaymentsRequest,
        state: &AppState,
        merchant_account: &domain::MerchantAccount,
    ) -> Option<ephemeral_key::EphemeralKey> {
        match request.customer_id.clone() {
            Some(customer_id) => helpers::make_ephemeral_key(
                state.clone(),
                customer_id,
                merchant_account.merchant_id.clone(),
            )
            .await
            .ok()
            .and_then(|ek| {
                if let services::ApplicationResponse::Json(ek) = ek {
                    Some(ek)
                } else {
                    None
                }
            }),
            None => None,
        }
    }
}

#[instrument(skip_all)]
pub fn payments_create_request_validation(
    req: &api::PaymentsRequest,
) -> RouterResult<(api::Amount, enums::Currency)> {
    let currency = req.currency.get_required_value("currency")?;
    let amount = req.amount.get_required_value("amount")?;
    Ok((amount, currency))
}

async fn create_payment_link(
    request: &api::PaymentsRequest,
    payment_link_object: api_models::payments::PaymentLinkObject,
    merchant_id: String,
    payment_id: String,
    db: &dyn StorageInterface,
    state: &AppState,
    amount: api::Amount,
) -> RouterResult<Option<api_models::payments::PaymentLinkResponse>> {
    let created_at @ last_modified_at = Some(common_utils::date_time::now());
    let domain = if let Some(domain_name) = payment_link_object.merchant_custom_domain_name {
        format!("https://{domain_name}")
    } else {
        state.conf.server.base_url.clone()
    };

    let payment_link_id = utils::generate_id(consts::ID_LENGTH, "plink");
    let payment_link = format!(
        "{}/payment_link/{}/{}",
        domain,
        merchant_id.clone(),
        payment_id.clone()
    );
    let payment_link_req = storage::PaymentLinkNew {
        payment_link_id: payment_link_id.clone(),
        payment_id: payment_id.clone(),
        merchant_id: merchant_id.clone(),
        link_to_pay: payment_link.clone(),
        amount: amount.into(),
        currency: request.currency,
        created_at,
        last_modified_at,
        fulfilment_time: payment_link_object.link_expiry,
    };
    let payment_link_db = db
        .insert_payment_link(payment_link_req)
        .await
        .to_duplicate_response(errors::ApiErrorResponse::GenericDuplicateError {
            message: "payment link already exists!".to_string(),
        })?;

    Ok(Some(api_models::payments::PaymentLinkResponse {
        link: payment_link_db.link_to_pay,
        payment_link_id: payment_link_db.payment_link_id,
    }))
}<|MERGE_RESOLUTION|>--- conflicted
+++ resolved
@@ -311,11 +311,8 @@
                 redirect_response: None,
                 surcharge_details: None,
                 frm_message: None,
-<<<<<<< HEAD
+                payment_link_data,
                 frm_metadata: request.frm_metadata.clone(),
-=======
-                payment_link_data,
->>>>>>> 6a74e8cb
             },
             Some(customer_details),
         ))

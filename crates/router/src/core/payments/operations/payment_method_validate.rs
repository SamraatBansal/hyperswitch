use std::marker::PhantomData;

use api_models::enums::FrmSuggestion;
use async_trait::async_trait;
use common_utils::{date_time, errors::CustomResult, ext_traits::AsyncExt};
use error_stack::ResultExt;
use router_derive::PaymentOperation;
use router_env::{instrument, tracing};

use super::{BoxedOperation, Domain, GetTracker, PaymentCreate, UpdateTracker, ValidateRequest};
use crate::{
    consts,
    core::{
        errors::{self, RouterResult, StorageErrorExt},
        payment_methods::PaymentMethodRetrieve,
        payments::{self, helpers, operations, Operation, PaymentData},
        utils as core_utils,
    },
    db::StorageInterface,
    routes::AppState,
    services,
    types::{
        self,
        api::{self, enums as api_enums, PaymentIdTypeExt},
        domain,
        storage::{self, enums as storage_enums},
    },
    utils,
};

#[derive(Debug, Clone, Copy, PaymentOperation)]
#[operation(ops = "all", flow = "verify")]
pub struct PaymentMethodValidate;

impl<F: Send + Clone, Ctx: PaymentMethodRetrieve> ValidateRequest<F, api::VerifyRequest, Ctx>
    for PaymentMethodValidate
{
    #[instrument(skip_all)]
    fn validate_request<'a, 'b>(
        &'b self,
        request: &api::VerifyRequest,
        merchant_account: &'a domain::MerchantAccount,
    ) -> RouterResult<(
        BoxedOperation<'b, F, api::VerifyRequest, Ctx>,
        operations::ValidateResult<'a>,
    )> {
        let request_merchant_id = request.merchant_id.as_deref();
        helpers::validate_merchant_id(&merchant_account.merchant_id, request_merchant_id)
            .change_context(errors::ApiErrorResponse::MerchantAccountNotFound)?;

        let mandate_type =
            helpers::validate_mandate(request, payments::is_operation_confirm(self))?;
        let validation_id = core_utils::get_or_generate_id("validation_id", &None, "val")?;

        Ok((
            Box::new(self),
            operations::ValidateResult {
                merchant_id: &merchant_account.merchant_id,
                payment_id: api::PaymentIdType::PaymentIntentId(validation_id),
                mandate_type,
                storage_scheme: merchant_account.storage_scheme,
                requeue: false,
            },
        ))
    }
}

#[async_trait]
impl<F: Send + Clone, Ctx: PaymentMethodRetrieve>
    GetTracker<F, PaymentData<F>, api::VerifyRequest, Ctx> for PaymentMethodValidate
{
    #[instrument(skip_all)]
    async fn get_trackers<'a>(
        &'a self,
        state: &'a AppState,
        payment_id: &api::PaymentIdType,
        request: &api::VerifyRequest,
        _mandate_type: Option<api::MandateTransactionType>,
        merchant_account: &domain::MerchantAccount,
        _mechant_key_store: &domain::MerchantKeyStore,
        _auth_flow: services::AuthFlow,
    ) -> RouterResult<(
        BoxedOperation<'a, F, api::VerifyRequest, Ctx>,
        PaymentData<F>,
        Option<payments::CustomerDetails>,
    )> {
        let db = &*state.store;

        let merchant_id = &merchant_account.merchant_id;
        let storage_scheme = merchant_account.storage_scheme;

        let (payment_intent, payment_attempt, connector_response);

        let payment_id = payment_id
            .get_payment_intent_id()
            .change_context(errors::ApiErrorResponse::InternalServerError)
            .attach_printable("Failed while getting payment_intent_id from PaymentIdType")?;

        payment_attempt = match db
            .insert_payment_attempt(
                Self::make_payment_attempt(
                    &payment_id,
                    merchant_id,
                    request.payment_method,
                    request,
                    state,
                    merchant_account.storage_scheme,
                ),
                storage_scheme,
            )
            .await
        {
            Ok(payment_attempt) => Ok(payment_attempt),
            Err(err) => {
                Err(err.change_context(errors::ApiErrorResponse::VerificationFailed { data: None }))
            }
        }?;

        payment_intent = match db
            .insert_payment_intent(
                Self::make_payment_intent(
                    &payment_id,
                    merchant_id,
                    request,
                    payment_attempt.attempt_id.clone(),
                    merchant_account.storage_scheme,
                ),
                storage_scheme,
            )
            .await
        {
            Ok(payment_intent) => Ok(payment_intent),
            Err(err) => {
                Err(err.change_context(errors::ApiErrorResponse::VerificationFailed { data: None }))
            }
        }?;

        connector_response = match db
            .insert_connector_response(
                PaymentCreate::make_connector_response(&payment_attempt),
                storage_scheme,
            )
            .await
        {
            Ok(connector_resp) => Ok(connector_resp),
            Err(err) => {
                Err(err.change_context(errors::ApiErrorResponse::VerificationFailed { data: None }))
            }
        }?;

        let creds_identifier = request
            .merchant_connector_details
            .as_ref()
            .map(|mcd| mcd.creds_identifier.to_owned());
        request
            .merchant_connector_details
            .to_owned()
            .async_map(|mcd| async {
                helpers::insert_merchant_connector_creds_to_config(
                    db,
                    merchant_account.merchant_id.as_str(),
                    mcd,
                )
                .await
            })
            .await
            .transpose()?;

        Ok((
            Box::new(self),
            PaymentData {
                flow: PhantomData,
                payment_intent,
                payment_attempt,
                /// currency and amount are irrelevant in this scenario
                currency: storage_enums::Currency::default(),
                amount: api::Amount::Zero,
                email: None,
                mandate_id: None,
                mandate_connector: None,
                setup_mandate: request.mandate_data.clone().map(Into::into),
                token: request.payment_token.clone(),
                connector_response,
                payment_method_data: request.payment_method_data.clone(),
                confirm: Some(true),
                address: types::PaymentAddress::default(),
                force_sync: None,
                refunds: vec![],
                disputes: vec![],
                attempts: None,
                sessions_token: vec![],
                card_cvc: None,
                creds_identifier,
                pm_token: None,
                connector_customer_id: None,
                recurring_mandate_payment_data: None,
                ephemeral_key: None,
                multiple_capture_data: None,
                redirect_response: None,
                surcharge_details: None,
                frm_message: None,
<<<<<<< HEAD
                frm_metadata: None,
=======
                payment_link_data: None,
>>>>>>> 6a74e8cb
            },
            Some(payments::CustomerDetails {
                customer_id: request.customer_id.clone(),
                name: request.name.clone(),
                email: request.email.clone(),
                phone: request.phone.clone(),
                phone_country_code: request.phone_country_code.clone(),
            }),
        ))
    }
}

#[async_trait]
impl<F: Clone, Ctx: PaymentMethodRetrieve> UpdateTracker<F, PaymentData<F>, api::VerifyRequest, Ctx>
    for PaymentMethodValidate
{
    #[instrument(skip_all)]
    async fn update_trackers<'b>(
        &'b self,
        db: &dyn StorageInterface,
        mut payment_data: PaymentData<F>,
        _customer: Option<domain::Customer>,
        storage_scheme: storage_enums::MerchantStorageScheme,
        _updated_customer: Option<storage::CustomerUpdate>,
        _mechant_key_store: &domain::MerchantKeyStore,
        _frm_suggestion: Option<FrmSuggestion>,
        _header_payload: api::HeaderPayload,
    ) -> RouterResult<(
        BoxedOperation<'b, F, api::VerifyRequest, Ctx>,
        PaymentData<F>,
    )>
    where
        F: 'b + Send,
    {
        // There is no fsm involved in this operation all the change of states must happen in a single request
        let status = Some(storage_enums::IntentStatus::Processing);

        let customer_id = payment_data.payment_intent.customer_id.clone();

        payment_data.payment_intent = db
            .update_payment_intent(
                payment_data.payment_intent,
                storage::PaymentIntentUpdate::ReturnUrlUpdate {
                    return_url: None,
                    status,
                    customer_id,
                    shipping_address_id: None,
                    billing_address_id: None,
                    updated_by: storage_scheme.to_string(),
                },
                storage_scheme,
            )
            .await
            .to_not_found_response(errors::ApiErrorResponse::VerificationFailed { data: None })?;

        Ok((Box::new(self), payment_data))
    }
}

#[async_trait]
impl<F, Op, Ctx: PaymentMethodRetrieve> Domain<F, api::VerifyRequest, Ctx> for Op
where
    F: Clone + Send,
    Op: Send + Sync + Operation<F, api::VerifyRequest, Ctx>,
    for<'a> &'a Op: Operation<F, api::VerifyRequest, Ctx>,
{
    #[instrument(skip_all)]
    async fn get_or_create_customer_details<'a>(
        &'a self,
        db: &dyn StorageInterface,
        payment_data: &mut PaymentData<F>,
        request: Option<payments::CustomerDetails>,
        key_store: &domain::MerchantKeyStore,
    ) -> CustomResult<
        (
            BoxedOperation<'a, F, api::VerifyRequest, Ctx>,
            Option<domain::Customer>,
        ),
        errors::StorageError,
    > {
        helpers::create_customer_if_not_exist(
            Box::new(self),
            db,
            payment_data,
            request,
            &key_store.merchant_id,
            key_store,
        )
        .await
    }

    #[instrument(skip_all)]
    async fn make_pm_data<'a>(
        &'a self,
        state: &'a AppState,
        payment_data: &mut PaymentData<F>,
        _storage_scheme: storage_enums::MerchantStorageScheme,
    ) -> RouterResult<(
        BoxedOperation<'a, F, api::VerifyRequest, Ctx>,
        Option<api::PaymentMethodData>,
    )> {
        helpers::make_pm_data(Box::new(self), state, payment_data).await
    }

    async fn get_connector<'a>(
        &'a self,
        _merchant_account: &domain::MerchantAccount,
        state: &AppState,
        _request: &api::VerifyRequest,
        _payment_intent: &storage::PaymentIntent,
        _mechant_key_store: &domain::MerchantKeyStore,
    ) -> CustomResult<api::ConnectorChoice, errors::ApiErrorResponse> {
        helpers::get_connector_default(state, None).await
    }
}

impl PaymentMethodValidate {
    #[instrument(skip_all)]
    fn make_payment_attempt(
        payment_id: &str,
        merchant_id: &str,
        payment_method: Option<api_enums::PaymentMethod>,
        _request: &api::VerifyRequest,
        state: &AppState,
        storage_scheme: storage_enums::MerchantStorageScheme,
    ) -> storage::PaymentAttemptNew {
        let created_at @ modified_at @ last_synced = Some(date_time::now());
        let status = storage_enums::AttemptStatus::Pending;
        let attempt_id = if core_utils::is_merchant_enabled_for_payment_id_as_connector_request_id(
            &state.conf,
            merchant_id,
        ) {
            payment_id.to_string()
        } else {
            utils::get_payment_attempt_id(payment_id, 1)
        };

        storage::PaymentAttemptNew {
            payment_id: payment_id.to_string(),
            merchant_id: merchant_id.to_string(),
            attempt_id,
            status,
            // Amount & Currency will be zero in this case
            amount: 0,
            currency: Default::default(),
            connector: None,
            payment_method,
            confirm: true,
            created_at,
            modified_at,
            last_synced,
            updated_by: storage_scheme.to_string(),
            ..Default::default()
        }
    }

    fn make_payment_intent(
        payment_id: &str,
        merchant_id: &str,
        request: &api::VerifyRequest,
        active_attempt_id: String,
        storage_scheme: storage_enums::MerchantStorageScheme,
    ) -> storage::PaymentIntentNew {
        let created_at @ modified_at @ last_synced = Some(date_time::now());
        let status = helpers::payment_intent_status_fsm(&request.payment_method_data, Some(true));

        let client_secret =
            utils::generate_id(consts::ID_LENGTH, format!("{payment_id}_secret").as_str());
        storage::PaymentIntentNew {
            payment_id: payment_id.to_string(),
            merchant_id: merchant_id.to_string(),
            status,
            amount: 0,
            currency: Default::default(),
            connector_id: None,
            created_at,
            modified_at,
            last_synced,
            client_secret: Some(client_secret),
            setup_future_usage: request.setup_future_usage,
            off_session: request.off_session,
            active_attempt: data_models::RemoteStorageObject::ForeignID(active_attempt_id),
            attempt_count: 1,
            amount_captured: Default::default(),
            customer_id: Default::default(),
            description: Default::default(),
            return_url: Default::default(),
            metadata: Default::default(),
            shipping_address_id: Default::default(),
            billing_address_id: Default::default(),
            statement_descriptor_name: Default::default(),
            statement_descriptor_suffix: Default::default(),
            business_country: Default::default(),
            business_label: Default::default(),
            order_details: Default::default(),
            allowed_payment_method_types: Default::default(),
            connector_metadata: Default::default(),
            feature_metadata: Default::default(),
            profile_id: Default::default(),
            merchant_decision: Default::default(),
            payment_confirm_source: Default::default(),
            payment_link_id: Default::default(),
            updated_by: storage_scheme.to_string(),
        }
    }
}<|MERGE_RESOLUTION|>--- conflicted
+++ resolved
@@ -199,11 +199,8 @@
                 redirect_response: None,
                 surcharge_details: None,
                 frm_message: None,
-<<<<<<< HEAD
+                payment_link_data: None,
                 frm_metadata: None,
-=======
-                payment_link_data: None,
->>>>>>> 6a74e8cb
             },
             Some(payments::CustomerDetails {
                 customer_id: request.customer_id.clone(),

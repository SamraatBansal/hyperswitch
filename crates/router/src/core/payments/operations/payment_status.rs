use std::marker::PhantomData;

use api_models::enums::FrmSuggestion;
use async_trait::async_trait;
use common_utils::ext_traits::AsyncExt;
use error_stack::ResultExt;
use router_derive::PaymentOperation;
use router_env::{instrument, tracing};

use super::{BoxedOperation, Domain, GetTracker, Operation, UpdateTracker, ValidateRequest};
use crate::{
    core::{
        errors::{self, CustomResult, RouterResult, StorageErrorExt},
        payment_methods::PaymentMethodRetrieve,
        payments::{
            helpers, operations, types as payment_types, CustomerDetails, PaymentAddress,
            PaymentData,
        },
    },
    db::StorageInterface,
    routes::AppState,
    services,
    types::{
        api, domain,
        storage::{self, enums},
    },
    utils::OptionExt,
};

#[derive(Debug, Clone, Copy, PaymentOperation)]
#[operation(ops = "all", flow = "sync")]
pub struct PaymentStatus;

impl<F: Send + Clone, Ctx: PaymentMethodRetrieve> Operation<F, api::PaymentsRequest, Ctx>
    for PaymentStatus
{
    fn to_domain(&self) -> RouterResult<&dyn Domain<F, api::PaymentsRequest, Ctx>> {
        Ok(self)
    }
    fn to_update_tracker(
        &self,
    ) -> RouterResult<
        &(dyn UpdateTracker<F, PaymentData<F>, api::PaymentsRequest, Ctx> + Send + Sync),
    > {
        Ok(self)
    }
}
impl<F: Send + Clone, Ctx: PaymentMethodRetrieve> Operation<F, api::PaymentsRequest, Ctx>
    for &PaymentStatus
{
    fn to_domain(&self) -> RouterResult<&dyn Domain<F, api::PaymentsRequest, Ctx>> {
        Ok(*self)
    }
    fn to_update_tracker(
        &self,
    ) -> RouterResult<
        &(dyn UpdateTracker<F, PaymentData<F>, api::PaymentsRequest, Ctx> + Send + Sync),
    > {
        Ok(*self)
    }
}

#[async_trait]
impl<F: Clone + Send, Ctx: PaymentMethodRetrieve> Domain<F, api::PaymentsRequest, Ctx>
    for PaymentStatus
{
    #[instrument(skip_all)]
    async fn get_or_create_customer_details<'a>(
        &'a self,
        db: &dyn StorageInterface,
        payment_data: &mut PaymentData<F>,
        request: Option<CustomerDetails>,
        key_store: &domain::MerchantKeyStore,
    ) -> CustomResult<
        (
            BoxedOperation<'a, F, api::PaymentsRequest, Ctx>,
            Option<domain::Customer>,
        ),
        errors::StorageError,
    > {
        helpers::create_customer_if_not_exist(
            Box::new(self),
            db,
            payment_data,
            request,
            &key_store.merchant_id,
            key_store,
        )
        .await
    }

    #[instrument(skip_all)]
    async fn make_pm_data<'a>(
        &'a self,
        state: &'a AppState,
        payment_data: &mut PaymentData<F>,
        _storage_scheme: enums::MerchantStorageScheme,
        merchant_key_store: &domain::MerchantKeyStore,
    ) -> RouterResult<(
        BoxedOperation<'a, F, api::PaymentsRequest, Ctx>,
        Option<api::PaymentMethodData>,
    )> {
        helpers::make_pm_data(Box::new(self), state, payment_data, merchant_key_store).await
    }

    #[instrument(skip_all)]
    async fn add_task_to_process_tracker<'a>(
        &'a self,
        state: &'a AppState,
        payment_attempt: &storage::PaymentAttempt,
        requeue: bool,
        schedule_time: Option<time::PrimitiveDateTime>,
    ) -> CustomResult<(), errors::ApiErrorResponse> {
        helpers::add_domain_task_to_pt(self, state, payment_attempt, requeue, schedule_time).await
    }

    async fn get_connector<'a>(
        &'a self,
        _merchant_account: &domain::MerchantAccount,
        state: &AppState,
        request: &api::PaymentsRequest,
        _payment_intent: &storage::PaymentIntent,
        _key_store: &domain::MerchantKeyStore,
    ) -> CustomResult<api::ConnectorChoice, errors::ApiErrorResponse> {
        helpers::get_connector_default(state, request.routing.clone()).await
    }
}

#[async_trait]
impl<F: Clone, Ctx: PaymentMethodRetrieve>
    UpdateTracker<F, PaymentData<F>, api::PaymentsRequest, Ctx> for PaymentStatus
{
    async fn update_trackers<'b>(
        &'b self,
        _state: &'b AppState,
        payment_data: PaymentData<F>,
        _customer: Option<domain::Customer>,
        _storage_scheme: enums::MerchantStorageScheme,
        _updated_customer: Option<storage::CustomerUpdate>,
        _key_store: &domain::MerchantKeyStore,
        _frm_suggestion: Option<FrmSuggestion>,
        _header_payload: api::HeaderPayload,
    ) -> RouterResult<(
        BoxedOperation<'b, F, api::PaymentsRequest, Ctx>,
        PaymentData<F>,
    )>
    where
        F: 'b + Send,
    {
        Ok((Box::new(self), payment_data))
    }
}

#[async_trait]
impl<F: Clone, Ctx: PaymentMethodRetrieve>
    UpdateTracker<F, PaymentData<F>, api::PaymentsRetrieveRequest, Ctx> for PaymentStatus
{
    async fn update_trackers<'b>(
        &'b self,
        _state: &'b AppState,
        payment_data: PaymentData<F>,
        _customer: Option<domain::Customer>,
        _storage_scheme: enums::MerchantStorageScheme,
        _updated_customer: Option<storage::CustomerUpdate>,
        _key_store: &domain::MerchantKeyStore,
        _frm_suggestion: Option<FrmSuggestion>,
        _header_payload: api::HeaderPayload,
    ) -> RouterResult<(
        BoxedOperation<'b, F, api::PaymentsRetrieveRequest, Ctx>,
        PaymentData<F>,
    )>
    where
        F: 'b + Send,
    {
        Ok((Box::new(self), payment_data))
    }
}

#[async_trait]
impl<F: Send + Clone, Ctx: PaymentMethodRetrieve>
    GetTracker<F, PaymentData<F>, api::PaymentsRetrieveRequest, Ctx> for PaymentStatus
{
    #[instrument(skip_all)]
    async fn get_trackers<'a>(
        &'a self,
        state: &'a AppState,
        payment_id: &api::PaymentIdType,
        request: &api::PaymentsRetrieveRequest,
        _mandate_type: Option<api::MandateTransactionType>,
        merchant_account: &domain::MerchantAccount,
        key_store: &domain::MerchantKeyStore,
        _auth_flow: services::AuthFlow,
    ) -> RouterResult<operations::GetTrackerResponse<'a, F, api::PaymentsRetrieveRequest, Ctx>>
    {
        get_tracker_for_sync(
            payment_id,
            merchant_account,
            key_store,
            &*state.store,
            request,
            self,
            merchant_account.storage_scheme,
        )
        .await
    }
}

async fn get_tracker_for_sync<
    'a,
    F: Send + Clone,
    Ctx: PaymentMethodRetrieve,
    Op: Operation<F, api::PaymentsRetrieveRequest, Ctx> + 'a + Send + Sync,
>(
    payment_id: &api::PaymentIdType,
    merchant_account: &domain::MerchantAccount,
    mechant_key_store: &domain::MerchantKeyStore,
    db: &dyn StorageInterface,
    request: &api::PaymentsRetrieveRequest,
    operation: Op,
    storage_scheme: enums::MerchantStorageScheme,
) -> RouterResult<operations::GetTrackerResponse<'a, F, api::PaymentsRetrieveRequest, Ctx>> {
    let (payment_intent, payment_attempt, currency, amount);

    (payment_intent, payment_attempt) = get_payment_intent_payment_attempt(
        db,
        payment_id,
        &merchant_account.merchant_id,
        storage_scheme,
    )
    .await?;

    let intent_fulfillment_time = helpers::get_merchant_fullfillment_time(
        payment_intent.payment_link_id.clone(),
        merchant_account.intent_fulfillment_time,
        db,
    )
    .await?;
    helpers::authenticate_client_secret(
        request.client_secret.as_ref(),
        &payment_intent,
        intent_fulfillment_time,
    )?;

    let payment_id_str = payment_attempt.payment_id.clone();

    currency = payment_attempt.currency.get_required_value("currency")?;
    amount = payment_attempt.amount.into();

    let shipping_address = helpers::get_address_by_id(
        db,
        payment_intent.shipping_address_id.clone(),
        mechant_key_store,
        payment_intent.payment_id.clone(),
        merchant_account.merchant_id.clone(),
        merchant_account.storage_scheme,
    )
    .await?;
    let billing_address = helpers::get_address_by_id(
        db,
        payment_intent.billing_address_id.clone(),
        mechant_key_store,
        payment_intent.payment_id.clone(),
        merchant_account.merchant_id.clone(),
        merchant_account.storage_scheme,
    )
    .await?;

    let attempts = match request.expand_attempts {
        Some(true) => {
            Some(db
                .find_attempts_by_merchant_id_payment_id(&merchant_account.merchant_id, &payment_id_str, storage_scheme)
                .await
                .change_context(errors::ApiErrorResponse::PaymentNotFound)
                .attach_printable_lazy(|| {
                    format!("Error while retrieving attempt list for, merchant_id: {}, payment_id: {payment_id_str}",&merchant_account.merchant_id)
                })?)
        },
        _ => None,
    };

    let multiple_capture_data = if payment_attempt.multiple_capture_count > Some(0) {
        let captures = db
            .find_all_captures_by_merchant_id_payment_id_authorized_attempt_id(
                &payment_attempt.merchant_id,
                &payment_attempt.payment_id,
                &payment_attempt.attempt_id,
                storage_scheme,
            )
            .await
            .change_context(errors::ApiErrorResponse::PaymentNotFound)
                .attach_printable_lazy(|| {
                    format!("Error while retrieving capture list for, merchant_id: {}, payment_id: {payment_id_str}", merchant_account.merchant_id)
                })?;
        Some(payment_types::MultipleCaptureData::new_for_sync(
            captures,
            request.expand_captures,
        )?)
    } else {
        None
    };

    let refunds = db
        .find_refund_by_payment_id_merchant_id(
            &payment_id_str,
            &merchant_account.merchant_id,
            storage_scheme,
        )
        .await
        .change_context(errors::ApiErrorResponse::PaymentNotFound)
        .attach_printable_lazy(|| {
            format!(
                "Failed while getting refund list for, payment_id: {}, merchant_id: {}",
                &payment_id_str, merchant_account.merchant_id
            )
        })?;

    let disputes = db
        .find_disputes_by_merchant_id_payment_id(&merchant_account.merchant_id, &payment_id_str)
        .await
        .change_context(errors::ApiErrorResponse::PaymentNotFound)
        .attach_printable_lazy(|| {
            format!("Error while retrieving dispute list for, merchant_id: {}, payment_id: {payment_id_str}", &merchant_account.merchant_id)
        })?;

    let frm_response = db
        .find_fraud_check_by_payment_id(payment_id_str.to_string(), merchant_account.merchant_id.clone())
        .await
        .change_context(errors::ApiErrorResponse::PaymentNotFound)
        .attach_printable_lazy(|| {
            format!("Error while retrieving frm_response, merchant_id: {}, payment_id: {payment_id_str}", &merchant_account.merchant_id)
        });

    let contains_encoded_data = payment_attempt.encoded_data.is_some();

    let creds_identifier = request
        .merchant_connector_details
        .as_ref()
        .map(|mcd| mcd.creds_identifier.to_owned());
    request
        .merchant_connector_details
        .to_owned()
        .async_map(|mcd| async {
            helpers::insert_merchant_connector_creds_to_config(
                db,
                &merchant_account.merchant_id,
                mcd,
            )
            .await
        })
        .await
        .transpose()?;

    let profile_id = payment_intent
        .profile_id
        .as_ref()
        .get_required_value("profile_id")
        .change_context(errors::ApiErrorResponse::InternalServerError)
        .attach_printable("'profile_id' not set in payment intent")?;

    let business_profile = db
        .find_business_profile_by_profile_id(profile_id)
        .await
        .to_not_found_response(errors::ApiErrorResponse::BusinessProfileNotFound {
            id: profile_id.to_string(),
        })?;

    let payment_data = PaymentData {
        flow: PhantomData,
        payment_intent,
        currency,
        amount,
        email: None,
        mandate_id: payment_attempt
            .mandate_id
            .clone()
            .map(|id| api_models::payments::MandateIds {
                mandate_id: id,
                mandate_reference_id: None,
            }),
<<<<<<< HEAD
            mandate_connector: None,
            setup_mandate: None,
            token: None,
            address: PaymentAddress {
                shipping: shipping_address.as_ref().map(|a| a.into()),
                billing: billing_address.as_ref().map(|a| a.into()),
            },
            confirm: Some(request.force_sync),
            payment_method_data: None,
            force_sync: Some(
                request.force_sync
                    && (helpers::check_force_psync_precondition(&payment_attempt.status)
                        || contains_encoded_data),
            ),
            payment_attempt,
            refunds,
            disputes,
            attempts,
            sessions_token: vec![],
            card_cvc: None,
            creds_identifier,
            pm_token: None,
            connector_customer_id: None,
            recurring_mandate_payment_data: None,
            ephemeral_key: None,
            multiple_capture_data,
            redirect_response: None,
            payment_link_data: None,
            surcharge_details: None,
            frm_message: frm_response.ok(),
            frm_metadata: None,
=======
        mandate_connector: None,
        setup_mandate: None,
        token: None,
        address: PaymentAddress {
            shipping: shipping_address.as_ref().map(|a| a.into()),
            billing: billing_address.as_ref().map(|a| a.into()),
>>>>>>> cfabfa60
        },
        confirm: Some(request.force_sync),
        payment_method_data: None,
        force_sync: Some(
            request.force_sync
                && (helpers::check_force_psync_precondition(&payment_attempt.status)
                    || contains_encoded_data),
        ),
        payment_attempt,
        refunds,
        disputes,
        attempts,
        sessions_token: vec![],
        card_cvc: None,
        creds_identifier,
        pm_token: None,
        connector_customer_id: None,
        recurring_mandate_payment_data: None,
        ephemeral_key: None,
        multiple_capture_data,
        redirect_response: None,
        payment_link_data: None,
        surcharge_details: None,
        frm_message: frm_response.ok(),
    };

    let get_trackers_response = operations::GetTrackerResponse {
        operation: Box::new(operation),
        customer_details: None,
        payment_data,
        business_profile,
    };

    Ok(get_trackers_response)
}

impl<F: Send + Clone, Ctx: PaymentMethodRetrieve>
    ValidateRequest<F, api::PaymentsRetrieveRequest, Ctx> for PaymentStatus
{
    fn validate_request<'a, 'b>(
        &'b self,
        request: &api::PaymentsRetrieveRequest,
        merchant_account: &'a domain::MerchantAccount,
    ) -> RouterResult<(
        BoxedOperation<'b, F, api::PaymentsRetrieveRequest, Ctx>,
        operations::ValidateResult<'a>,
    )> {
        let request_merchant_id = request.merchant_id.as_deref();
        helpers::validate_merchant_id(&merchant_account.merchant_id, request_merchant_id)
            .change_context(errors::ApiErrorResponse::InvalidDataFormat {
                field_name: "merchant_id".to_string(),
                expected_format: "merchant_id from merchant account".to_string(),
            })?;

        Ok((
            Box::new(self),
            operations::ValidateResult {
                merchant_id: &merchant_account.merchant_id,
                payment_id: request.resource_id.clone(),
                mandate_type: None,
                storage_scheme: merchant_account.storage_scheme,
                requeue: false,
            },
        ))
    }
}

#[inline]
pub async fn get_payment_intent_payment_attempt(
    db: &dyn StorageInterface,
    payment_id: &api::PaymentIdType,
    merchant_id: &str,
    storage_scheme: enums::MerchantStorageScheme,
) -> RouterResult<(storage::PaymentIntent, storage::PaymentAttempt)> {
    let get_pi_pa = || async {
        let (pi, pa);
        match payment_id {
            api_models::payments::PaymentIdType::PaymentIntentId(ref id) => {
                pi = db
                    .find_payment_intent_by_payment_id_merchant_id(id, merchant_id, storage_scheme)
                    .await?;
                pa = db
                    .find_payment_attempt_by_payment_id_merchant_id_attempt_id(
                        pi.payment_id.as_str(),
                        merchant_id,
                        pi.active_attempt.get_id().as_str(),
                        storage_scheme,
                    )
                    .await?;
            }
            api_models::payments::PaymentIdType::ConnectorTransactionId(ref id) => {
                pa = db
                    .find_payment_attempt_by_merchant_id_connector_txn_id(
                        merchant_id,
                        id,
                        storage_scheme,
                    )
                    .await?;
                pi = db
                    .find_payment_intent_by_payment_id_merchant_id(
                        pa.payment_id.as_str(),
                        merchant_id,
                        storage_scheme,
                    )
                    .await?;
            }
            api_models::payments::PaymentIdType::PaymentAttemptId(ref id) => {
                pa = db
                    .find_payment_attempt_by_attempt_id_merchant_id(id, merchant_id, storage_scheme)
                    .await?;
                pi = db
                    .find_payment_intent_by_payment_id_merchant_id(
                        pa.payment_id.as_str(),
                        merchant_id,
                        storage_scheme,
                    )
                    .await?;
            }
            api_models::payments::PaymentIdType::PreprocessingId(ref id) => {
                pa = db
                    .find_payment_attempt_by_preprocessing_id_merchant_id(
                        id,
                        merchant_id,
                        storage_scheme,
                    )
                    .await?;

                pi = db
                    .find_payment_intent_by_payment_id_merchant_id(
                        pa.payment_id.as_str(),
                        merchant_id,
                        storage_scheme,
                    )
                    .await?;
            }
        }
        error_stack::Result::<_, errors::DataStorageError>::Ok((pi, pa))
    };

    get_pi_pa()
        .await
        .to_not_found_response(errors::ApiErrorResponse::PaymentNotFound)
}<|MERGE_RESOLUTION|>--- conflicted
+++ resolved
@@ -377,46 +377,12 @@
                 mandate_id: id,
                 mandate_reference_id: None,
             }),
-<<<<<<< HEAD
-            mandate_connector: None,
-            setup_mandate: None,
-            token: None,
-            address: PaymentAddress {
-                shipping: shipping_address.as_ref().map(|a| a.into()),
-                billing: billing_address.as_ref().map(|a| a.into()),
-            },
-            confirm: Some(request.force_sync),
-            payment_method_data: None,
-            force_sync: Some(
-                request.force_sync
-                    && (helpers::check_force_psync_precondition(&payment_attempt.status)
-                        || contains_encoded_data),
-            ),
-            payment_attempt,
-            refunds,
-            disputes,
-            attempts,
-            sessions_token: vec![],
-            card_cvc: None,
-            creds_identifier,
-            pm_token: None,
-            connector_customer_id: None,
-            recurring_mandate_payment_data: None,
-            ephemeral_key: None,
-            multiple_capture_data,
-            redirect_response: None,
-            payment_link_data: None,
-            surcharge_details: None,
-            frm_message: frm_response.ok(),
-            frm_metadata: None,
-=======
         mandate_connector: None,
         setup_mandate: None,
         token: None,
         address: PaymentAddress {
             shipping: shipping_address.as_ref().map(|a| a.into()),
             billing: billing_address.as_ref().map(|a| a.into()),
->>>>>>> cfabfa60
         },
         confirm: Some(request.force_sync),
         payment_method_data: None,
@@ -441,6 +407,7 @@
         payment_link_data: None,
         surcharge_details: None,
         frm_message: frm_response.ok(),
+        frm_metadata: None,
     };
 
     let get_trackers_response = operations::GetTrackerResponse {

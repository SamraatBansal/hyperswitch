use std::marker::PhantomData;

use async_trait::async_trait;
use common_utils::ext_traits::{AsyncExt, Encode};
use error_stack::ResultExt;
use router_derive::PaymentOperation;
use router_env::{instrument, tracing};

use super::{BoxedOperation, Domain, GetTracker, Operation, UpdateTracker, ValidateRequest};
use crate::{
    core::{
        errors::{self, CustomResult, RouterResult, StorageErrorExt},
        payments::{self, helpers, operations, CustomerDetails, PaymentAddress, PaymentData},
        utils as core_utils,
    },
    db::StorageInterface,
    routes::AppState,
    types::{
        api::{self, PaymentIdTypeExt},
        storage::{self, enums as storage_enums},
        transformers::ForeignInto,
    },
    utils::OptionExt,
};
#[derive(Debug, Clone, Copy, PaymentOperation)]
#[operation(ops = "all", flow = "authorize")]
pub struct PaymentUpdate;

#[async_trait]
impl<F: Send + Clone> GetTracker<F, PaymentData<F>, api::PaymentsRequest> for PaymentUpdate {
    #[instrument(skip_all)]
    async fn get_trackers<'a>(
        &'a self,
        state: &'a AppState,
        payment_id: &api::PaymentIdType,
        request: &api::PaymentsRequest,
        mandate_type: Option<api::MandateTxnType>,
        merchant_account: &storage::MerchantAccount,
    ) -> RouterResult<(
        BoxedOperation<'a, F, api::PaymentsRequest>,
        PaymentData<F>,
        Option<CustomerDetails>,
    )> {
        let (mut payment_intent, mut payment_attempt, currency): (_, _, storage_enums::Currency);

        let payment_id = payment_id
            .get_payment_intent_id()
            .change_context(errors::ApiErrorResponse::PaymentNotFound)?;
        let merchant_id = &merchant_account.merchant_id;
        let storage_scheme = merchant_account.storage_scheme;

        let db = &*state.store;

        payment_intent = db
            .find_payment_intent_by_payment_id_merchant_id(&payment_id, merchant_id, storage_scheme)
            .await
            .to_not_found_response(errors::ApiErrorResponse::PaymentNotFound)?;

        payment_intent.setup_future_usage = request
            .setup_future_usage
            .map(ForeignInto::foreign_into)
            .or(payment_intent.setup_future_usage);

        helpers::validate_payment_status_against_not_allowed_statuses(
            &payment_intent.status,
            &[
                storage_enums::IntentStatus::Failed,
                storage_enums::IntentStatus::Succeeded,
                storage_enums::IntentStatus::RequiresCapture,
            ],
            "update",
        )?;

        helpers::authenticate_client_secret(
            request.client_secret.as_ref(),
            payment_intent.client_secret.as_ref(),
        )?;

        let (token, payment_method_type, setup_mandate) =
            helpers::get_token_pm_type_mandate_details(
                state,
                request,
                mandate_type.clone(),
                merchant_account,
            )
            .await?;

        payment_intent = db
            .find_payment_intent_by_payment_id_merchant_id(&payment_id, merchant_id, storage_scheme)
            .await
            .to_not_found_response(errors::ApiErrorResponse::PaymentNotFound)?;

        payment_attempt = db
            .find_payment_attempt_by_payment_id_merchant_id_attempt_id(
                payment_intent.payment_id.as_str(),
                merchant_id,
                payment_intent.active_attempt_id.as_str(),
                storage_scheme,
            )
            .await
            .to_not_found_response(errors::ApiErrorResponse::PaymentNotFound)?;

        currency = match request.currency {
            Some(cur) => cur.foreign_into(),
            None => payment_attempt.currency.get_required_value("currency")?,
        };

        payment_attempt.payment_method = payment_method_type.or(payment_attempt.payment_method);

        let amount = request
            .amount
            .unwrap_or_else(|| payment_attempt.amount.into());

        if request.confirm.unwrap_or(false) {
            helpers::validate_customer_id_mandatory_cases(
                request.shipping.is_some(),
                request.billing.is_some(),
                request.setup_future_usage.is_some(),
                &payment_intent
                    .customer_id
                    .clone()
                    .or_else(|| request.customer_id.clone()),
            )?;
        }

        let shipping_address = helpers::get_address_for_payment_request(
            db,
            request.shipping.as_ref(),
            payment_intent.shipping_address_id.as_deref(),
            merchant_id,
            &payment_intent.customer_id,
        )
        .await?;
        let billing_address = helpers::get_address_for_payment_request(
            db,
            request.billing.as_ref(),
            payment_intent.billing_address_id.as_deref(),
            merchant_id,
            &payment_intent.customer_id,
        )
        .await?;

        payment_intent.shipping_address_id = shipping_address.clone().map(|x| x.address_id);
        payment_intent.billing_address_id = billing_address.clone().map(|x| x.address_id);
        payment_intent.return_url = request.return_url.as_ref().map(|a| a.to_string());

        payment_intent.business_country = request
            .business_country
            .unwrap_or(payment_intent.business_country);
        payment_intent.business_label = request
            .business_label
            .clone()
            .unwrap_or(payment_intent.business_label);

        payment_attempt.business_sub_label = request
            .business_sub_label
            .clone()
            .or(payment_attempt.business_sub_label);

        let token = token.or_else(|| payment_attempt.payment_token.clone());

        if request.confirm.unwrap_or(false) {
            helpers::validate_pm_or_token_given(
                &request.payment_method,
                &request.payment_method_data,
                &request.payment_method_type,
                &mandate_type,
                &token,
            )?;
        }

        let connector_response = db
            .find_connector_response_by_payment_id_merchant_id_attempt_id(
                &payment_intent.payment_id,
                &payment_intent.merchant_id,
                &payment_attempt.attempt_id,
                storage_scheme,
            )
            .await
            .map_err(|error| {
                error
                    .change_context(errors::ApiErrorResponse::InternalServerError)
                    .attach_printable("Database error when finding connector response")
            })?;

        let mandate_id = request
            .mandate_id
            .as_ref()
            .async_and_then(|mandate_id| async {
                let mandate = db
                    .find_mandate_by_merchant_id_mandate_id(merchant_id, mandate_id)
                    .await
                    .change_context(errors::ApiErrorResponse::MandateNotFound);
<<<<<<< HEAD
                Some(mandate.and_then(|mandate_obj| {
                    mandate_obj
                        .connector_mandate_id
                        .parse_value::<api_models::payments::ConnectorMandateId>(
                            "ConnectorMandateId",
                        )
                        .change_context(errors::ApiErrorResponse::MandateNotFound)
                        .map(|connector_id| api_models::payments::MandateIds {
                            mandate_id: mandate_obj.mandate_id,
                            connector_mandate_id: connector_id.mandate_id,
                            payment_method_id: connector_id.payment_method_id,
                        })
=======
                Some(mandate.map(|mandate_obj| api_models::payments::MandateIds {
                    mandate_id: mandate_obj.mandate_id,
                    mandate_reference_id: {
                        match (
                            mandate_obj.network_transaction_id,
                            mandate_obj.connector_mandate_id,
                        ) {
                            (Some(network_tx_id), _) => {
                                Some(api_models::payments::MandateReferenceId::NetworkMandateId(
                                    network_tx_id,
                                ))
                            }
                            (_, Some(connector_mandate_id)) => Some(
                                api_models::payments::MandateReferenceId::ConnectorMandateId(
                                    connector_mandate_id,
                                ),
                            ),
                            (_, _) => None,
                        }
                    },
>>>>>>> 66ccdbf1
                }))
            })
            .await
            .transpose()?;
        let next_operation: BoxedOperation<'a, F, api::PaymentsRequest> =
            if request.confirm.unwrap_or(false) {
                Box::new(operations::PaymentConfirm)
            } else {
                Box::new(self)
            };

        payment_intent.status = match request.payment_method_data.as_ref() {
            Some(_) => {
                if request.confirm.unwrap_or(false) {
                    payment_intent.status
                } else {
                    storage_enums::IntentStatus::RequiresConfirmation
                }
            }
            None => storage_enums::IntentStatus::RequiresPaymentMethod,
        };

        payment_attempt.payment_method_type = request
            .payment_method_type
            .map(|pmt| pmt.foreign_into())
            .or(payment_attempt.payment_method_type);

        payment_attempt.payment_experience = request
            .payment_experience
            .map(|experience| experience.foreign_into());

        let creds_identifier = request
            .merchant_connector_details
            .as_ref()
            .map(|mcd| mcd.creds_identifier.to_owned());
        request
            .merchant_connector_details
            .to_owned()
            .async_map(|mcd| async {
                helpers::insert_merchant_connector_creds_to_config(
                    db,
                    merchant_account.merchant_id.as_str(),
                    mcd,
                )
                .await
            })
            .await
            .transpose()?;

        Ok((
            next_operation,
            PaymentData {
                flow: PhantomData,
                payment_intent,
                payment_attempt,
                currency,
                amount,
                email: request.email.clone(),
                mandate_id,
                token,
                setup_mandate,
                address: PaymentAddress {
                    shipping: shipping_address.as_ref().map(|a| a.foreign_into()),
                    billing: billing_address.as_ref().map(|a| a.foreign_into()),
                },
                confirm: request.confirm,
                payment_method_data: request.payment_method_data.clone(),
                force_sync: None,
                refunds: vec![],
                connector_response,
                sessions_token: vec![],
                card_cvc: request.card_cvc.clone(),
                creds_identifier,
                pm_token: None,
                connector_customer_id: None,
            },
            Some(CustomerDetails {
                customer_id: request.customer_id.clone(),
                name: request.name.clone(),
                email: request.email.clone(),
                phone: request.phone.clone(),
                phone_country_code: request.phone_country_code.clone(),
            }),
        ))
    }
}

#[async_trait]
impl<F: Clone + Send> Domain<F, api::PaymentsRequest> for PaymentUpdate {
    #[instrument(skip_all)]
    async fn get_or_create_customer_details<'a>(
        &'a self,
        db: &dyn StorageInterface,
        payment_data: &mut PaymentData<F>,
        request: Option<CustomerDetails>,
        merchant_id: &str,
    ) -> CustomResult<
        (
            BoxedOperation<'a, F, api::PaymentsRequest>,
            Option<storage::Customer>,
        ),
        errors::StorageError,
    > {
        helpers::create_customer_if_not_exist(
            Box::new(self),
            db,
            payment_data,
            request,
            merchant_id,
        )
        .await
    }

    #[instrument(skip_all)]
    async fn make_pm_data<'a>(
        &'a self,
        state: &'a AppState,
        payment_data: &mut PaymentData<F>,
        _storage_scheme: storage_enums::MerchantStorageScheme,
    ) -> RouterResult<(
        BoxedOperation<'a, F, api::PaymentsRequest>,
        Option<api::PaymentMethodData>,
    )> {
        helpers::make_pm_data(Box::new(self), state, payment_data).await
    }

    #[instrument(skip_all)]
    async fn add_task_to_process_tracker<'a>(
        &'a self,
        _state: &'a AppState,
        _payment_attempt: &storage::PaymentAttempt,
    ) -> CustomResult<(), errors::ApiErrorResponse> {
        Ok(())
    }

    async fn get_connector<'a>(
        &'a self,
        _merchant_account: &storage::MerchantAccount,
        state: &AppState,
        request: &api::PaymentsRequest,
    ) -> CustomResult<api::ConnectorChoice, errors::ApiErrorResponse> {
        helpers::get_connector_default(state, request.routing.clone()).await
    }
}

#[async_trait]
impl<F: Clone> UpdateTracker<F, PaymentData<F>, api::PaymentsRequest> for PaymentUpdate {
    #[instrument(skip_all)]
    async fn update_trackers<'b>(
        &'b self,
        db: &dyn StorageInterface,
        _payment_id: &api::PaymentIdType,
        mut payment_data: PaymentData<F>,
        customer: Option<storage::Customer>,
        storage_scheme: storage_enums::MerchantStorageScheme,
        _updated_customer: Option<storage::CustomerUpdate>,
    ) -> RouterResult<(BoxedOperation<'b, F, api::PaymentsRequest>, PaymentData<F>)>
    where
        F: 'b + Send,
    {
        let is_payment_method_unavailable =
            payment_data.payment_attempt.payment_method_id.is_none()
                && payment_data.payment_intent.status
                    == storage_enums::IntentStatus::RequiresPaymentMethod;

        let payment_method = payment_data.payment_attempt.payment_method;

        let get_attempt_status = || {
            if is_payment_method_unavailable {
                storage_enums::AttemptStatus::PaymentMethodAwaited
            } else {
                storage_enums::AttemptStatus::ConfirmationAwaited
            }
        };

        let additional_pm_data = payment_data
            .payment_method_data
            .as_ref()
            .map(api_models::payments::AdditionalPaymentData::from)
            .as_ref()
            .map(Encode::<api_models::payments::AdditionalPaymentData>::encode_to_value)
            .transpose()
            .change_context(errors::ApiErrorResponse::InternalServerError)
            .attach_printable("Failed to encode additional pm data")?;

        let business_sub_label = payment_data.payment_attempt.business_sub_label.clone();

        let payment_method_type = payment_data.payment_attempt.payment_method_type.clone();
        let payment_experience = payment_data.payment_attempt.payment_experience.clone();
        payment_data.payment_attempt = db
            .update_payment_attempt_with_attempt_id(
                payment_data.payment_attempt,
                storage::PaymentAttemptUpdate::Update {
                    amount: payment_data.amount.into(),
                    currency: payment_data.currency,
                    status: get_attempt_status(),
                    authentication_type: None,
                    payment_method,
                    payment_token: payment_data.token.clone(),
                    payment_method_data: additional_pm_data,
                    payment_experience,
                    payment_method_type,
                    business_sub_label,
                },
                storage_scheme,
            )
            .await
            .to_not_found_response(errors::ApiErrorResponse::PaymentNotFound)?;

        let customer_id = customer.map(|c| c.customer_id);

        let intent_status = {
            let current_intent_status = payment_data.payment_intent.status;
            if is_payment_method_unavailable {
                storage_enums::IntentStatus::RequiresPaymentMethod
            } else if !payment_data.confirm.unwrap_or(true)
                || current_intent_status == storage_enums::IntentStatus::RequiresCustomerAction
            {
                storage_enums::IntentStatus::RequiresConfirmation
            } else {
                payment_data.payment_intent.status
            }
        };

        let (shipping_address, billing_address) = (
            payment_data.payment_intent.shipping_address_id.clone(),
            payment_data.payment_intent.billing_address_id.clone(),
        );

        let return_url = payment_data.payment_intent.return_url.clone();
        let setup_future_usage = payment_data.payment_intent.setup_future_usage;
        let business_label = Some(payment_data.payment_intent.business_label.clone());
        let business_country = Some(payment_data.payment_intent.business_country);

        payment_data.payment_intent = db
            .update_payment_intent(
                payment_data.payment_intent,
                storage::PaymentIntentUpdate::Update {
                    amount: payment_data.amount.into(),
                    currency: payment_data.currency,
                    setup_future_usage,
                    status: intent_status,
                    customer_id,
                    shipping_address_id: shipping_address,
                    billing_address_id: billing_address,
                    return_url,
                    business_country,
                    business_label,
                },
                storage_scheme,
            )
            .await
            .to_not_found_response(errors::ApiErrorResponse::PaymentNotFound)?;

        payment_data.mandate_id = payment_data.mandate_id.clone();

        Ok((
            payments::is_confirm(self, payment_data.confirm),
            payment_data,
        ))
    }
}

impl<F: Send + Clone> ValidateRequest<F, api::PaymentsRequest> for PaymentUpdate {
    #[instrument(skip_all)]
    fn validate_request<'a, 'b>(
        &'b self,
        request: &api::PaymentsRequest,
        merchant_account: &'a storage::MerchantAccount,
    ) -> RouterResult<(
        BoxedOperation<'b, F, api::PaymentsRequest>,
        operations::ValidateResult<'a>,
    )> {
        let given_payment_id = match &request.payment_id {
            Some(id_type) => Some(
                id_type
                    .get_payment_intent_id()
                    .change_context(errors::ApiErrorResponse::PaymentNotFound)?,
            ),
            None => None,
        };

        let request_merchant_id = request.merchant_id.as_deref();
        helpers::validate_merchant_id(&merchant_account.merchant_id, request_merchant_id)
            .change_context(errors::ApiErrorResponse::InvalidDataFormat {
                field_name: "merchant_id".to_string(),
                expected_format: "merchant_id from merchant account".to_string(),
            })?;

        helpers::validate_request_amount_and_amount_to_capture(
            request.amount,
            request.amount_to_capture,
        )
        .change_context(errors::ApiErrorResponse::InvalidDataFormat {
            field_name: "amount_to_capture".to_string(),
            expected_format: "amount_to_capture lesser than or equal to amount".to_string(),
        })?;

        helpers::validate_payment_method_fields_present(request)?;

        let mandate_type = helpers::validate_mandate(request)?;
        let payment_id = core_utils::get_or_generate_id("payment_id", &given_payment_id, "pay")?;

        Ok((
            Box::new(self),
            operations::ValidateResult {
                merchant_id: &merchant_account.merchant_id,
                payment_id: api::PaymentIdType::PaymentIntentId(payment_id),
                mandate_type,
                storage_scheme: merchant_account.storage_scheme,
            },
        ))
    }
}<|MERGE_RESOLUTION|>--- conflicted
+++ resolved
@@ -1,7 +1,7 @@
 use std::marker::PhantomData;
 
 use async_trait::async_trait;
-use common_utils::ext_traits::{AsyncExt, Encode};
+use common_utils::ext_traits::{AsyncExt, Encode, ValueExt};
 use error_stack::ResultExt;
 use router_derive::PaymentOperation;
 use router_env::{instrument, tracing};
@@ -191,41 +191,38 @@
                     .find_mandate_by_merchant_id_mandate_id(merchant_id, mandate_id)
                     .await
                     .change_context(errors::ApiErrorResponse::MandateNotFound);
-<<<<<<< HEAD
                 Some(mandate.and_then(|mandate_obj| {
-                    mandate_obj
-                        .connector_mandate_id
-                        .parse_value::<api_models::payments::ConnectorMandateId>(
-                            "ConnectorMandateId",
-                        )
+                    match (
+                        mandate_obj.network_transaction_id,
+                        mandate_obj.connector_mandate_id,
+                    ) {
+                        (Some(network_tx_id), _) => Ok(api_models::payments::MandateIds {
+                            mandate_id: mandate_obj.mandate_id,
+                            mandate_reference_id: Some(
+                                api_models::payments::MandateReferenceId::NetworkMandateId(
+                                    network_tx_id,
+                                ),
+                            ),
+                        }),
+                        (_, Some(connector_mandate_id)) => connector_mandate_id
+                        .parse_value("ConnectorMandateId")
                         .change_context(errors::ApiErrorResponse::MandateNotFound)
-                        .map(|connector_id| api_models::payments::MandateIds {
-                            mandate_id: mandate_obj.mandate_id,
-                            connector_mandate_id: connector_id.mandate_id,
-                            payment_method_id: connector_id.payment_method_id,
-                        })
-=======
-                Some(mandate.map(|mandate_obj| api_models::payments::MandateIds {
-                    mandate_id: mandate_obj.mandate_id,
-                    mandate_reference_id: {
-                        match (
-                            mandate_obj.network_transaction_id,
-                            mandate_obj.connector_mandate_id,
-                        ) {
-                            (Some(network_tx_id), _) => {
-                                Some(api_models::payments::MandateReferenceId::NetworkMandateId(
-                                    network_tx_id,
+                        .map(|connector_id: api_models::payments::ConnectorMandateId| {
+                            api_models::payments::MandateIds {
+                                mandate_id: mandate_obj.mandate_id,
+                                mandate_reference_id: Some(api_models::payments::MandateReferenceId::ConnectorMandateId(
+                                    api_models::payments::ConnectorMandateReferenceId {
+                                        connector_mandate_id: connector_id.mandate_id,
+                                        payment_method_id: connector_id.payment_method_id,
+                                    },
                                 ))
                             }
-                            (_, Some(connector_mandate_id)) => Some(
-                                api_models::payments::MandateReferenceId::ConnectorMandateId(
-                                    connector_mandate_id,
-                                ),
-                            ),
-                            (_, _) => None,
-                        }
-                    },
->>>>>>> 66ccdbf1
+                         }),
+                        (_, _) => Ok(api_models::payments::MandateIds {
+                            mandate_id: mandate_obj.mandate_id,
+                            mandate_reference_id: None,
+                        }),
+                    }
                 }))
             })
             .await

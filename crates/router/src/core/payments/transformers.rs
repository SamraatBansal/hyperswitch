use std::{fmt::Debug, marker::PhantomData, str::FromStr};

use api_models::payments::FrmMessage;
use common_utils::fp_utils;
use diesel_models::{ephemeral_key, payment_attempt::PaymentListFilters};
use error_stack::{IntoReport, ResultExt};
use router_env::{instrument, tracing};

use super::{flows::Feature, PaymentAddress, PaymentData};
use crate::{
    configs::settings::{ConnectorRequestReferenceIdConfig, Server},
    connector::Nexinets,
    core::{
        errors::{self, RouterResponse, RouterResult},
        payments::{self, helpers},
        utils as core_utils,
    },
    routes::{metrics, AppState},
    services::{self, RedirectForm},
    types::{
        self, api, domain,
        storage::{self, enums},
        transformers::{ForeignFrom, ForeignInto, ForeignTryFrom},
        MultipleCaptureRequestData,
    },
    utils::{OptionExt, ValueExt},
};

#[instrument(skip_all)]
pub async fn construct_payment_router_data<'a, F, T>(
    state: &'a AppState,
    payment_data: PaymentData<F>,
    connector_id: &str,
    merchant_account: &domain::MerchantAccount,
    _key_store: &domain::MerchantKeyStore,
    customer: &Option<domain::Customer>,
    merchant_connector_account: &helpers::MerchantConnectorAccountType,
) -> RouterResult<types::RouterData<F, T, types::PaymentsResponseData>>
where
    T: TryFrom<PaymentAdditionalData<'a, F>>,
    types::RouterData<F, T, types::PaymentsResponseData>: Feature<F, T>,
    F: Clone,
    error_stack::Report<errors::ApiErrorResponse>:
        From<<T as TryFrom<PaymentAdditionalData<'a, F>>>::Error>,
{
    let (payment_method, router_data);

    fp_utils::when(merchant_connector_account.is_disabled(), || {
        Err(errors::ApiErrorResponse::MerchantConnectorAccountDisabled)
    })?;

    let test_mode: Option<bool> = merchant_connector_account.is_test_mode_on();

    let auth_type: types::ConnectorAuthType = merchant_connector_account
        .get_connector_account_details()
        .parse_value("ConnectorAuthType")
        .change_context(errors::ApiErrorResponse::InternalServerError)
        .attach_printable("Failed while parsing value for ConnectorAuthType")?;

    payment_method = payment_data
        .payment_attempt
        .payment_method
        .or(payment_data.payment_attempt.payment_method)
        .get_required_value("payment_method_type")?;

    let resource_id = match payment_data
        .payment_attempt
        .connector_transaction_id
        .clone()
    {
        Some(id) => types::ResponseId::ConnectorTransactionId(id),
        None => types::ResponseId::NoResponseId,
    };

    // [#44]: why should response be filled during request
    let response = Ok(types::PaymentsResponseData::TransactionResponse {
        resource_id,
        redirection_data: None,
        mandate_reference: None,
        connector_metadata: None,
        network_txn_id: None,
        connector_response_reference_id: None,
    });

    let additional_data = PaymentAdditionalData {
        router_base_url: state.conf.server.base_url.clone(),
        connector_name: connector_id.to_string(),
        payment_data: payment_data.clone(),
        state,
    };

    let customer_id = customer.to_owned().map(|customer| customer.customer_id);

    let supported_connector = &state
        .conf
        .multiple_api_version_supported_connectors
        .supported_connectors;
    let connector_enum = api_models::enums::Connector::from_str(connector_id)
        .into_report()
        .change_context(errors::ConnectorError::InvalidConnectorName)
        .change_context(errors::ApiErrorResponse::InvalidDataValue {
            field_name: "connector",
        })
        .attach_printable_lazy(|| format!("unable to parse connector name {connector_id:?}"))?;

    let connector_api_version = if supported_connector.contains(&connector_enum) {
        state
            .store
            .find_config_by_key_cached(&format!("connector_api_version_{connector_id}"))
            .await
            .map(|value| value.config)
            .ok()
    } else {
        None
    };

    router_data = types::RouterData {
        flow: PhantomData,
        merchant_id: merchant_account.merchant_id.clone(),
        customer_id,
        connector: connector_id.to_owned(),
        payment_id: payment_data.payment_attempt.payment_id.clone(),
        attempt_id: payment_data.payment_attempt.attempt_id.clone(),
        status: payment_data.payment_attempt.status,
        payment_method,
        connector_auth_type: auth_type,
        description: payment_data.payment_intent.description.clone(),
        return_url: payment_data.payment_intent.return_url.clone(),
        payment_method_id: payment_data.payment_attempt.payment_method_id.clone(),
        address: payment_data.address.clone(),
        auth_type: payment_data
            .payment_attempt
            .authentication_type
            .unwrap_or_default(),
        connector_meta_data: merchant_connector_account.get_metadata(),
        request: T::try_from(additional_data)?,
        response,
        amount_captured: payment_data.payment_intent.amount_captured,
        access_token: None,
        session_token: None,
        reference_id: None,
        payment_method_token: payment_data.pm_token.map(types::PaymentMethodToken::Token),
        connector_customer: payment_data.connector_customer_id,
        recurring_mandate_payment_data: payment_data.recurring_mandate_payment_data,
        connector_request_reference_id: core_utils::get_connector_request_reference_id(
            &state.conf,
            &merchant_account.merchant_id,
            &payment_data.payment_attempt,
        ),
        preprocessing_id: payment_data.payment_attempt.preprocessing_step_id,
        #[cfg(feature = "payouts")]
        payout_method_data: None,
        #[cfg(feature = "payouts")]
        quote_id: None,
        test_mode,
        payment_method_balance: None,
        connector_api_version,
        connector_http_status_code: None,
    };

    Ok(router_data)
}

pub trait ToResponse<Req, D, Op>
where
    Self: Sized,
    Op: Debug,
{
    #[allow(clippy::too_many_arguments)]
    fn generate_response(
        req: Option<Req>,
        data: D,
        customer: Option<domain::Customer>,
        auth_flow: services::AuthFlow,
        server: &Server,
        operation: Op,
        connector_request_reference_id_config: &ConnectorRequestReferenceIdConfig,
        connector_http_status_code: Option<u16>,
    ) -> RouterResponse<Self>;
}

impl<F, Req, Op> ToResponse<Req, PaymentData<F>, Op> for api::PaymentsResponse
where
    F: Clone,
    Op: Debug,
{
    #[allow(clippy::too_many_arguments)]
    fn generate_response(
        req: Option<Req>,
        payment_data: PaymentData<F>,
        customer: Option<domain::Customer>,
        auth_flow: services::AuthFlow,
        server: &Server,
        operation: Op,
        connector_request_reference_id_config: &ConnectorRequestReferenceIdConfig,
        connector_http_status_code: Option<u16>,
    ) -> RouterResponse<Self> {
        let captures = payment_data
            .multiple_capture_data
            .and_then(|multiple_capture_data| {
                multiple_capture_data
                    .expand_captures
                    .and_then(|should_expand| {
                        should_expand.then_some(
                            multiple_capture_data
                                .get_all_captures()
                                .into_iter()
                                .cloned()
                                .collect(),
                        )
                    })
            });
        payments_to_payments_response(
            req,
            payment_data.payment_attempt,
            payment_data.payment_intent,
            payment_data.refunds,
            payment_data.disputes,
            payment_data.attempts,
            captures,
            payment_data.payment_method_data,
            customer,
            auth_flow,
            payment_data.address,
            server,
            payment_data.connector_response.authentication_data,
            &operation,
            payment_data.ephemeral_key,
            payment_data.sessions_token,
            payment_data.frm_message,
            payment_data.setup_mandate,
            connector_request_reference_id_config,
<<<<<<< HEAD
            payment_data.payment_link,
=======
            connector_http_status_code,
>>>>>>> 517c5c41
        )
    }
}

impl<F, Req, Op> ToResponse<Req, PaymentData<F>, Op> for api::PaymentsSessionResponse
where
    Self: From<Req>,
    F: Clone,
    Op: Debug,
{
    #[allow(clippy::too_many_arguments)]
    fn generate_response(
        _req: Option<Req>,
        payment_data: PaymentData<F>,
        _customer: Option<domain::Customer>,
        _auth_flow: services::AuthFlow,
        _server: &Server,
        _operation: Op,
        _connector_request_reference_id_config: &ConnectorRequestReferenceIdConfig,
        _connector_http_status_code: Option<u16>,
    ) -> RouterResponse<Self> {
        Ok(services::ApplicationResponse::JsonWithHeaders((
            Self {
                session_token: payment_data.sessions_token,
                payment_id: payment_data.payment_attempt.payment_id,
                client_secret: payment_data
                    .payment_intent
                    .client_secret
                    .get_required_value("client_secret")?
                    .into(),
            },
            vec![],
        )))
    }
}

impl<F, Req, Op> ToResponse<Req, PaymentData<F>, Op> for api::VerifyResponse
where
    Self: From<Req>,
    F: Clone,
    Op: Debug,
{
    #[allow(clippy::too_many_arguments)]
    fn generate_response(
        _req: Option<Req>,
        data: PaymentData<F>,
        customer: Option<domain::Customer>,
        _auth_flow: services::AuthFlow,
        _server: &Server,
        _operation: Op,
        _connector_request_reference_id_config: &ConnectorRequestReferenceIdConfig,
        _connector_http_status_code: Option<u16>,
    ) -> RouterResponse<Self> {
        let additional_payment_method_data: Option<api_models::payments::AdditionalPaymentData> =
            data.payment_attempt
                .payment_method_data
                .clone()
                .map(|data| data.parse_value("payment_method_data"))
                .transpose()
                .change_context(errors::ApiErrorResponse::InvalidDataValue {
                    field_name: "payment_method_data",
                })?;
        let payment_method_data_response =
            additional_payment_method_data.map(api::PaymentMethodDataResponse::from);
        Ok(services::ApplicationResponse::JsonWithHeaders((
            Self {
                verify_id: Some(data.payment_intent.payment_id),
                merchant_id: Some(data.payment_intent.merchant_id),
                client_secret: data.payment_intent.client_secret.map(masking::Secret::new),
                customer_id: customer.as_ref().map(|x| x.customer_id.clone()),
                email: customer
                    .as_ref()
                    .and_then(|cus| cus.email.as_ref().map(|s| s.to_owned())),
                name: customer
                    .as_ref()
                    .and_then(|cus| cus.name.as_ref().map(|s| s.to_owned())),
                phone: customer
                    .as_ref()
                    .and_then(|cus| cus.phone.as_ref().map(|s| s.to_owned())),
                mandate_id: data.mandate_id.map(|mandate_ids| mandate_ids.mandate_id),
                payment_method: data.payment_attempt.payment_method,
                payment_method_data: payment_method_data_response,
                payment_token: data.token,
                error_code: data.payment_attempt.error_code,
                error_message: data.payment_attempt.error_message,
            },
            vec![],
        )))
    }
}

#[instrument(skip_all)]
// try to use router data here so that already validated things , we don't want to repeat the validations.
// Add internal value not found and external value not found so that we can give 500 / Internal server error for internal value not found
#[allow(clippy::too_many_arguments)]
pub fn payments_to_payments_response<R, Op>(
    payment_request: Option<R>,
    payment_attempt: storage::PaymentAttempt,
    payment_intent: storage::PaymentIntent,
    refunds: Vec<storage::Refund>,
    disputes: Vec<storage::Dispute>,
    option_attempts: Option<Vec<storage::PaymentAttempt>>,
    captures: Option<Vec<storage::Capture>>,
    payment_method_data: Option<api::PaymentMethodData>,
    customer: Option<domain::Customer>,
    auth_flow: services::AuthFlow,
    address: PaymentAddress,
    server: &Server,
    redirection_data: Option<serde_json::Value>,
    operation: &Op,
    ephemeral_key_option: Option<ephemeral_key::EphemeralKey>,
    session_tokens: Vec<api::SessionToken>,
    fraud_check: Option<payments::FraudCheck>,
    mandate_data: Option<api_models::payments::MandateData>,
    connector_request_reference_id_config: &ConnectorRequestReferenceIdConfig,
<<<<<<< HEAD
    payment_link: Option<String>,
=======
    connector_http_status_code: Option<u16>,
>>>>>>> 517c5c41
) -> RouterResponse<api::PaymentsResponse>
where
    Op: Debug,
{
    let payment_link_response = if let Some(pl) = payment_link {
        Some(api_models::payments::PaymentLinkResponse {
            payment_link: Some(pl),
            payment_link_id: payment_intent.payment_link_id.clone(),
        })
    } else {
        None
    };

    let currency = payment_attempt
        .currency
        .as_ref()
        .get_required_value("currency")?;
    let amount = currency
        .to_currency_base_unit(payment_attempt.amount)
        .into_report()
        .change_context(errors::ApiErrorResponse::InvalidDataValue {
            field_name: "amount",
        })?;
    let mandate_id = payment_attempt.mandate_id.clone();
    let refunds_response = if refunds.is_empty() {
        None
    } else {
        Some(refunds.into_iter().map(ForeignInto::foreign_into).collect())
    };
    let disputes_response = if disputes.is_empty() {
        None
    } else {
        Some(
            disputes
                .into_iter()
                .map(ForeignInto::foreign_into)
                .collect(),
        )
    };
    let attempts_response = option_attempts.map(|attempts| {
        attempts
            .into_iter()
            .map(ForeignInto::foreign_into)
            .collect()
    });

    let captures_response = captures.map(|captures| {
        captures
            .into_iter()
            .map(ForeignInto::foreign_into)
            .collect()
    });

    let merchant_id = payment_attempt.merchant_id.to_owned();
    let payment_method_type = payment_attempt
        .payment_method_type
        .as_ref()
        .map(ToString::to_string)
        .unwrap_or("".to_owned());
    let payment_method = payment_attempt
        .payment_method
        .as_ref()
        .map(ToString::to_string)
        .unwrap_or("".to_owned());
    let additional_payment_method_data: Option<api_models::payments::AdditionalPaymentData> =
        payment_attempt
            .payment_method_data
            .clone()
            .map(|data| data.parse_value("payment_method_data"))
            .transpose()
            .change_context(errors::ApiErrorResponse::InvalidDataValue {
                field_name: "payment_method_data",
            })?;
    let merchant_decision = payment_intent.merchant_decision.to_owned();
    let frm_message = fraud_check.map(FrmMessage::foreign_from);

    let payment_method_data_response =
        additional_payment_method_data.map(api::PaymentMethodDataResponse::from);

    let headers = connector_http_status_code
        .map(|status_code| {
            vec![(
                "connector_http_status_code".to_string(),
                status_code.to_string(),
            )]
        })
        .unwrap_or(vec![]);

    let output = Ok(match payment_request {
        Some(_request) => {
            if payments::is_start_pay(&operation) && redirection_data.is_some() {
                let redirection_data = redirection_data.get_required_value("redirection_data")?;
                let form: RedirectForm = serde_json::from_value(redirection_data)
                    .map_err(|_| errors::ApiErrorResponse::InternalServerError)?;
                services::ApplicationResponse::Form(Box::new(services::RedirectionFormData {
                    redirect_form: form,
                    payment_method_data,
                    amount,
                    currency: currency.to_string(),
                }))
            } else {
                let mut next_action_response = None;

                let bank_transfer_next_steps =
                    bank_transfer_next_steps_check(payment_attempt.clone())?;

                let next_action_voucher = voucher_next_steps_check(payment_attempt.clone())?;

                let next_action_containing_qr_code_url =
                    qr_code_next_steps_check(payment_attempt.clone())?;

                let next_action_containing_wait_screen =
                    wait_screen_next_steps_check(payment_attempt.clone())?;

                if payment_intent.status == enums::IntentStatus::RequiresCustomerAction
                    || bank_transfer_next_steps.is_some()
                    || next_action_voucher.is_some()
                    || next_action_containing_qr_code_url.is_some()
                    || next_action_containing_wait_screen.is_some()
                {
                    next_action_response = bank_transfer_next_steps
                        .map(|bank_transfer| {
                            api_models::payments::NextActionData::DisplayBankTransferInformation {
                                bank_transfer_steps_and_charges_details: bank_transfer,
                            }
                        })
                        .or(next_action_voucher.map(|voucher_data| {
                            api_models::payments::NextActionData::DisplayVoucherInformation {
                                voucher_details: voucher_data,
                            }
                        }))
                        .or(next_action_containing_qr_code_url.map(|qr_code_data| {
                            api_models::payments::NextActionData::QrCodeInformation {
                                image_data_url: qr_code_data.image_data_url,
                                display_to_timestamp: qr_code_data.display_to_timestamp,
                            }
                        }))
                        .or(next_action_containing_wait_screen.map(|wait_screen_data| {
                            api_models::payments::NextActionData::WaitScreenInformation {
                                display_from_timestamp: wait_screen_data.display_from_timestamp,
                                display_to_timestamp: wait_screen_data.display_to_timestamp,
                            }
                        }))
                        .or(redirection_data.map(|_| {
                            api_models::payments::NextActionData::RedirectToUrl {
                                redirect_to_url: helpers::create_startpay_url(
                                    server,
                                    &payment_attempt,
                                    &payment_intent,
                                ),
                            }
                        }));
                };

                // next action check for third party sdk session (for ex: Apple pay through trustpay has third party sdk session response)
                if third_party_sdk_session_next_action(&payment_attempt, operation) {
                    next_action_response = Some(
                        api_models::payments::NextActionData::ThirdPartySdkSessionToken {
                            session_token: session_tokens.get(0).cloned(),
                        },
                    )
                }

                let mut response: api::PaymentsResponse = Default::default();
                let routed_through = payment_attempt.connector.clone();

                let connector_label = routed_through.as_ref().map(|connector_name| {
                    helpers::get_connector_label(
                        payment_intent.business_country,
                        &payment_intent.business_label,
                        payment_attempt.business_sub_label.as_ref(),
                        connector_name,
                    )
                });

                let amount_captured = payment_intent.amount_captured.unwrap_or_default();
                let amount_capturable = Some(payment_attempt.amount - amount_captured);
                services::ApplicationResponse::JsonWithHeaders((
                    response
                        .set_payment_id(Some(payment_attempt.payment_id))
                        .set_merchant_id(Some(payment_attempt.merchant_id))
                        .set_status(payment_intent.status)
                        .set_amount(payment_attempt.amount)
                        .set_amount_capturable(amount_capturable)
                        .set_amount_received(payment_intent.amount_captured)
                        .set_connector(routed_through)
                        .set_client_secret(payment_intent.client_secret.map(masking::Secret::new))
                        .set_created(Some(payment_intent.created_at))
                        .set_currency(currency.to_string())
                        .set_customer_id(customer.as_ref().map(|cus| cus.clone().customer_id))
                        .set_email(
                            customer
                                .as_ref()
                                .and_then(|cus| cus.email.as_ref().map(|s| s.to_owned())),
                        )
                        .set_name(
                            customer
                                .as_ref()
                                .and_then(|cus| cus.name.as_ref().map(|s| s.to_owned())),
                        )
                        .set_phone(
                            customer
                                .as_ref()
                                .and_then(|cus| cus.phone.as_ref().map(|s| s.to_owned())),
                        )
                        .set_mandate_id(mandate_id)
                        .set_mandate_data(
                            mandate_data.map(api::MandateData::from),
                            auth_flow == services::AuthFlow::Merchant,
                        )
                        .set_description(payment_intent.description)
                        .set_refunds(refunds_response) // refunds.iter().map(refund_to_refund_response),
                        .set_disputes(disputes_response)
                        .set_attempts(attempts_response)
                        .set_captures(captures_response)
                        .set_payment_method(
                            payment_attempt.payment_method,
                            auth_flow == services::AuthFlow::Merchant,
                        )
                        .set_payment_method_data(
                            payment_method_data_response,
                            auth_flow == services::AuthFlow::Merchant,
                        )
                        .set_payment_token(payment_attempt.payment_token)
                        .set_error_message(
                            payment_attempt
                                .error_reason
                                .or(payment_attempt.error_message),
                        )
                        .set_error_code(payment_attempt.error_code)
                        .set_shipping(address.shipping)
                        .set_billing(address.billing)
                        .set_next_action(next_action_response)
                        .set_return_url(payment_intent.return_url)
                        .set_cancellation_reason(payment_attempt.cancellation_reason)
                        .set_authentication_type(payment_attempt.authentication_type)
                        .set_statement_descriptor_name(payment_intent.statement_descriptor_name)
                        .set_statement_descriptor_suffix(payment_intent.statement_descriptor_suffix)
                        .set_setup_future_usage(payment_intent.setup_future_usage)
                        .set_capture_method(payment_attempt.capture_method)
                        .set_payment_experience(payment_attempt.payment_experience)
                        .set_payment_method_type(payment_attempt.payment_method_type)
                        .set_metadata(payment_intent.metadata)
                        .set_order_details(payment_intent.order_details)
                        .set_connector_label(connector_label)
                        .set_business_country(payment_intent.business_country)
                        .set_business_label(payment_intent.business_label)
                        .set_business_sub_label(payment_attempt.business_sub_label)
                        .set_allowed_payment_method_types(
                            payment_intent.allowed_payment_method_types,
                        )
                        .set_ephemeral_key(ephemeral_key_option.map(ForeignFrom::foreign_from))
                        .set_frm_message(frm_message)
                        .set_merchant_decision(merchant_decision)
                        .set_manual_retry_allowed(helpers::is_manual_retry_allowed(
                            &payment_intent.status,
                            &payment_attempt.status,
                            connector_request_reference_id_config,
                            &merchant_id,
                        ))
                        .set_connector_transaction_id(payment_attempt.connector_transaction_id)
                        .set_feature_metadata(payment_intent.feature_metadata)
                        .set_connector_metadata(payment_intent.connector_metadata)
                        .set_reference_id(payment_attempt.connector_response_reference_id)
<<<<<<< HEAD
                        .set_payment_link_response(payment_link_response)
=======
                        .set_profile_id(payment_intent.profile_id)
                        .set_attempt_count(payment_intent.attempt_count)
>>>>>>> 517c5c41
                        .to_owned(),
                    headers,
                ))
            }
        }
<<<<<<< HEAD
        None => services::ApplicationResponse::Json(api::PaymentsResponse {
            payment_id: Some(payment_attempt.payment_id),
            merchant_id: Some(payment_attempt.merchant_id),
            status: payment_intent.status,
            amount: payment_attempt.amount,
            amount_capturable: None,
            amount_received: payment_intent.amount_captured,
            client_secret: payment_intent.client_secret.map(masking::Secret::new),
            created: Some(payment_intent.created_at),
            currency: currency.to_string(),
            customer_id: payment_intent.customer_id,
            description: payment_intent.description,
            refunds: refunds_response,
            disputes: disputes_response,
            attempts: attempts_response,
            payment_method: payment_attempt.payment_method,
            capture_method: payment_attempt.capture_method,
            error_message: payment_attempt
                .error_reason
                .or(payment_attempt.error_message),
            error_code: payment_attempt.error_code,
            payment_method_data: payment_method_data_response,
            email: customer
                .as_ref()
                .and_then(|cus| cus.email.as_ref().map(|s| s.to_owned())),
            name: customer
                .as_ref()
                .and_then(|cus| cus.name.as_ref().map(|s| s.to_owned())),
            phone: customer
                .as_ref()
                .and_then(|cus| cus.phone.as_ref().map(|s| s.to_owned())),
            mandate_id,
            shipping: address.shipping,
            billing: address.billing,
            cancellation_reason: payment_attempt.cancellation_reason,
            payment_token: payment_attempt.payment_token,
            metadata: payment_intent.metadata,
            manual_retry_allowed: helpers::is_manual_retry_allowed(
                &payment_intent.status,
                &payment_attempt.status,
                connector_request_reference_id_config,
                &merchant_id,
            ),
            order_details: payment_intent.order_details,
            frm_message,
            connector_transaction_id: payment_attempt.connector_transaction_id,
            feature_metadata: payment_intent.feature_metadata,
            connector_metadata: payment_intent.connector_metadata,
            allowed_payment_method_types: payment_intent.allowed_payment_method_types,
            reference_id: payment_attempt.connector_response_reference_id,
            payment_link_response,
            ..Default::default()
        }),
=======
        None => services::ApplicationResponse::JsonWithHeaders((
            api::PaymentsResponse {
                payment_id: Some(payment_attempt.payment_id),
                merchant_id: Some(payment_attempt.merchant_id),
                status: payment_intent.status,
                amount: payment_attempt.amount,
                amount_capturable: None,
                amount_received: payment_intent.amount_captured,
                client_secret: payment_intent.client_secret.map(masking::Secret::new),
                created: Some(payment_intent.created_at),
                currency: currency.to_string(),
                customer_id: payment_intent.customer_id,
                description: payment_intent.description,
                refunds: refunds_response,
                disputes: disputes_response,
                attempts: attempts_response,
                captures: captures_response,
                payment_method: payment_attempt.payment_method,
                capture_method: payment_attempt.capture_method,
                error_message: payment_attempt
                    .error_reason
                    .or(payment_attempt.error_message),
                error_code: payment_attempt.error_code,
                payment_method_data: payment_method_data_response,
                email: customer
                    .as_ref()
                    .and_then(|cus| cus.email.as_ref().map(|s| s.to_owned())),
                name: customer
                    .as_ref()
                    .and_then(|cus| cus.name.as_ref().map(|s| s.to_owned())),
                phone: customer
                    .as_ref()
                    .and_then(|cus| cus.phone.as_ref().map(|s| s.to_owned())),
                mandate_id,
                shipping: address.shipping,
                billing: address.billing,
                cancellation_reason: payment_attempt.cancellation_reason,
                payment_token: payment_attempt.payment_token,
                metadata: payment_intent.metadata,
                manual_retry_allowed: helpers::is_manual_retry_allowed(
                    &payment_intent.status,
                    &payment_attempt.status,
                    connector_request_reference_id_config,
                    &merchant_id,
                ),
                order_details: payment_intent.order_details,
                frm_message,
                connector_transaction_id: payment_attempt.connector_transaction_id,
                feature_metadata: payment_intent.feature_metadata,
                connector_metadata: payment_intent.connector_metadata,
                allowed_payment_method_types: payment_intent.allowed_payment_method_types,
                reference_id: payment_attempt.connector_response_reference_id,
                attempt_count: payment_intent.attempt_count,
                ..Default::default()
            },
            headers,
        )),
>>>>>>> 517c5c41
    });

    metrics::PAYMENT_OPS_COUNT.add(
        &metrics::CONTEXT,
        1,
        &[
            metrics::request::add_attributes("operation", format!("{:?}", operation)),
            metrics::request::add_attributes("merchant", merchant_id),
            metrics::request::add_attributes("payment_method_type", payment_method_type),
            metrics::request::add_attributes("payment_method", payment_method),
        ],
    );

    output
}

pub fn third_party_sdk_session_next_action<Op>(
    payment_attempt: &storage::PaymentAttempt,
    operation: &Op,
) -> bool
where
    Op: Debug,
{
    // If the operation is confirm, we will send session token response in next action
    if format!("{operation:?}").eq("PaymentConfirm") {
        payment_attempt
            .connector
            .as_ref()
            .map(|connector| {
                matches!(connector.as_str(), "trustpay") || matches!(connector.as_str(), "payme")
            })
            .and_then(|is_connector_supports_third_party_sdk| {
                if is_connector_supports_third_party_sdk {
                    payment_attempt
                        .payment_method
                        .map(|pm| matches!(pm, diesel_models::enums::PaymentMethod::Wallet))
                } else {
                    Some(false)
                }
            })
            .unwrap_or(false)
    } else {
        false
    }
}

pub fn qr_code_next_steps_check(
    payment_attempt: storage::PaymentAttempt,
) -> RouterResult<Option<api_models::payments::QrCodeNextStepsInstruction>> {
    let qr_code_steps: Option<Result<api_models::payments::QrCodeNextStepsInstruction, _>> =
        payment_attempt
            .connector_metadata
            .map(|metadata| metadata.parse_value("QrCodeNextStepsInstruction"));

    let qr_code_instructions = qr_code_steps.transpose().ok().flatten();
    Ok(qr_code_instructions)
}

pub fn wait_screen_next_steps_check(
    payment_attempt: storage::PaymentAttempt,
) -> RouterResult<Option<api_models::payments::WaitScreenInstructions>> {
    let display_info_with_timer_steps: Option<
        Result<api_models::payments::WaitScreenInstructions, _>,
    > = payment_attempt
        .connector_metadata
        .map(|metadata| metadata.parse_value("WaitScreenInstructions"));

    let display_info_with_timer_instructions =
        display_info_with_timer_steps.transpose().ok().flatten();
    Ok(display_info_with_timer_instructions)
}

impl ForeignFrom<(storage::PaymentIntent, storage::PaymentAttempt)> for api::PaymentsResponse {
    fn foreign_from(item: (storage::PaymentIntent, storage::PaymentAttempt)) -> Self {
        let pi = item.0;
        let pa = item.1;
        Self {
            payment_id: Some(pi.payment_id),
            merchant_id: Some(pi.merchant_id),
            status: pi.status,
            amount: pi.amount,
            amount_capturable: pi.amount_captured,
            client_secret: pi.client_secret.map(|s| s.into()),
            created: Some(pi.created_at),
            currency: pi.currency.map(|c| c.to_string()).unwrap_or_default(),
            description: pi.description,
            metadata: pi.metadata,
            order_details: pi.order_details,
            customer_id: pi.customer_id,
            connector: pa.connector,
            payment_method: pa.payment_method,
            payment_method_type: pa.payment_method_type,
            business_label: pi.business_label,
            business_country: pi.business_country,
            business_sub_label: pa.business_sub_label,
            setup_future_usage: pi.setup_future_usage,
            capture_method: pa.capture_method,
            authentication_type: pa.authentication_type,
            connector_transaction_id: pa.connector_transaction_id,
            attempt_count: pi.attempt_count,
            ..Default::default()
        }
    }
}

impl ForeignFrom<PaymentListFilters> for api_models::payments::PaymentListFilters {
    fn foreign_from(item: PaymentListFilters) -> Self {
        Self {
            connector: item.connector,
            currency: item.currency,
            status: item.status,
            payment_method: item.payment_method,
        }
    }
}

impl ForeignFrom<ephemeral_key::EphemeralKey> for api::ephemeral_key::EphemeralKeyCreateResponse {
    fn foreign_from(from: ephemeral_key::EphemeralKey) -> Self {
        Self {
            customer_id: from.customer_id,
            created_at: from.created_at,
            expires: from.expires,
            secret: from.secret,
        }
    }
}

pub fn bank_transfer_next_steps_check(
    payment_attempt: storage::PaymentAttempt,
) -> RouterResult<Option<api_models::payments::BankTransferNextStepsData>> {
    let bank_transfer_next_step = if let Some(diesel_models::enums::PaymentMethod::BankTransfer) =
        payment_attempt.payment_method
    {
        let bank_transfer_next_steps: Option<api_models::payments::BankTransferNextStepsData> =
            payment_attempt
                .connector_metadata
                .map(|metadata| {
                    metadata
                        .parse_value("NextStepsRequirements")
                        .change_context(errors::ApiErrorResponse::InternalServerError)
                        .attach_printable("Failed to parse the Value to NextRequirements struct")
                })
                .transpose()?;
        bank_transfer_next_steps
    } else {
        None
    };
    Ok(bank_transfer_next_step)
}

pub fn voucher_next_steps_check(
    payment_attempt: storage::PaymentAttempt,
) -> RouterResult<Option<api_models::payments::VoucherNextStepData>> {
    let voucher_next_step = if let Some(diesel_models::enums::PaymentMethod::Voucher) =
        payment_attempt.payment_method
    {
        let voucher_next_steps: Option<api_models::payments::VoucherNextStepData> = payment_attempt
            .connector_metadata
            .map(|metadata| {
                metadata
                    .parse_value("NextStepsRequirements")
                    .change_context(errors::ApiErrorResponse::InternalServerError)
                    .attach_printable("Failed to parse the Value to NextRequirements struct")
            })
            .transpose()?;
        voucher_next_steps
    } else {
        None
    };
    Ok(voucher_next_step)
}

pub fn change_order_details_to_new_type(
    order_amount: i64,
    order_details: api_models::payments::OrderDetails,
) -> Option<Vec<api_models::payments::OrderDetailsWithAmount>> {
    Some(vec![api_models::payments::OrderDetailsWithAmount {
        product_name: order_details.product_name,
        quantity: order_details.quantity,
        amount: order_amount,
    }])
}

#[derive(Clone)]
pub struct PaymentAdditionalData<'a, F>
where
    F: Clone,
{
    router_base_url: String,
    connector_name: String,
    payment_data: PaymentData<F>,
    state: &'a AppState,
}
impl<F: Clone> TryFrom<PaymentAdditionalData<'_, F>> for types::PaymentsAuthorizeData {
    type Error = error_stack::Report<errors::ApiErrorResponse>;

    fn try_from(additional_data: PaymentAdditionalData<'_, F>) -> Result<Self, Self::Error> {
        let payment_data = additional_data.payment_data.clone();
        let router_base_url = &additional_data.router_base_url;
        let connector_name = &additional_data.connector_name;
        let attempt = &payment_data.payment_attempt;
        let browser_info: Option<types::BrowserInformation> = attempt
            .browser_info
            .clone()
            .map(|b| b.parse_value("BrowserInformation"))
            .transpose()
            .change_context(errors::ApiErrorResponse::InvalidDataValue {
                field_name: "browser_info",
            })?;

        let order_category = additional_data
            .payment_data
            .payment_intent
            .connector_metadata
            .map(|cm| {
                cm.parse_value::<api_models::payments::ConnectorMetadata>("ConnectorMetadata")
                    .change_context(errors::ApiErrorResponse::InternalServerError)
                    .attach_printable("Failed parsing ConnectorMetadata")
            })
            .transpose()?
            .and_then(|cm| cm.noon.and_then(|noon| noon.order_category));

        let order_details = additional_data
            .payment_data
            .payment_intent
            .order_details
            .map(|order_details| {
                order_details
                    .iter()
                    .map(|data| {
                        data.to_owned()
                            .parse_value("OrderDetailsWithAmount")
                            .change_context(errors::ApiErrorResponse::InvalidDataValue {
                                field_name: "OrderDetailsWithAmount",
                            })
                            .attach_printable("Unable to parse OrderDetailsWithAmount")
                    })
                    .collect::<Result<Vec<_>, _>>()
            })
            .transpose()?;

        let complete_authorize_url = Some(helpers::create_complete_authorize_url(
            router_base_url,
            attempt,
            connector_name,
        ));

        let webhook_url = Some(helpers::create_webhook_url(
            router_base_url,
            &attempt.merchant_id,
            connector_name,
        ));
        let router_return_url = Some(helpers::create_redirect_url(
            router_base_url,
            attempt,
            connector_name,
            payment_data.creds_identifier.as_deref(),
        ));

        // payment_method_data is not required during recurring mandate payment, in such case keep default PaymentMethodData as MandatePayment
        let payment_method_data = payment_data.payment_method_data.or_else(|| {
            if payment_data.mandate_id.is_some() {
                Some(api_models::payments::PaymentMethodData::MandatePayment)
            } else {
                None
            }
        });
        Ok(Self {
            payment_method_data: payment_method_data.get_required_value("payment_method_data")?,
            setup_future_usage: payment_data.payment_intent.setup_future_usage,
            mandate_id: payment_data.mandate_id.clone(),
            off_session: payment_data.mandate_id.as_ref().map(|_| true),
            setup_mandate_details: payment_data.setup_mandate.clone(),
            confirm: payment_data.payment_attempt.confirm,
            statement_descriptor_suffix: payment_data.payment_intent.statement_descriptor_suffix,
            statement_descriptor: payment_data.payment_intent.statement_descriptor_name,
            capture_method: payment_data.payment_attempt.capture_method,
            amount: payment_data.amount.into(),
            currency: payment_data.currency,
            browser_info,
            email: payment_data.email,
            payment_experience: payment_data.payment_attempt.payment_experience,
            order_details,
            order_category,
            session_token: None,
            enrolled_for_3ds: true,
            related_transaction_id: None,
            payment_method_type: payment_data.payment_attempt.payment_method_type,
            router_return_url,
            webhook_url,
            complete_authorize_url,
            customer_id: None,
        })
    }
}

impl<F: Clone> TryFrom<PaymentAdditionalData<'_, F>> for types::PaymentsSyncData {
    type Error = errors::ApiErrorResponse;

    fn try_from(additional_data: PaymentAdditionalData<'_, F>) -> Result<Self, Self::Error> {
        let payment_data = additional_data.payment_data;
        Ok(Self {
            mandate_id: payment_data.mandate_id.clone(),
            connector_transaction_id: match payment_data.payment_attempt.connector_transaction_id {
                Some(connector_txn_id) => {
                    types::ResponseId::ConnectorTransactionId(connector_txn_id)
                }
                None => types::ResponseId::NoResponseId,
            },
            encoded_data: payment_data.connector_response.encoded_data,
            capture_method: payment_data.payment_attempt.capture_method,
            connector_meta: payment_data.payment_attempt.connector_metadata,
            sync_type: match payment_data.multiple_capture_data {
                Some(multiple_capture_data) => types::SyncRequestType::MultipleCaptureSync(
                    multiple_capture_data.get_pending_connector_capture_ids(),
                ),
                None => types::SyncRequestType::SinglePaymentSync,
            },
        })
    }
}

impl api::ConnectorTransactionId for Nexinets {
    fn connector_transaction_id(
        &self,
        payment_attempt: storage::PaymentAttempt,
    ) -> Result<Option<String>, errors::ApiErrorResponse> {
        let metadata = Self::connector_transaction_id(self, &payment_attempt.connector_metadata);
        metadata.map_err(|_| errors::ApiErrorResponse::ResourceIdNotFound)
    }
}

impl<F: Clone> TryFrom<PaymentAdditionalData<'_, F>> for types::PaymentsCaptureData {
    type Error = error_stack::Report<errors::ApiErrorResponse>;

    fn try_from(additional_data: PaymentAdditionalData<'_, F>) -> Result<Self, Self::Error> {
        let payment_data = additional_data.payment_data;
        let connector = api::ConnectorData::get_connector_by_name(
            &additional_data.state.conf.connectors,
            &additional_data.connector_name,
            api::GetToken::Connector,
        )?;
        let amount_to_capture: i64 = payment_data
            .payment_attempt
            .amount_to_capture
            .map_or(payment_data.amount.into(), |capture_amount| capture_amount);
        Ok(Self {
            amount_to_capture,
            currency: payment_data.currency,
            connector_transaction_id: connector
                .connector
                .connector_transaction_id(payment_data.payment_attempt.clone())?
                .ok_or(errors::ApiErrorResponse::ResourceIdNotFound)?,
            payment_amount: payment_data.amount.into(),
            connector_meta: payment_data.payment_attempt.connector_metadata,
            multiple_capture_data: match payment_data.multiple_capture_data {
                Some(multiple_capture_data) => Some(MultipleCaptureRequestData {
                    capture_sequence: multiple_capture_data.get_captures_count()?,
                    capture_reference: multiple_capture_data
                        .get_latest_capture()
                        .capture_id
                        .clone(),
                }),
                None => None,
            },
        })
    }
}

impl<F: Clone> TryFrom<PaymentAdditionalData<'_, F>> for types::PaymentsCancelData {
    type Error = error_stack::Report<errors::ApiErrorResponse>;

    fn try_from(additional_data: PaymentAdditionalData<'_, F>) -> Result<Self, Self::Error> {
        let payment_data = additional_data.payment_data;
        let connector = api::ConnectorData::get_connector_by_name(
            &additional_data.state.conf.connectors,
            &additional_data.connector_name,
            api::GetToken::Connector,
        )?;
        Ok(Self {
            amount: Some(payment_data.amount.into()),
            currency: Some(payment_data.currency),
            connector_transaction_id: connector
                .connector
                .connector_transaction_id(payment_data.payment_attempt.clone())?
                .ok_or(errors::ApiErrorResponse::ResourceIdNotFound)?,
            cancellation_reason: payment_data.payment_attempt.cancellation_reason,
            connector_meta: payment_data.payment_attempt.connector_metadata,
        })
    }
}

impl<F: Clone> TryFrom<PaymentAdditionalData<'_, F>> for types::PaymentsApproveData {
    type Error = error_stack::Report<errors::ApiErrorResponse>;

    fn try_from(additional_data: PaymentAdditionalData<'_, F>) -> Result<Self, Self::Error> {
        let payment_data = additional_data.payment_data;
        Ok(Self {
            amount: Some(payment_data.amount.into()),
            currency: Some(payment_data.currency),
        })
    }
}

impl<F: Clone> TryFrom<PaymentAdditionalData<'_, F>> for types::PaymentsRejectData {
    type Error = error_stack::Report<errors::ApiErrorResponse>;

    fn try_from(additional_data: PaymentAdditionalData<'_, F>) -> Result<Self, Self::Error> {
        let payment_data = additional_data.payment_data;
        Ok(Self {
            amount: Some(payment_data.amount.into()),
            currency: Some(payment_data.currency),
        })
    }
}

impl<F: Clone> TryFrom<PaymentAdditionalData<'_, F>> for types::PaymentsSessionData {
    type Error = error_stack::Report<errors::ApiErrorResponse>;

    fn try_from(additional_data: PaymentAdditionalData<'_, F>) -> Result<Self, Self::Error> {
        let payment_data = additional_data.payment_data.clone();

        let order_details = additional_data
            .payment_data
            .payment_intent
            .order_details
            .map(|order_details| {
                order_details
                    .iter()
                    .map(|data| {
                        data.to_owned()
                            .parse_value("OrderDetailsWithAmount")
                            .change_context(errors::ApiErrorResponse::InvalidDataValue {
                                field_name: "OrderDetailsWithAmount",
                            })
                            .attach_printable("Unable to parse OrderDetailsWithAmount")
                    })
                    .collect::<Result<Vec<_>, _>>()
            })
            .transpose()?;

        Ok(Self {
            amount: payment_data.amount.into(),
            currency: payment_data.currency,
            country: payment_data.address.billing.and_then(|billing_address| {
                billing_address.address.and_then(|address| address.country)
            }),
            order_details,
        })
    }
}

impl<F: Clone> TryFrom<PaymentAdditionalData<'_, F>> for types::VerifyRequestData {
    type Error = error_stack::Report<errors::ApiErrorResponse>;

    fn try_from(additional_data: PaymentAdditionalData<'_, F>) -> Result<Self, Self::Error> {
        let payment_data = additional_data.payment_data;
        let router_base_url = &additional_data.router_base_url;
        let connector_name = &additional_data.connector_name;
        let attempt = &payment_data.payment_attempt;
        let router_return_url = Some(helpers::create_redirect_url(
            router_base_url,
            attempt,
            connector_name,
            payment_data.creds_identifier.as_deref(),
        ));
        let browser_info: Option<types::BrowserInformation> = attempt
            .browser_info
            .clone()
            .map(|b| b.parse_value("BrowserInformation"))
            .transpose()
            .change_context(errors::ApiErrorResponse::InvalidDataValue {
                field_name: "browser_info",
            })?;
        Ok(Self {
            currency: payment_data.currency,
            confirm: true,
            amount: Some(payment_data.amount.into()),
            payment_method_data: payment_data
                .payment_method_data
                .get_required_value("payment_method_data")?,
            statement_descriptor_suffix: payment_data.payment_intent.statement_descriptor_suffix,
            setup_future_usage: payment_data.payment_intent.setup_future_usage,
            off_session: payment_data.mandate_id.as_ref().map(|_| true),
            mandate_id: payment_data.mandate_id.clone(),
            setup_mandate_details: payment_data.setup_mandate,
            router_return_url,
            email: payment_data.email,
            return_url: payment_data.payment_intent.return_url,
            browser_info,
            payment_method_type: attempt.payment_method_type,
        })
    }
}

impl TryFrom<types::CaptureSyncResponse> for storage::CaptureUpdate {
    type Error = error_stack::Report<errors::ApiErrorResponse>;

    fn try_from(capture_sync_response: types::CaptureSyncResponse) -> Result<Self, Self::Error> {
        match capture_sync_response {
            types::CaptureSyncResponse::Success {
                resource_id,
                status,
                connector_response_reference_id,
            } => {
                let connector_capture_id = match resource_id {
                    types::ResponseId::ConnectorTransactionId(id) => Some(id),
                    types::ResponseId::EncodedData(_) | types::ResponseId::NoResponseId => None,
                };
                Ok(Self::ResponseUpdate {
                    status: enums::CaptureStatus::foreign_try_from(status)?,
                    connector_capture_id,
                    connector_response_reference_id,
                })
            }
            types::CaptureSyncResponse::Error {
                code,
                message,
                reason,
                status_code,
            } => Ok(Self::ErrorUpdate {
                status: match status_code {
                    500..=511 => storage::enums::CaptureStatus::Pending,
                    _ => storage::enums::CaptureStatus::Failed,
                },
                error_code: Some(code),
                error_message: Some(message),
                error_reason: reason,
            }),
        }
    }
}

impl<F: Clone> TryFrom<PaymentAdditionalData<'_, F>> for types::CompleteAuthorizeData {
    type Error = error_stack::Report<errors::ApiErrorResponse>;

    fn try_from(additional_data: PaymentAdditionalData<'_, F>) -> Result<Self, Self::Error> {
        let payment_data = additional_data.payment_data;
        let browser_info: Option<types::BrowserInformation> = payment_data
            .payment_attempt
            .browser_info
            .clone()
            .map(|b| b.parse_value("BrowserInformation"))
            .transpose()
            .change_context(errors::ApiErrorResponse::InvalidDataValue {
                field_name: "browser_info",
            })?;

        let redirect_response = payment_data.redirect_response.map(|redirect| {
            types::CompleteAuthorizeRedirectResponse {
                params: redirect.param,
                payload: redirect.json_payload,
            }
        });

        Ok(Self {
            setup_future_usage: payment_data.payment_intent.setup_future_usage,
            mandate_id: payment_data.mandate_id.clone(),
            off_session: payment_data.mandate_id.as_ref().map(|_| true),
            setup_mandate_details: payment_data.setup_mandate.clone(),
            confirm: payment_data.payment_attempt.confirm,
            statement_descriptor_suffix: payment_data.payment_intent.statement_descriptor_suffix,
            capture_method: payment_data.payment_attempt.capture_method,
            amount: payment_data.amount.into(),
            currency: payment_data.currency,
            browser_info,
            email: payment_data.email,
            payment_method_data: payment_data.payment_method_data,
            connector_transaction_id: payment_data.connector_response.connector_transaction_id,
            redirect_response,
            connector_meta: payment_data.payment_attempt.connector_metadata,
        })
    }
}

impl<F: Clone> TryFrom<PaymentAdditionalData<'_, F>> for types::PaymentsPreProcessingData {
    type Error = error_stack::Report<errors::ApiErrorResponse>;

    fn try_from(additional_data: PaymentAdditionalData<'_, F>) -> Result<Self, Self::Error> {
        let payment_data = additional_data.payment_data;
        let payment_method_data = payment_data.payment_method_data;
        let router_base_url = &additional_data.router_base_url;
        let attempt = &payment_data.payment_attempt;
        let connector_name = &additional_data.connector_name;

        let order_details = payment_data
            .payment_intent
            .order_details
            .map(|order_details| {
                order_details
                    .iter()
                    .map(|data| {
                        data.to_owned()
                            .parse_value("OrderDetailsWithAmount")
                            .change_context(errors::ApiErrorResponse::InvalidDataValue {
                                field_name: "OrderDetailsWithAmount",
                            })
                            .attach_printable("Unable to parse OrderDetailsWithAmount")
                    })
                    .collect::<Result<Vec<_>, _>>()
            })
            .transpose()?;

        let webhook_url = Some(helpers::create_webhook_url(
            router_base_url,
            &attempt.merchant_id,
            connector_name,
        ));
        let router_return_url = Some(helpers::create_redirect_url(
            router_base_url,
            attempt,
            connector_name,
            payment_data.creds_identifier.as_deref(),
        ));
        let complete_authorize_url = Some(helpers::create_complete_authorize_url(
            router_base_url,
            attempt,
            connector_name,
        ));

        Ok(Self {
            payment_method_data,
            email: payment_data.email,
            currency: Some(payment_data.currency),
            amount: Some(payment_data.amount.into()),
            payment_method_type: payment_data.payment_attempt.payment_method_type,
            setup_mandate_details: payment_data.setup_mandate,
            capture_method: payment_data.payment_attempt.capture_method,
            order_details,
            router_return_url,
            webhook_url,
            complete_authorize_url,
        })
    }
}

impl ForeignFrom<payments::FraudCheck> for FrmMessage {
    fn foreign_from(fraud_check: payments::FraudCheck) -> Self {
        Self {
            frm_name: fraud_check.frm_name,
            frm_transaction_id: fraud_check.frm_transaction_id,
            frm_transaction_type: Some(fraud_check.frm_transaction_type.to_string()),
            frm_status: Some(fraud_check.frm_status.to_string()),
            frm_score: fraud_check.frm_score,
            frm_reason: fraud_check.frm_reason,
            frm_error: fraud_check.frm_error,
        }
    }
}<|MERGE_RESOLUTION|>--- conflicted
+++ resolved
@@ -230,11 +230,8 @@
             payment_data.frm_message,
             payment_data.setup_mandate,
             connector_request_reference_id_config,
-<<<<<<< HEAD
             payment_data.payment_link,
-=======
             connector_http_status_code,
->>>>>>> 517c5c41
         )
     }
 }
@@ -350,11 +347,8 @@
     fraud_check: Option<payments::FraudCheck>,
     mandate_data: Option<api_models::payments::MandateData>,
     connector_request_reference_id_config: &ConnectorRequestReferenceIdConfig,
-<<<<<<< HEAD
     payment_link: Option<String>,
-=======
     connector_http_status_code: Option<u16>,
->>>>>>> 517c5c41
 ) -> RouterResponse<api::PaymentsResponse>
 where
     Op: Debug,
@@ -619,72 +613,14 @@
                         .set_feature_metadata(payment_intent.feature_metadata)
                         .set_connector_metadata(payment_intent.connector_metadata)
                         .set_reference_id(payment_attempt.connector_response_reference_id)
-<<<<<<< HEAD
                         .set_payment_link_response(payment_link_response)
-=======
                         .set_profile_id(payment_intent.profile_id)
                         .set_attempt_count(payment_intent.attempt_count)
->>>>>>> 517c5c41
                         .to_owned(),
                     headers,
                 ))
             }
         }
-<<<<<<< HEAD
-        None => services::ApplicationResponse::Json(api::PaymentsResponse {
-            payment_id: Some(payment_attempt.payment_id),
-            merchant_id: Some(payment_attempt.merchant_id),
-            status: payment_intent.status,
-            amount: payment_attempt.amount,
-            amount_capturable: None,
-            amount_received: payment_intent.amount_captured,
-            client_secret: payment_intent.client_secret.map(masking::Secret::new),
-            created: Some(payment_intent.created_at),
-            currency: currency.to_string(),
-            customer_id: payment_intent.customer_id,
-            description: payment_intent.description,
-            refunds: refunds_response,
-            disputes: disputes_response,
-            attempts: attempts_response,
-            payment_method: payment_attempt.payment_method,
-            capture_method: payment_attempt.capture_method,
-            error_message: payment_attempt
-                .error_reason
-                .or(payment_attempt.error_message),
-            error_code: payment_attempt.error_code,
-            payment_method_data: payment_method_data_response,
-            email: customer
-                .as_ref()
-                .and_then(|cus| cus.email.as_ref().map(|s| s.to_owned())),
-            name: customer
-                .as_ref()
-                .and_then(|cus| cus.name.as_ref().map(|s| s.to_owned())),
-            phone: customer
-                .as_ref()
-                .and_then(|cus| cus.phone.as_ref().map(|s| s.to_owned())),
-            mandate_id,
-            shipping: address.shipping,
-            billing: address.billing,
-            cancellation_reason: payment_attempt.cancellation_reason,
-            payment_token: payment_attempt.payment_token,
-            metadata: payment_intent.metadata,
-            manual_retry_allowed: helpers::is_manual_retry_allowed(
-                &payment_intent.status,
-                &payment_attempt.status,
-                connector_request_reference_id_config,
-                &merchant_id,
-            ),
-            order_details: payment_intent.order_details,
-            frm_message,
-            connector_transaction_id: payment_attempt.connector_transaction_id,
-            feature_metadata: payment_intent.feature_metadata,
-            connector_metadata: payment_intent.connector_metadata,
-            allowed_payment_method_types: payment_intent.allowed_payment_method_types,
-            reference_id: payment_attempt.connector_response_reference_id,
-            payment_link_response,
-            ..Default::default()
-        }),
-=======
         None => services::ApplicationResponse::JsonWithHeaders((
             api::PaymentsResponse {
                 payment_id: Some(payment_attempt.payment_id),
@@ -738,11 +674,11 @@
                 allowed_payment_method_types: payment_intent.allowed_payment_method_types,
                 reference_id: payment_attempt.connector_response_reference_id,
                 attempt_count: payment_intent.attempt_count,
+                payment_link_response,
                 ..Default::default()
             },
             headers,
         )),
->>>>>>> 517c5c41
     });
 
     metrics::PAYMENT_OPS_COUNT.add(

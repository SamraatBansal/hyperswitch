use std::{marker::PhantomData, str::FromStr};

use api_models::{
    enums::{DisputeStage, DisputeStatus},
    payouts::PayoutVendorAccountDetails,
};
#[cfg(feature = "payouts")]
use common_utils::{crypto::Encryptable, pii::Email};
use common_utils::{errors::CustomResult, ext_traits::AsyncExt};
use error_stack::{report, IntoReport, ResultExt};
use masking::PeekInterface;
use router_env::{instrument, tracing};
use uuid::Uuid;

use super::payments::{helpers, PaymentAddress};
#[cfg(feature = "payouts")]
use super::payouts::PayoutData;
#[cfg(feature = "payouts")]
use crate::core::payments;
use crate::{
    configs::settings,
    consts,
    core::errors::{self, RouterResult, StorageErrorExt},
    db::StorageInterface,
    routes::AppState,
    types::{
        self, domain,
        storage::{self, enums},
        ErrorResponse,
    },
    utils::{generate_id, generate_uuid, OptionExt, ValueExt},
};

pub const IRRELEVANT_CONNECTOR_REQUEST_REFERENCE_ID_IN_DISPUTE_FLOW: &str =
    "irrelevant_connector_request_reference_id_in_dispute_flow";
const IRRELEVANT_PAYMENT_ID_IN_DISPUTE_FLOW: &str = "irrelevant_payment_id_in_dispute_flow";
const IRRELEVANT_ATTEMPT_ID_IN_DISPUTE_FLOW: &str = "irrelevant_attempt_id_in_dispute_flow";

#[cfg(feature = "payouts")]
#[instrument(skip_all)]
pub async fn get_mca_for_payout<'a>(
    state: &'a AppState,
    connector_id: &str,
    merchant_account: &domain::MerchantAccount,
    key_store: &domain::MerchantKeyStore,
    payout_data: &PayoutData,
) -> RouterResult<(helpers::MerchantConnectorAccountType, String)> {
    let payout_attempt = &payout_data.payout_attempt;
    let profile_id = get_profile_id_from_business_details(
        payout_attempt.business_country,
        payout_attempt.business_label.as_ref(),
        merchant_account,
        payout_attempt.profile_id.as_ref(),
        &*state.store,
        false,
    )
    .await
    .change_context(errors::ApiErrorResponse::InternalServerError)
    .attach_printable("profile_id is not set in payout_attempt")?;
    match payout_data.merchant_connector_account.to_owned() {
        Some(mca) => Ok((mca, profile_id)),
        None => {
            let merchant_connector_account = helpers::get_merchant_connector_account(
                state,
                merchant_account.merchant_id.as_str(),
                None,
                key_store,
                &profile_id,
                connector_id,
            )
            .await?;
            Ok((merchant_connector_account, profile_id))
        }
    }
}

#[cfg(feature = "payouts")]
pub async fn construct_payout_router_data<'a, F>(
    state: &'a AppState,
    connector_name: &api_models::enums::PayoutConnectors,
    merchant_account: &domain::MerchantAccount,
    key_store: &domain::MerchantKeyStore,
    payout_data: &mut PayoutData,
) -> RouterResult<types::PayoutsRouterData<F>> {
<<<<<<< HEAD
    let connector_id = connector_name.to_string();
=======
>>>>>>> 13be4d36
    let (merchant_connector_account, profile_id) = get_mca_for_payout(
        state,
        &connector_id,
        merchant_account,
        key_store,
        payout_data,
    )
    .await?;
    payout_data.merchant_connector_account = Some(merchant_connector_account.clone());
    let connector_auth_type: types::ConnectorAuthType = merchant_connector_account
        .get_connector_account_details()
        .parse_value("ConnectorAuthType")
        .change_context(errors::ApiErrorResponse::InternalServerError)?;

    let billing = payout_data.billing_address.to_owned();

    let address = PaymentAddress {
        shipping: None,
        billing: billing.map(|a| {
            let phone_details = api_models::payments::PhoneDetails {
                number: a.phone_number.clone().map(Encryptable::into_inner),
                country_code: a.country_code.to_owned(),
            };
            let address_details = api_models::payments::AddressDetails {
                city: a.city.to_owned(),
                country: a.country.to_owned(),
                line1: a.line1.clone().map(Encryptable::into_inner),
                line2: a.line2.clone().map(Encryptable::into_inner),
                line3: a.line3.clone().map(Encryptable::into_inner),
                zip: a.zip.clone().map(Encryptable::into_inner),
                first_name: a.first_name.clone().map(Encryptable::into_inner),
                last_name: a.last_name.clone().map(Encryptable::into_inner),
                state: a.state.map(Encryptable::into_inner),
            };

            api_models::payments::Address {
                phone: Some(phone_details),
                address: Some(address_details),
            }
        }),
    };

    let test_mode: Option<bool> = merchant_connector_account.is_test_mode_on();
    let payouts = &payout_data.payouts;
    let payout_attempt = &payout_data.payout_attempt;
    let customer_details = &payout_data.customer_details;
    let connector_label = format!("{profile_id}_{}", payout_attempt.connector);
    let connector_customer_id = customer_details
        .as_ref()
        .and_then(|c| c.connector_customer.as_ref())
        .and_then(|cc| cc.get(connector_label))
        .and_then(|id| serde_json::from_value::<String>(id.to_owned()).ok());
    let vendor_details: Option<PayoutVendorAccountDetails> = match connector_name {
        api_models::enums::PayoutConnectors::Adyen => None,
        api_models::enums::PayoutConnectors::Stripe => {
            payout_data.payouts.metadata.to_owned().and_then(|meta| {
                let val = meta
                    .peek()
                    .to_owned()
                    .parse_value("PayoutVendorAccountDetails")
                    .change_context(errors::ApiErrorResponse::MissingRequiredFields {
                        field_names: ["vendor_details", "individual_details"].to_vec(),
                    })
                    .ok();
                val
            })
        }
        api_models::enums::PayoutConnectors::Wise => None,
    };
    let router_data = types::RouterData {
        flow: PhantomData,
        merchant_id: merchant_account.merchant_id.to_owned(),
        customer_id: None,
        connector_customer: connector_customer_id,
        connector: connector_id.to_string(),
        payment_id: "".to_string(),
        attempt_id: "".to_string(),
        status: enums::AttemptStatus::Failure,
        payment_method: enums::PaymentMethod::default(),
        connector_auth_type,
        description: None,
        return_url: payouts.return_url.to_owned(),
        payment_method_id: None,
        address,
        auth_type: enums::AuthenticationType::default(),
        connector_meta_data: merchant_connector_account.get_metadata(),
        amount_captured: None,
        request: types::PayoutsData {
            payout_id: payouts.payout_id.to_owned(),
            amount: payouts.amount,
            connector_payout_id: Some(payout_attempt.connector_payout_id.to_owned()),
            destination_currency: payouts.destination_currency,
            source_currency: payouts.source_currency,
            entity_type: payouts.entity_type.to_owned(),
            payout_type: payouts.payout_type,
<<<<<<< HEAD
            vendor_details,
=======
>>>>>>> 13be4d36
            customer_details: customer_details
                .to_owned()
                .map(|c| payments::CustomerDetails {
                    customer_id: Some(c.customer_id),
                    name: c.name.map(Encryptable::into_inner),
                    email: c.email.map(Email::from),
                    phone: c.phone.map(Encryptable::into_inner),
                    phone_country_code: c.phone_country_code,
                }),
        },
        response: Ok(types::PayoutsResponseData::default()),
        access_token: None,
        session_token: None,
        reference_id: None,
        payment_method_token: None,
        recurring_mandate_payment_data: None,
        preprocessing_id: None,
        connector_request_reference_id: IRRELEVANT_CONNECTOR_REQUEST_REFERENCE_ID_IN_DISPUTE_FLOW
            .to_string(),
        payout_method_data: payout_data.payout_method_data.to_owned(),
        quote_id: None,
        test_mode,
        payment_method_balance: None,
        connector_api_version: None,
        connector_http_status_code: None,
        external_latency: None,
        apple_pay_flow: None,
    };

    Ok(router_data)
}

#[instrument(skip_all)]
#[allow(clippy::too_many_arguments)]
pub async fn construct_refund_router_data<'a, F>(
    state: &'a AppState,
    connector_id: &str,
    merchant_account: &domain::MerchantAccount,
    key_store: &domain::MerchantKeyStore,
    money: (i64, enums::Currency),
    payment_intent: &'a storage::PaymentIntent,
    payment_attempt: &storage::PaymentAttempt,
    refund: &'a storage::Refund,
    creds_identifier: Option<String>,
) -> RouterResult<types::RefundsRouterData<F>> {
    let profile_id = get_profile_id_from_business_details(
        payment_intent.business_country,
        payment_intent.business_label.as_ref(),
        merchant_account,
        payment_intent.profile_id.as_ref(),
        &*state.store,
        false,
    )
    .await
    .change_context(errors::ApiErrorResponse::InternalServerError)
    .attach_printable("profile_id is not set in payment_intent")?;

    let merchant_connector_account = helpers::get_merchant_connector_account(
        state,
        merchant_account.merchant_id.as_str(),
        creds_identifier,
        key_store,
        &profile_id,
        connector_id,
    )
    .await?;

    let auth_type: types::ConnectorAuthType = merchant_connector_account
        .get_connector_account_details()
        .parse_value("ConnectorAuthType")
        .change_context(errors::ApiErrorResponse::InternalServerError)?;

    let status = payment_attempt.status;

    let (payment_amount, currency) = money;

    let payment_method_type = payment_attempt
        .payment_method
        .get_required_value("payment_method_type")
        .change_context(errors::ApiErrorResponse::InternalServerError)?;

    let webhook_url = Some(helpers::create_webhook_url(
        &state.conf.server.base_url.clone(),
        &merchant_account.merchant_id,
        &connector_id.to_string(),
    ));
    let test_mode: Option<bool> = merchant_connector_account.is_test_mode_on();

    let supported_connector = &state
        .conf
        .multiple_api_version_supported_connectors
        .supported_connectors;
    let connector_enum = api_models::enums::Connector::from_str(connector_id)
        .into_report()
        .change_context(errors::ConnectorError::InvalidConnectorName)
        .change_context(errors::ApiErrorResponse::InvalidDataValue {
            field_name: "connector",
        })
        .attach_printable_lazy(|| format!("unable to parse connector name {connector_id:?}"))?;

    let connector_api_version = if supported_connector.contains(&connector_enum) {
        state
            .store
            .find_config_by_key(&format!("connector_api_version_{connector_id}"))
            .await
            .map(|value| value.config)
            .ok()
    } else {
        None
    };

    let router_data = types::RouterData {
        flow: PhantomData,
        merchant_id: merchant_account.merchant_id.clone(),
        customer_id: payment_intent.customer_id.to_owned(),
        connector: connector_id.to_string(),
        payment_id: payment_attempt.payment_id.clone(),
        attempt_id: payment_attempt.attempt_id.clone(),
        status,
        payment_method: payment_method_type,
        connector_auth_type: auth_type,
        description: None,
        return_url: payment_intent.return_url.clone(),
        payment_method_id: payment_attempt.payment_method_id.clone(),
        // Does refund need shipping/billing address ?
        address: PaymentAddress::default(),
        auth_type: payment_attempt.authentication_type.unwrap_or_default(),
        connector_meta_data: merchant_connector_account.get_metadata(),
        amount_captured: payment_intent.amount_captured,
        request: types::RefundsData {
            refund_id: refund.refund_id.clone(),
            connector_transaction_id: refund.connector_transaction_id.clone(),
            refund_amount: refund.refund_amount,
            currency,
            payment_amount,
            webhook_url,
            connector_metadata: payment_attempt.connector_metadata.clone(),
            reason: refund.refund_reason.clone(),
            connector_refund_id: refund.connector_refund_id.clone(),
        },

        response: Ok(types::RefundsResponseData {
            connector_refund_id: refund.connector_refund_id.clone().unwrap_or_default(),
            refund_status: refund.refund_status,
        }),
        access_token: None,
        session_token: None,
        reference_id: None,
        payment_method_token: None,
        connector_customer: None,
        recurring_mandate_payment_data: None,
        preprocessing_id: None,
        connector_request_reference_id: get_connector_request_reference_id(
            &state.conf,
            &merchant_account.merchant_id,
            payment_attempt,
        ),
        #[cfg(feature = "payouts")]
        payout_method_data: None,
        #[cfg(feature = "payouts")]
        quote_id: None,
        test_mode,
        payment_method_balance: None,
        connector_api_version,
        connector_http_status_code: None,
        external_latency: None,
        apple_pay_flow: None,
    };

    Ok(router_data)
}

pub fn get_or_generate_id(
    key: &str,
    provided_id: &Option<String>,
    prefix: &str,
) -> Result<String, errors::ApiErrorResponse> {
    let validate_id = |id| validate_id(id, key);
    provided_id
        .clone()
        .map_or(Ok(generate_id(consts::ID_LENGTH, prefix)), validate_id)
}

pub fn get_or_generate_uuid(
    key: &str,
    provided_id: Option<&String>,
) -> Result<String, errors::ApiErrorResponse> {
    let validate_id = |id: String| validate_uuid(id, key);
    provided_id
        .cloned()
        .map_or(Ok(generate_uuid()), validate_id)
}

fn invalid_id_format_error(key: &str) -> errors::ApiErrorResponse {
    errors::ApiErrorResponse::InvalidDataFormat {
        field_name: key.to_string(),
        expected_format: format!(
            "length should be less than {} characters",
            consts::MAX_ID_LENGTH
        ),
    }
}

pub fn validate_id(id: String, key: &str) -> Result<String, errors::ApiErrorResponse> {
    if id.len() > consts::MAX_ID_LENGTH {
        Err(invalid_id_format_error(key))
    } else {
        Ok(id)
    }
}

pub fn validate_uuid(uuid: String, key: &str) -> Result<String, errors::ApiErrorResponse> {
    match (Uuid::parse_str(&uuid), uuid.len() > consts::MAX_ID_LENGTH) {
        (Ok(_), false) => Ok(uuid),
        (_, _) => Err(invalid_id_format_error(key)),
    }
}

#[cfg(test)]
mod tests {
    use super::*;

    #[test]
    fn validate_id_length_constraint() {
        let payment_id =
            "abcdefghijlkmnopqrstuvwzyzabcdefghijknlmnopsjkdnfjsknfkjsdnfspoig".to_string(); //length = 65

        let result = validate_id(payment_id, "payment_id");
        assert!(result.is_err());
    }

    #[test]
    fn validate_id_proper_response() {
        let payment_id = "abcdefghijlkmnopqrstjhbjhjhkhbhgcxdfxvmhb".to_string();

        let result = validate_id(payment_id.clone(), "payment_id");
        assert!(result.is_ok());
        let result = result.unwrap_or_default();
        assert_eq!(result, payment_id);
    }

    #[test]
    fn test_generate_id() {
        let generated_id = generate_id(consts::ID_LENGTH, "ref");
        assert_eq!(generated_id.len(), consts::ID_LENGTH + 4)
    }
}

// Dispute Stage can move linearly from PreDispute -> Dispute -> PreArbitration
pub fn validate_dispute_stage(
    prev_dispute_stage: &DisputeStage,
    dispute_stage: &DisputeStage,
) -> bool {
    match prev_dispute_stage {
        DisputeStage::PreDispute => true,
        DisputeStage::Dispute => !matches!(dispute_stage, DisputeStage::PreDispute),
        DisputeStage::PreArbitration => matches!(dispute_stage, DisputeStage::PreArbitration),
    }
}

//Dispute status can go from Opened -> (Expired | Accepted | Cancelled | Challenged -> (Won | Lost))
pub fn validate_dispute_status(
    prev_dispute_status: DisputeStatus,
    dispute_status: DisputeStatus,
) -> bool {
    match prev_dispute_status {
        DisputeStatus::DisputeOpened => true,
        DisputeStatus::DisputeExpired => {
            matches!(dispute_status, DisputeStatus::DisputeExpired)
        }
        DisputeStatus::DisputeAccepted => {
            matches!(dispute_status, DisputeStatus::DisputeAccepted)
        }
        DisputeStatus::DisputeCancelled => {
            matches!(dispute_status, DisputeStatus::DisputeCancelled)
        }
        DisputeStatus::DisputeChallenged => matches!(
            dispute_status,
            DisputeStatus::DisputeChallenged
                | DisputeStatus::DisputeWon
                | DisputeStatus::DisputeLost
        ),
        DisputeStatus::DisputeWon => matches!(dispute_status, DisputeStatus::DisputeWon),
        DisputeStatus::DisputeLost => matches!(dispute_status, DisputeStatus::DisputeLost),
    }
}

pub fn validate_dispute_stage_and_dispute_status(
    prev_dispute_stage: DisputeStage,
    prev_dispute_status: DisputeStatus,
    dispute_stage: DisputeStage,
    dispute_status: DisputeStatus,
) -> CustomResult<(), errors::WebhooksFlowError> {
    let dispute_stage_validation = validate_dispute_stage(&prev_dispute_stage, &dispute_stage);
    let dispute_status_validation = if dispute_stage == prev_dispute_stage {
        validate_dispute_status(prev_dispute_status, dispute_status)
    } else {
        true
    };
    common_utils::fp_utils::when(
        !(dispute_stage_validation && dispute_status_validation),
        || {
            super::metrics::INCOMING_DISPUTE_WEBHOOK_VALIDATION_FAILURE_METRIC.add(
                &super::metrics::CONTEXT,
                1,
                &[],
            );
            Err(errors::WebhooksFlowError::DisputeWebhookValidationFailed)?
        },
    )
}

#[instrument(skip_all)]
pub async fn construct_accept_dispute_router_data<'a>(
    state: &'a AppState,
    payment_intent: &'a storage::PaymentIntent,
    payment_attempt: &storage::PaymentAttempt,
    merchant_account: &domain::MerchantAccount,
    key_store: &domain::MerchantKeyStore,
    dispute: &storage::Dispute,
) -> RouterResult<types::AcceptDisputeRouterData> {
    let profile_id = get_profile_id_from_business_details(
        payment_intent.business_country,
        payment_intent.business_label.as_ref(),
        merchant_account,
        payment_intent.profile_id.as_ref(),
        &*state.store,
        false,
    )
    .await
    .change_context(errors::ApiErrorResponse::InternalServerError)
    .attach_printable("profile_id is not set in payment_intent")?;

    let merchant_connector_account = helpers::get_merchant_connector_account(
        state,
        merchant_account.merchant_id.as_str(),
        None,
        key_store,
        &profile_id,
        &dispute.connector,
    )
    .await?;

    let test_mode: Option<bool> = merchant_connector_account.is_test_mode_on();
    let auth_type: types::ConnectorAuthType = merchant_connector_account
        .get_connector_account_details()
        .parse_value("ConnectorAuthType")
        .change_context(errors::ApiErrorResponse::InternalServerError)?;
    let payment_method = payment_attempt
        .payment_method
        .get_required_value("payment_method_type")?;
    let router_data = types::RouterData {
        flow: PhantomData,
        merchant_id: merchant_account.merchant_id.clone(),
        connector: dispute.connector.to_string(),
        payment_id: payment_attempt.payment_id.clone(),
        attempt_id: payment_attempt.attempt_id.clone(),
        status: payment_attempt.status,
        payment_method,
        connector_auth_type: auth_type,
        description: None,
        return_url: payment_intent.return_url.clone(),
        payment_method_id: payment_attempt.payment_method_id.clone(),
        address: PaymentAddress::default(),
        auth_type: payment_attempt.authentication_type.unwrap_or_default(),
        connector_meta_data: merchant_connector_account.get_metadata(),
        amount_captured: payment_intent.amount_captured,
        request: types::AcceptDisputeRequestData {
            dispute_id: dispute.dispute_id.clone(),
            connector_dispute_id: dispute.connector_dispute_id.clone(),
        },
        response: Err(types::ErrorResponse::default()),
        access_token: None,
        session_token: None,
        reference_id: None,
        payment_method_token: None,
        connector_customer: None,
        customer_id: None,
        recurring_mandate_payment_data: None,
        preprocessing_id: None,
        connector_request_reference_id: get_connector_request_reference_id(
            &state.conf,
            &merchant_account.merchant_id,
            payment_attempt,
        ),
        #[cfg(feature = "payouts")]
        payout_method_data: None,
        #[cfg(feature = "payouts")]
        quote_id: None,
        test_mode,
        payment_method_balance: None,
        connector_api_version: None,
        connector_http_status_code: None,
        external_latency: None,
        apple_pay_flow: None,
    };
    Ok(router_data)
}

#[instrument(skip_all)]
pub async fn construct_submit_evidence_router_data<'a>(
    state: &'a AppState,
    payment_intent: &'a storage::PaymentIntent,
    payment_attempt: &storage::PaymentAttempt,
    merchant_account: &domain::MerchantAccount,
    key_store: &domain::MerchantKeyStore,
    dispute: &storage::Dispute,
    submit_evidence_request_data: types::SubmitEvidenceRequestData,
) -> RouterResult<types::SubmitEvidenceRouterData> {
    let connector_id = &dispute.connector;
    let profile_id = get_profile_id_from_business_details(
        payment_intent.business_country,
        payment_intent.business_label.as_ref(),
        merchant_account,
        payment_intent.profile_id.as_ref(),
        &*state.store,
        false,
    )
    .await
    .change_context(errors::ApiErrorResponse::InternalServerError)
    .attach_printable("profile_id is not set in payment_intent")?;

    let merchant_connector_account = helpers::get_merchant_connector_account(
        state,
        merchant_account.merchant_id.as_str(),
        None,
        key_store,
        &profile_id,
        connector_id,
    )
    .await?;

    let test_mode: Option<bool> = merchant_connector_account.is_test_mode_on();
    let auth_type: types::ConnectorAuthType = merchant_connector_account
        .get_connector_account_details()
        .parse_value("ConnectorAuthType")
        .change_context(errors::ApiErrorResponse::InternalServerError)?;
    let payment_method = payment_attempt
        .payment_method
        .get_required_value("payment_method_type")?;
    let router_data = types::RouterData {
        flow: PhantomData,
        merchant_id: merchant_account.merchant_id.clone(),
        connector: connector_id.to_string(),
        payment_id: payment_attempt.payment_id.clone(),
        attempt_id: payment_attempt.attempt_id.clone(),
        status: payment_attempt.status,
        payment_method,
        connector_auth_type: auth_type,
        description: None,
        return_url: payment_intent.return_url.clone(),
        payment_method_id: payment_attempt.payment_method_id.clone(),
        address: PaymentAddress::default(),
        auth_type: payment_attempt.authentication_type.unwrap_or_default(),
        connector_meta_data: merchant_connector_account.get_metadata(),
        amount_captured: payment_intent.amount_captured,
        request: submit_evidence_request_data,
        response: Err(types::ErrorResponse::default()),
        access_token: None,
        session_token: None,
        reference_id: None,
        payment_method_token: None,
        connector_customer: None,
        customer_id: None,
        recurring_mandate_payment_data: None,
        preprocessing_id: None,
        payment_method_balance: None,
        connector_request_reference_id: get_connector_request_reference_id(
            &state.conf,
            &merchant_account.merchant_id,
            payment_attempt,
        ),
        #[cfg(feature = "payouts")]
        payout_method_data: None,
        #[cfg(feature = "payouts")]
        quote_id: None,
        test_mode,
        connector_api_version: None,
        connector_http_status_code: None,
        external_latency: None,
        apple_pay_flow: None,
    };
    Ok(router_data)
}

#[instrument(skip_all)]
#[allow(clippy::too_many_arguments)]
pub async fn construct_upload_file_router_data<'a>(
    state: &'a AppState,
    payment_intent: &'a storage::PaymentIntent,
    payment_attempt: &storage::PaymentAttempt,
    merchant_account: &domain::MerchantAccount,
    key_store: &domain::MerchantKeyStore,
    create_file_request: &types::api::CreateFileRequest,
    connector_id: &str,
    file_key: String,
) -> RouterResult<types::UploadFileRouterData> {
    let profile_id = get_profile_id_from_business_details(
        payment_intent.business_country,
        payment_intent.business_label.as_ref(),
        merchant_account,
        payment_intent.profile_id.as_ref(),
        &*state.store,
        false,
    )
    .await
    .change_context(errors::ApiErrorResponse::InternalServerError)
    .attach_printable("profile_id is not set in payment_intent")?;

    let merchant_connector_account = helpers::get_merchant_connector_account(
        state,
        merchant_account.merchant_id.as_str(),
        None,
        key_store,
        &profile_id,
        connector_id,
    )
    .await?;
    let test_mode: Option<bool> = merchant_connector_account.is_test_mode_on();
    let auth_type: types::ConnectorAuthType = merchant_connector_account
        .get_connector_account_details()
        .parse_value("ConnectorAuthType")
        .change_context(errors::ApiErrorResponse::InternalServerError)?;
    let payment_method = payment_attempt
        .payment_method
        .get_required_value("payment_method_type")?;
    let router_data = types::RouterData {
        flow: PhantomData,
        merchant_id: merchant_account.merchant_id.clone(),
        connector: connector_id.to_string(),
        payment_id: payment_attempt.payment_id.clone(),
        attempt_id: payment_attempt.attempt_id.clone(),
        status: payment_attempt.status,
        payment_method,
        connector_auth_type: auth_type,
        description: None,
        return_url: payment_intent.return_url.clone(),
        payment_method_id: payment_attempt.payment_method_id.clone(),
        address: PaymentAddress::default(),
        auth_type: payment_attempt.authentication_type.unwrap_or_default(),
        connector_meta_data: merchant_connector_account.get_metadata(),
        amount_captured: payment_intent.amount_captured,
        request: types::UploadFileRequestData {
            file_key,
            file: create_file_request.file.clone(),
            file_type: create_file_request.file_type.clone(),
            file_size: create_file_request.file_size,
        },
        response: Err(types::ErrorResponse::default()),
        access_token: None,
        session_token: None,
        reference_id: None,
        payment_method_token: None,
        connector_customer: None,
        customer_id: None,
        recurring_mandate_payment_data: None,
        preprocessing_id: None,
        payment_method_balance: None,
        connector_request_reference_id: get_connector_request_reference_id(
            &state.conf,
            &merchant_account.merchant_id,
            payment_attempt,
        ),
        #[cfg(feature = "payouts")]
        payout_method_data: None,
        #[cfg(feature = "payouts")]
        quote_id: None,
        test_mode,
        connector_api_version: None,
        connector_http_status_code: None,
        external_latency: None,
        apple_pay_flow: None,
    };
    Ok(router_data)
}

#[instrument(skip_all)]
pub async fn construct_defend_dispute_router_data<'a>(
    state: &'a AppState,
    payment_intent: &'a storage::PaymentIntent,
    payment_attempt: &storage::PaymentAttempt,
    merchant_account: &domain::MerchantAccount,
    key_store: &domain::MerchantKeyStore,
    dispute: &storage::Dispute,
) -> RouterResult<types::DefendDisputeRouterData> {
    let _db = &*state.store;
    let connector_id = &dispute.connector;
    let profile_id = get_profile_id_from_business_details(
        payment_intent.business_country,
        payment_intent.business_label.as_ref(),
        merchant_account,
        payment_intent.profile_id.as_ref(),
        &*state.store,
        false,
    )
    .await
    .change_context(errors::ApiErrorResponse::InternalServerError)
    .attach_printable("profile_id is not set in payment_intent")?;

    let merchant_connector_account = helpers::get_merchant_connector_account(
        state,
        merchant_account.merchant_id.as_str(),
        None,
        key_store,
        &profile_id,
        connector_id,
    )
    .await?;

    let test_mode: Option<bool> = merchant_connector_account.is_test_mode_on();
    let auth_type: types::ConnectorAuthType = merchant_connector_account
        .get_connector_account_details()
        .parse_value("ConnectorAuthType")
        .change_context(errors::ApiErrorResponse::InternalServerError)?;
    let payment_method = payment_attempt
        .payment_method
        .get_required_value("payment_method_type")?;
    let router_data = types::RouterData {
        flow: PhantomData,
        merchant_id: merchant_account.merchant_id.clone(),
        connector: connector_id.to_string(),
        payment_id: payment_attempt.payment_id.clone(),
        attempt_id: payment_attempt.attempt_id.clone(),
        status: payment_attempt.status,
        payment_method,
        connector_auth_type: auth_type,
        description: None,
        return_url: payment_intent.return_url.clone(),
        payment_method_id: payment_attempt.payment_method_id.clone(),
        address: PaymentAddress::default(),
        auth_type: payment_attempt.authentication_type.unwrap_or_default(),
        connector_meta_data: merchant_connector_account.get_metadata(),
        amount_captured: payment_intent.amount_captured,
        request: types::DefendDisputeRequestData {
            dispute_id: dispute.dispute_id.clone(),
            connector_dispute_id: dispute.connector_dispute_id.clone(),
        },
        response: Err(ErrorResponse::get_not_implemented()),
        access_token: None,
        session_token: None,
        reference_id: None,
        payment_method_token: None,
        customer_id: None,
        connector_customer: None,
        recurring_mandate_payment_data: None,
        preprocessing_id: None,
        payment_method_balance: None,
        connector_request_reference_id: get_connector_request_reference_id(
            &state.conf,
            &merchant_account.merchant_id,
            payment_attempt,
        ),
        #[cfg(feature = "payouts")]
        payout_method_data: None,
        #[cfg(feature = "payouts")]
        quote_id: None,
        test_mode,
        connector_api_version: None,
        connector_http_status_code: None,
        external_latency: None,
        apple_pay_flow: None,
    };
    Ok(router_data)
}

#[instrument(skip_all)]
pub async fn construct_retrieve_file_router_data<'a>(
    state: &'a AppState,
    merchant_account: &domain::MerchantAccount,
    key_store: &domain::MerchantKeyStore,
    file_metadata: &diesel_models::file::FileMetadata,
    connector_id: &str,
) -> RouterResult<types::RetrieveFileRouterData> {
    let profile_id = file_metadata
        .profile_id
        .as_ref()
        .ok_or(errors::ApiErrorResponse::MissingRequiredField {
            field_name: "profile_id",
        })
        .into_report()
        .change_context(errors::ApiErrorResponse::InternalServerError)
        .attach_printable("profile_id is not set in file_metadata")?;

    let merchant_connector_account = helpers::get_merchant_connector_account(
        state,
        merchant_account.merchant_id.as_str(),
        None,
        key_store,
        profile_id,
        connector_id,
    )
    .await?;

    let test_mode: Option<bool> = merchant_connector_account.is_test_mode_on();
    let auth_type: types::ConnectorAuthType = merchant_connector_account
        .get_connector_account_details()
        .parse_value("ConnectorAuthType")
        .change_context(errors::ApiErrorResponse::InternalServerError)?;
    let router_data = types::RouterData {
        flow: PhantomData,
        merchant_id: merchant_account.merchant_id.clone(),
        connector: connector_id.to_string(),
        customer_id: None,
        connector_customer: None,
        payment_id: IRRELEVANT_PAYMENT_ID_IN_DISPUTE_FLOW.to_string(),
        attempt_id: IRRELEVANT_ATTEMPT_ID_IN_DISPUTE_FLOW.to_string(),
        status: diesel_models::enums::AttemptStatus::default(),
        payment_method: diesel_models::enums::PaymentMethod::default(),
        connector_auth_type: auth_type,
        description: None,
        return_url: None,
        payment_method_id: None,
        address: PaymentAddress::default(),
        auth_type: diesel_models::enums::AuthenticationType::default(),
        connector_meta_data: merchant_connector_account.get_metadata(),
        amount_captured: None,
        request: types::RetrieveFileRequestData {
            provider_file_id: file_metadata
                .provider_file_id
                .clone()
                .ok_or(errors::ApiErrorResponse::InternalServerError)
                .into_report()
                .attach_printable("Missing provider file id")?,
        },
        response: Err(types::ErrorResponse::default()),
        access_token: None,
        session_token: None,
        reference_id: None,
        payment_method_token: None,
        recurring_mandate_payment_data: None,
        preprocessing_id: None,
        payment_method_balance: None,
        connector_request_reference_id: IRRELEVANT_CONNECTOR_REQUEST_REFERENCE_ID_IN_DISPUTE_FLOW
            .to_string(),
        #[cfg(feature = "payouts")]
        payout_method_data: None,
        #[cfg(feature = "payouts")]
        quote_id: None,
        test_mode,
        connector_api_version: None,
        connector_http_status_code: None,
        external_latency: None,
        apple_pay_flow: None,
    };
    Ok(router_data)
}

pub fn is_merchant_enabled_for_payment_id_as_connector_request_id(
    conf: &settings::Settings,
    merchant_id: &str,
) -> bool {
    let config_map = &conf
        .connector_request_reference_id_config
        .merchant_ids_send_payment_id_as_connector_request_id;
    config_map.contains(merchant_id)
}

pub fn get_connector_request_reference_id(
    conf: &settings::Settings,
    merchant_id: &str,
    payment_attempt: &data_models::payments::payment_attempt::PaymentAttempt,
) -> String {
    let is_config_enabled_for_merchant =
        is_merchant_enabled_for_payment_id_as_connector_request_id(conf, merchant_id);
    // Send payment_id if config is enabled for a merchant, else send attempt_id
    if is_config_enabled_for_merchant {
        payment_attempt.payment_id.clone()
    } else {
        payment_attempt.attempt_id.clone()
    }
}

/// Validate whether the profile_id exists and is associated with the merchant_id
pub async fn validate_and_get_business_profile(
    db: &dyn StorageInterface,
    profile_id: Option<&String>,
    merchant_id: &str,
) -> RouterResult<Option<storage::business_profile::BusinessProfile>> {
    profile_id
        .async_map(|profile_id| async {
            db.find_business_profile_by_profile_id(profile_id)
                .await
                .to_not_found_response(errors::ApiErrorResponse::BusinessProfileNotFound {
                    id: profile_id.to_owned(),
                })
        })
        .await
        .transpose()?
        .map(|business_profile| {
            // Check if the merchant_id of business profile is same as the current merchant_id
            if business_profile.merchant_id.ne(merchant_id) {
                Err(errors::ApiErrorResponse::AccessForbidden {
                    resource: business_profile.profile_id,
                })
            } else {
                Ok(business_profile)
            }
        })
        .transpose()
        .into_report()
}

fn connector_needs_business_sub_label(connector_name: &str) -> bool {
    let connectors_list = [api_models::enums::Connector::Cybersource];
    connectors_list
        .map(|connector| connector.to_string())
        .contains(&connector_name.to_string())
}

/// Create the connector label
/// {connector_name}_{country}_{business_label}
pub fn get_connector_label(
    business_country: Option<api_models::enums::CountryAlpha2>,
    business_label: Option<&String>,
    business_sub_label: Option<&String>,
    connector_name: &str,
) -> Option<String> {
    business_country
        .zip(business_label)
        .map(|(business_country, business_label)| {
            let mut connector_label =
                format!("{connector_name}_{business_country}_{business_label}");

            // Business sub label is currently being used only for cybersource
            // To ensure backwards compatibality, cybersource mca's created before this change
            // will have the business_sub_label value as default.
            //
            // Even when creating the connector account, if no sub label is provided, default will be used
            if connector_needs_business_sub_label(connector_name) {
                if let Some(sub_label) = business_sub_label {
                    connector_label.push_str(&format!("_{sub_label}"));
                } else {
                    connector_label.push_str("_default"); // For backwards compatibality
                }
            }

            connector_label
        })
}

/// If profile_id is not passed, use default profile if available, or
/// If business_details (business_country and business_label) are passed, get the business_profile
/// or return a `MissingRequiredField` error
pub async fn get_profile_id_from_business_details(
    business_country: Option<api_models::enums::CountryAlpha2>,
    business_label: Option<&String>,
    merchant_account: &domain::MerchantAccount,
    request_profile_id: Option<&String>,
    db: &dyn StorageInterface,
    should_validate: bool,
) -> RouterResult<String> {
    match request_profile_id.or(merchant_account.default_profile.as_ref()) {
        Some(profile_id) => {
            // Check whether this business profile belongs to the merchant
            if should_validate {
                let _ = validate_and_get_business_profile(
                    db,
                    Some(profile_id),
                    &merchant_account.merchant_id,
                )
                .await?;
            }
            Ok(profile_id.clone())
        }
        None => match business_country.zip(business_label) {
            Some((business_country, business_label)) => {
                let profile_name = format!("{business_country}_{business_label}");
                let business_profile = db
                    .find_business_profile_by_profile_name_merchant_id(
                        &profile_name,
                        &merchant_account.merchant_id,
                    )
                    .await
                    .to_not_found_response(errors::ApiErrorResponse::BusinessProfileNotFound {
                        id: profile_name,
                    })?;

                Ok(business_profile.profile_id)
            }
            _ => Err(report!(errors::ApiErrorResponse::MissingRequiredField {
                field_name: "profile_id or business_country, business_label"
            })),
        },
    }
}

#[inline]
pub fn get_flow_name<F>() -> RouterResult<String> {
    Ok(std::any::type_name::<F>()
        .to_string()
        .rsplit("::")
        .next()
        .ok_or(errors::ApiErrorResponse::InternalServerError)
        .into_report()
        .attach_printable("Flow stringify failed")?
        .to_string())
}<|MERGE_RESOLUTION|>--- conflicted
+++ resolved
@@ -82,13 +82,9 @@
     key_store: &domain::MerchantKeyStore,
     payout_data: &mut PayoutData,
 ) -> RouterResult<types::PayoutsRouterData<F>> {
-<<<<<<< HEAD
-    let connector_id = connector_name.to_string();
-=======
->>>>>>> 13be4d36
     let (merchant_connector_account, profile_id) = get_mca_for_payout(
         state,
-        &connector_id,
+        &connector_name.to_string(),
         merchant_account,
         key_store,
         payout_data,
@@ -160,7 +156,7 @@
         merchant_id: merchant_account.merchant_id.to_owned(),
         customer_id: None,
         connector_customer: connector_customer_id,
-        connector: connector_id.to_string(),
+        connector: connector_name.to_string(),
         payment_id: "".to_string(),
         attempt_id: "".to_string(),
         status: enums::AttemptStatus::Failure,
@@ -181,10 +177,7 @@
             source_currency: payouts.source_currency,
             entity_type: payouts.entity_type.to_owned(),
             payout_type: payouts.payout_type,
-<<<<<<< HEAD
             vendor_details,
-=======
->>>>>>> 13be4d36
             customer_details: customer_details
                 .to_owned()
                 .map(|c| payments::CustomerDetails {

use std::sync::Arc;

use actix_web::{web, Scope};
#[cfg(feature = "email")]
use external_services::email::{AwsSes, EmailClient};
#[cfg(feature = "kms")]
use external_services::kms::{self, decrypt::KmsDecrypt};
use router_env::tracing_actix_web::RequestId;
use scheduler::SchedulerInterface;
use storage_impl::MockDb;
use tokio::sync::oneshot;

#[cfg(any(feature = "olap", feature = "oltp"))]
use super::currency;
#[cfg(feature = "dummy_connector")]
use super::dummy_connector::*;
#[cfg(feature = "payouts")]
use super::payouts::*;
#[cfg(feature = "olap")]
use super::routing as cloud_routing;
#[cfg(all(feature = "olap", feature = "kms"))]
use super::verification::{apple_pay_merchant_registration, retrieve_apple_pay_verified_domains};
#[cfg(feature = "olap")]
use super::{
    admin::*, api_keys::*, disputes::*, files::*, gsm::*, locker_migration, payment_link::*,
    user::*,
};
use super::{cache::*, health::*};
#[cfg(any(feature = "olap", feature = "oltp"))]
use super::{configs::*, customers::*, mandates::*, payments::*, refunds::*};
#[cfg(feature = "oltp")]
use super::{ephemeral_key::*, payment_methods::*, webhooks::*};
<<<<<<< HEAD
#[cfg(all(feature = "frm", feature = "oltp"))]
use crate::routes::fraud_check as frm_routes;
use crate::{
=======
pub use crate::{
>>>>>>> 1be197f6
    configs::settings,
    db::{StorageImpl, StorageInterface},
    events::{event_logger::EventLogger, EventHandler},
    routes::cards_info::card_iin_info,
    services::get_store,
};

#[derive(Clone)]
pub struct AppState {
    pub flow_name: String,
    pub store: Box<dyn StorageInterface>,
    pub conf: Arc<settings::Settings>,
    pub event_handler: Box<dyn EventHandler>,
    #[cfg(feature = "email")]
    pub email_client: Arc<dyn EmailClient>,
    #[cfg(feature = "kms")]
    pub kms_secrets: Arc<settings::ActiveKmsSecrets>,
    pub api_client: Box<dyn crate::services::ApiClient>,
    #[cfg(feature = "olap")]
    pub pool: crate::analytics::AnalyticsProvider,
}

impl scheduler::SchedulerAppState for AppState {
    fn get_db(&self) -> Box<dyn SchedulerInterface> {
        self.store.get_scheduler_db()
    }
}

pub trait AppStateInfo {
    fn conf(&self) -> settings::Settings;
    fn store(&self) -> Box<dyn StorageInterface>;
    fn event_handler(&self) -> Box<dyn EventHandler>;
    #[cfg(feature = "email")]
    fn email_client(&self) -> Arc<dyn EmailClient>;
    fn add_request_id(&mut self, request_id: RequestId);
    fn add_merchant_id(&mut self, merchant_id: Option<String>);
    fn add_flow_name(&mut self, flow_name: String);
    fn get_request_id(&self) -> Option<String>;
}

impl AppStateInfo for AppState {
    fn conf(&self) -> settings::Settings {
        self.conf.as_ref().to_owned()
    }
    fn store(&self) -> Box<dyn StorageInterface> {
        self.store.to_owned()
    }
    #[cfg(feature = "email")]
    fn email_client(&self) -> Arc<dyn EmailClient> {
        self.email_client.to_owned()
    }
    fn event_handler(&self) -> Box<dyn EventHandler> {
        self.event_handler.to_owned()
    }
    fn add_request_id(&mut self, request_id: RequestId) {
        self.api_client.add_request_id(request_id);
        self.store.add_request_id(request_id.to_string())
    }

    fn add_merchant_id(&mut self, merchant_id: Option<String>) {
        self.api_client.add_merchant_id(merchant_id);
    }
    fn add_flow_name(&mut self, flow_name: String) {
        self.api_client.add_flow_name(flow_name);
    }
    fn get_request_id(&self) -> Option<String> {
        self.api_client.get_request_id()
    }
}

impl AsRef<Self> for AppState {
    fn as_ref(&self) -> &Self {
        self
    }
}

impl AppState {
    /// # Panics
    ///
    /// Panics if Store can't be created or JWE decryption fails
    pub async fn with_storage(
        conf: settings::Settings,
        storage_impl: StorageImpl,
        shut_down_signal: oneshot::Sender<()>,
        api_client: Box<dyn crate::services::ApiClient>,
    ) -> Self {
        Box::pin(async move {
            #[cfg(feature = "kms")]
            let kms_client = kms::get_kms_client(&conf.kms).await;
            let testable = storage_impl == StorageImpl::PostgresqlTest;
            let store: Box<dyn StorageInterface> = match storage_impl {
                StorageImpl::Postgresql | StorageImpl::PostgresqlTest => Box::new(
                    #[allow(clippy::expect_used)]
                    get_store(&conf, shut_down_signal, testable)
                        .await
                        .expect("Failed to create store"),
                ),
                #[allow(clippy::expect_used)]
                StorageImpl::Mock => Box::new(
                    MockDb::new(&conf.redis)
                        .await
                        .expect("Failed to create mock store"),
                ),
            };

            #[cfg(feature = "olap")]
            let pool = crate::analytics::AnalyticsProvider::from_conf(
                &conf.analytics,
                #[cfg(feature = "kms")]
                kms_client,
            )
            .await;

            #[cfg(feature = "kms")]
            #[allow(clippy::expect_used)]
            let kms_secrets = settings::ActiveKmsSecrets {
                jwekey: conf.jwekey.clone().into(),
            }
            .decrypt_inner(kms_client)
            .await
            .expect("Failed while performing KMS decryption");

            #[cfg(feature = "email")]
            let email_client = Arc::new(AwsSes::new(&conf.email).await);
            Self {
                flow_name: String::from("default"),
                store,
                conf: Arc::new(conf),
                #[cfg(feature = "email")]
                email_client,
                #[cfg(feature = "kms")]
                kms_secrets: Arc::new(kms_secrets),
                api_client,
                event_handler: Box::<EventLogger>::default(),
                #[cfg(feature = "olap")]
                pool,
            }
        })
        .await
    }

    pub async fn new(
        conf: settings::Settings,
        shut_down_signal: oneshot::Sender<()>,
        api_client: Box<dyn crate::services::ApiClient>,
    ) -> Self {
        Box::pin(Self::with_storage(
            conf,
            StorageImpl::Postgresql,
            shut_down_signal,
            api_client,
        ))
        .await
    }
}

pub struct Health;

impl Health {
    pub fn server(state: AppState) -> Scope {
        web::scope("")
            .app_data(web::Data::new(state))
            .service(web::resource("/health").route(web::get().to(health)))
    }
}

#[cfg(feature = "dummy_connector")]
pub struct DummyConnector;

#[cfg(feature = "dummy_connector")]
impl DummyConnector {
    pub fn server(state: AppState) -> Scope {
        let mut routes_with_restricted_access = web::scope("");
        #[cfg(not(feature = "external_access_dc"))]
        {
            routes_with_restricted_access =
                routes_with_restricted_access.guard(actix_web::guard::Host("localhost"));
        }
        routes_with_restricted_access = routes_with_restricted_access
            .service(web::resource("/payment").route(web::post().to(dummy_connector_payment)))
            .service(
                web::resource("/payments/{payment_id}")
                    .route(web::get().to(dummy_connector_payment_data)),
            )
            .service(
                web::resource("/{payment_id}/refund").route(web::post().to(dummy_connector_refund)),
            )
            .service(
                web::resource("/refunds/{refund_id}")
                    .route(web::get().to(dummy_connector_refund_data)),
            );
        web::scope("/dummy-connector")
            .app_data(web::Data::new(state))
            .service(
                web::resource("/authorize/{attempt_id}")
                    .route(web::get().to(dummy_connector_authorize_payment)),
            )
            .service(
                web::resource("/complete/{attempt_id}")
                    .route(web::get().to(dummy_connector_complete_payment)),
            )
            .service(routes_with_restricted_access)
    }
}

pub struct Payments;

#[cfg(any(feature = "olap", feature = "oltp"))]
impl Payments {
    pub fn server(state: AppState) -> Scope {
        let mut route = web::scope("/payments").app_data(web::Data::new(state));

        #[cfg(feature = "olap")]
        {
            route = route
                .service(
                    web::resource("/list")
                        .route(web::get().to(payments_list))
                        .route(web::post().to(payments_list_by_filter)),
                )
                .service(web::resource("/filter").route(web::post().to(get_filters_for_payments)))
        }
        #[cfg(feature = "oltp")]
        {
            route = route
                .service(web::resource("").route(web::post().to(payments_create)))
                .service(
                    web::resource("/session_tokens")
                        .route(web::post().to(payments_connector_session)),
                )
                .service(
                    web::resource("/sync")
                        .route(web::post().to(payments_retrieve_with_gateway_creds)),
                )
                .service(
                    web::resource("/{payment_id}")
                        .route(web::get().to(payments_retrieve))
                        .route(web::post().to(payments_update)),
                )
                .service(
                    web::resource("/{payment_id}/confirm").route(web::post().to(payments_confirm)),
                )
                .service(
                    web::resource("/{payment_id}/cancel").route(web::post().to(payments_cancel)),
                )
                .service(
                    web::resource("/{payment_id}/capture").route(web::post().to(payments_capture)),
                )
                .service(
                    web::resource("/{payment_id}/approve")
                        .route(web::post().to(payments_approve)),
                )
                .service(
                    web::resource("/{payment_id}/reject")
                        .route(web::post().to(payments_reject)),
                )
                .service(
                    web::resource("/redirect/{payment_id}/{merchant_id}/{attempt_id}")
                        .route(web::get().to(payments_start)),
                )
                .service(
                    web::resource(
                        "/{payment_id}/{merchant_id}/redirect/response/{connector}/{creds_identifier}",
                    )
                    .route(web::get().to(payments_redirect_response_with_creds_identifier)),
                )
                .service(
                    web::resource("/{payment_id}/{merchant_id}/redirect/response/{connector}")
                        .route(web::get().to(payments_redirect_response))
                        .route(web::post().to(payments_redirect_response))
                )
                .service(
                    web::resource("/{payment_id}/{merchant_id}/redirect/complete/{connector}")
                        .route(web::get().to(payments_complete_authorize))
                        .route(web::post().to(payments_complete_authorize)),
                );
        }
        route
    }
}

#[cfg(any(feature = "olap", feature = "oltp"))]
pub struct Forex;

#[cfg(any(feature = "olap", feature = "oltp"))]
impl Forex {
    pub fn server(state: AppState) -> Scope {
        web::scope("/forex")
            .app_data(web::Data::new(state.clone()))
            .app_data(web::Data::new(state.clone()))
            .service(web::resource("/rates").route(web::get().to(currency::retrieve_forex)))
            .service(
                web::resource("/convert_from_minor").route(web::get().to(currency::convert_forex)),
            )
    }
}

#[cfg(feature = "olap")]
pub struct Routing;

#[cfg(feature = "olap")]
impl Routing {
    pub fn server(state: AppState) -> Scope {
        web::scope("/routing")
            .app_data(web::Data::new(state.clone()))
            .service(
                web::resource("/active")
                    .route(web::get().to(cloud_routing::routing_retrieve_linked_config)),
            )
            .service(
                web::resource("")
                    .route(web::get().to(cloud_routing::routing_retrieve_dictionary))
                    .route(web::post().to(cloud_routing::routing_create_config)),
            )
            .service(
                web::resource("/default")
                    .route(web::get().to(cloud_routing::routing_retrieve_default_config))
                    .route(web::post().to(cloud_routing::routing_update_default_config)),
            )
            .service(
                web::resource("/deactivate")
                    .route(web::post().to(cloud_routing::routing_unlink_config)),
            )
            .service(
                web::resource("/decision")
                    .route(web::put().to(cloud_routing::upsert_decision_manager_config))
                    .route(web::get().to(cloud_routing::retrieve_decision_manager_config))
                    .route(web::delete().to(cloud_routing::delete_decision_manager_config)),
            )
            .service(
                web::resource("/decision/surcharge")
                    .route(web::put().to(cloud_routing::upsert_surcharge_decision_manager_config))
                    .route(web::get().to(cloud_routing::retrieve_surcharge_decision_manager_config))
                    .route(
                        web::delete().to(cloud_routing::delete_surcharge_decision_manager_config),
                    ),
            )
            .service(
                web::resource("/{algorithm_id}")
                    .route(web::get().to(cloud_routing::routing_retrieve_config)),
            )
            .service(
                web::resource("/{algorithm_id}/activate")
                    .route(web::post().to(cloud_routing::routing_link_config)),
            )
            .service(
                web::resource("/default/profile/{profile_id}").route(
                    web::post().to(cloud_routing::routing_update_default_config_for_profile),
                ),
            )
            .service(
                web::resource("/default/profile").route(
                    web::get().to(cloud_routing::routing_retrieve_default_config_for_profiles),
                ),
            )
    }
}

pub struct Customers;

#[cfg(any(feature = "olap", feature = "oltp"))]
impl Customers {
    pub fn server(state: AppState) -> Scope {
        let mut route = web::scope("/customers").app_data(web::Data::new(state));

        #[cfg(feature = "olap")]
        {
            route = route
                .service(
                    web::resource("/{customer_id}/mandates")
                        .route(web::get().to(get_customer_mandates)),
                )
                .service(web::resource("/list").route(web::get().to(customers_list)))
        }

        #[cfg(feature = "oltp")]
        {
            route = route
                .service(web::resource("").route(web::post().to(customers_create)))
                .service(
                    web::resource("/payment_methods")
                        .route(web::get().to(list_customer_payment_method_api_client)),
                )
                .service(
                    web::resource("/{customer_id}/payment_methods")
                        .route(web::get().to(list_customer_payment_method_api)),
                )
                .service(
                    web::resource("/{customer_id}")
                        .route(web::get().to(customers_retrieve))
                        .route(web::post().to(customers_update))
                        .route(web::delete().to(customers_delete)),
                );
        }

        route
    }
}

pub struct Refunds;

#[cfg(any(feature = "olap", feature = "oltp"))]
impl Refunds {
    pub fn server(state: AppState) -> Scope {
        let mut route = web::scope("/refunds").app_data(web::Data::new(state));

        #[cfg(feature = "olap")]
        {
            route = route
                .service(web::resource("/list").route(web::post().to(refunds_list)))
                .service(web::resource("/filter").route(web::post().to(refunds_filter_list)));
        }
        #[cfg(feature = "oltp")]
        {
            route = route
                .service(web::resource("").route(web::post().to(refunds_create)))
                .service(web::resource("/sync").route(web::post().to(refunds_retrieve_with_body)))
                .service(
                    web::resource("/{id}")
                        .route(web::get().to(refunds_retrieve))
                        .route(web::post().to(refunds_update)),
                );
        }
        route
    }
}

#[cfg(feature = "payouts")]
pub struct Payouts;

#[cfg(feature = "payouts")]
impl Payouts {
    pub fn server(state: AppState) -> Scope {
        let route = web::scope("/payouts").app_data(web::Data::new(state));
        route
            .service(web::resource("/create").route(web::post().to(payouts_create)))
            .service(web::resource("/{payout_id}/cancel").route(web::post().to(payouts_cancel)))
            .service(web::resource("/{payout_id}/fulfill").route(web::post().to(payouts_fulfill)))
            .service(
                web::resource("/{payout_id}")
                    .route(web::get().to(payouts_retrieve))
                    .route(web::put().to(payouts_update)),
            )
    }
}

pub struct PaymentMethods;

#[cfg(feature = "oltp")]
impl PaymentMethods {
    pub fn server(state: AppState) -> Scope {
        web::scope("/payment_methods")
            .app_data(web::Data::new(state))
            .service(
                web::resource("")
                    .route(web::post().to(create_payment_method_api))
                    .route(web::get().to(list_payment_method_api)), // TODO : added for sdk compatibility for now, need to deprecate this later
            )
            .service(
                web::resource("/{payment_method_id}")
                    .route(web::get().to(payment_method_retrieve_api))
                    .route(web::post().to(payment_method_update_api))
                    .route(web::delete().to(payment_method_delete_api)),
            )
    }
}

pub struct MerchantAccount;

#[cfg(feature = "olap")]
impl MerchantAccount {
    pub fn server(state: AppState) -> Scope {
        web::scope("/accounts")
            .app_data(web::Data::new(state))
            .service(web::resource("").route(web::post().to(merchant_account_create)))
            .service(web::resource("/list").route(web::get().to(merchant_account_list)))
            .service(
                web::resource("/{id}/kv")
                    .route(web::post().to(merchant_account_toggle_kv))
                    .route(web::get().to(merchant_account_kv_status)),
            )
            .service(
                web::resource("/{id}")
                    .route(web::get().to(retrieve_merchant_account))
                    .route(web::post().to(update_merchant_account))
                    .route(web::delete().to(delete_merchant_account)),
            )
    }
}

pub struct MerchantConnectorAccount;

#[cfg(any(feature = "olap", feature = "oltp"))]
impl MerchantConnectorAccount {
    pub fn server(state: AppState) -> Scope {
        let mut route = web::scope("/account").app_data(web::Data::new(state));

        #[cfg(feature = "olap")]
        {
            use super::admin::*;

            route = route
                .service(
                    web::resource("/{merchant_id}/connectors")
                        .route(web::post().to(payment_connector_create))
                        .route(web::get().to(payment_connector_list)),
                )
                .service(
                    web::resource("/{merchant_id}/connectors/{merchant_connector_id}")
                        .route(web::get().to(payment_connector_retrieve))
                        .route(web::post().to(payment_connector_update))
                        .route(web::delete().to(payment_connector_delete)),
                );
        }
        #[cfg(feature = "oltp")]
        {
            route = route.service(
                web::resource("/payment_methods").route(web::get().to(list_payment_method_api)),
            );
        }
        route
    }
}

pub struct EphemeralKey;

#[cfg(feature = "oltp")]
impl EphemeralKey {
    pub fn server(config: AppState) -> Scope {
        web::scope("/ephemeral_keys")
            .app_data(web::Data::new(config))
            .service(web::resource("").route(web::post().to(ephemeral_key_create)))
            .service(web::resource("/{id}").route(web::delete().to(ephemeral_key_delete)))
    }
}

pub struct Mandates;

#[cfg(any(feature = "olap", feature = "oltp"))]
impl Mandates {
    pub fn server(state: AppState) -> Scope {
        let mut route = web::scope("/mandates").app_data(web::Data::new(state));

        #[cfg(feature = "olap")]
        {
            route =
                route.service(web::resource("/list").route(web::get().to(retrieve_mandates_list)));
            route = route.service(web::resource("/{id}").route(web::get().to(get_mandate)));
        }
        #[cfg(feature = "oltp")]
        {
            route =
                route.service(web::resource("/revoke/{id}").route(web::post().to(revoke_mandate)));
        }
        route
    }
}

pub struct Webhooks;

#[cfg(feature = "oltp")]
impl Webhooks {
    pub fn server(config: AppState) -> Scope {
        use api_models::webhooks as webhook_type;

        #[allow(unused_mut)]
        let mut route = web::scope("/webhooks")
            .app_data(web::Data::new(config))
            .service(
                web::resource("/{merchant_id}/{connector_id_or_name}")
                    .route(
                        web::post().to(receive_incoming_webhook::<webhook_type::OutgoingWebhook>),
                    )
                    .route(web::get().to(receive_incoming_webhook::<webhook_type::OutgoingWebhook>))
                    .route(
                        web::put().to(receive_incoming_webhook::<webhook_type::OutgoingWebhook>),
                    ),
            );

        #[cfg(feature = "frm")]
        {
            route = route.service(
                web::resource("/frm_fulfillment")
                    .route(web::post().to(frm_routes::frm_fulfillment)),
            );
        }

        route
    }
}

pub struct Configs;

#[cfg(any(feature = "olap", feature = "oltp"))]
impl Configs {
    pub fn server(config: AppState) -> Scope {
        web::scope("/configs")
            .app_data(web::Data::new(config))
            .service(web::resource("/").route(web::post().to(config_key_create)))
            .service(
                web::resource("/{key}")
                    .route(web::get().to(config_key_retrieve))
                    .route(web::post().to(config_key_update)),
            )
    }
}

pub struct ApiKeys;

#[cfg(feature = "olap")]
impl ApiKeys {
    pub fn server(state: AppState) -> Scope {
        web::scope("/api_keys/{merchant_id}")
            .app_data(web::Data::new(state))
            .service(web::resource("").route(web::post().to(api_key_create)))
            .service(web::resource("/list").route(web::get().to(api_key_list)))
            .service(
                web::resource("/{key_id}")
                    .route(web::get().to(api_key_retrieve))
                    .route(web::post().to(api_key_update))
                    .route(web::delete().to(api_key_revoke)),
            )
    }
}

pub struct Disputes;

#[cfg(feature = "olap")]
impl Disputes {
    pub fn server(state: AppState) -> Scope {
        web::scope("/disputes")
            .app_data(web::Data::new(state))
            .service(web::resource("/list").route(web::get().to(retrieve_disputes_list)))
            .service(web::resource("/accept/{dispute_id}").route(web::post().to(accept_dispute)))
            .service(
                web::resource("/evidence")
                    .route(web::post().to(submit_dispute_evidence))
                    .route(web::put().to(attach_dispute_evidence)),
            )
            .service(
                web::resource("/evidence/{dispute_id}")
                    .route(web::get().to(retrieve_dispute_evidence)),
            )
            .service(web::resource("/{dispute_id}").route(web::get().to(retrieve_dispute)))
    }
}

pub struct Cards;

impl Cards {
    pub fn server(state: AppState) -> Scope {
        web::scope("/cards")
            .app_data(web::Data::new(state))
            .service(web::resource("/{bin}").route(web::get().to(card_iin_info)))
    }
}

pub struct Files;

#[cfg(feature = "olap")]
impl Files {
    pub fn server(state: AppState) -> Scope {
        web::scope("/files")
            .app_data(web::Data::new(state))
            .service(web::resource("").route(web::post().to(files_create)))
            .service(
                web::resource("/{file_id}")
                    .route(web::delete().to(files_delete))
                    .route(web::get().to(files_retrieve)),
            )
    }
}

pub struct Cache;

impl Cache {
    pub fn server(state: AppState) -> Scope {
        web::scope("/cache")
            .app_data(web::Data::new(state))
            .service(web::resource("/invalidate/{key}").route(web::post().to(invalidate)))
    }
}

pub struct PaymentLink;
#[cfg(feature = "olap")]
impl PaymentLink {
    pub fn server(state: AppState) -> Scope {
        web::scope("/payment_link")
            .app_data(web::Data::new(state))
            .service(web::resource("/list").route(web::post().to(payments_link_list)))
            .service(
                web::resource("/{payment_link_id}").route(web::get().to(payment_link_retrieve)),
            )
            .service(
                web::resource("{merchant_id}/{payment_id}")
                    .route(web::get().to(initiate_payment_link)),
            )
    }
}

pub struct BusinessProfile;

#[cfg(feature = "olap")]
impl BusinessProfile {
    pub fn server(state: AppState) -> Scope {
        web::scope("/account/{account_id}/business_profile")
            .app_data(web::Data::new(state))
            .service(
                web::resource("")
                    .route(web::post().to(business_profile_create))
                    .route(web::get().to(business_profiles_list)),
            )
            .service(
                web::resource("/{profile_id}")
                    .route(web::get().to(business_profile_retrieve))
                    .route(web::post().to(business_profile_update))
                    .route(web::delete().to(business_profile_delete)),
            )
    }
}

pub struct Gsm;

#[cfg(feature = "olap")]
impl Gsm {
    pub fn server(state: AppState) -> Scope {
        web::scope("/gsm")
            .app_data(web::Data::new(state))
            .service(web::resource("").route(web::post().to(create_gsm_rule)))
            .service(web::resource("/get").route(web::post().to(get_gsm_rule)))
            .service(web::resource("/update").route(web::post().to(update_gsm_rule)))
            .service(web::resource("/delete").route(web::post().to(delete_gsm_rule)))
    }
}

#[cfg(all(feature = "olap", feature = "kms"))]
pub struct Verify;

#[cfg(all(feature = "olap", feature = "kms"))]
impl Verify {
    pub fn server(state: AppState) -> Scope {
        web::scope("/verify")
            .app_data(web::Data::new(state))
            .service(
                web::resource("/apple_pay/{merchant_id}")
                    .route(web::post().to(apple_pay_merchant_registration)),
            )
            .service(
                web::resource("/applepay_verified_domains")
                    .route(web::get().to(retrieve_apple_pay_verified_domains)),
            )
    }
}

pub struct User;

#[cfg(feature = "olap")]
impl User {
    pub fn server(state: AppState) -> Scope {
        web::scope("/user")
            .app_data(web::Data::new(state))
            .service(web::resource("/signin").route(web::post().to(user_connect_account)))
            .service(web::resource("/signup").route(web::post().to(user_connect_account)))
            .service(web::resource("/v2/signin").route(web::post().to(user_connect_account)))
            .service(web::resource("/v2/signup").route(web::post().to(user_connect_account)))
            .service(web::resource("/change_password").route(web::post().to(change_password)))
    }
}

pub struct LockerMigrate;

#[cfg(feature = "olap")]
impl LockerMigrate {
    pub fn server(state: AppState) -> Scope {
        web::scope("locker_migration/{merchant_id}")
            .app_data(web::Data::new(state))
            .service(
                web::resource("").route(web::post().to(locker_migration::rust_locker_migration)),
            )
    }
}<|MERGE_RESOLUTION|>--- conflicted
+++ resolved
@@ -30,13 +30,9 @@
 use super::{configs::*, customers::*, mandates::*, payments::*, refunds::*};
 #[cfg(feature = "oltp")]
 use super::{ephemeral_key::*, payment_methods::*, webhooks::*};
-<<<<<<< HEAD
 #[cfg(all(feature = "frm", feature = "oltp"))]
 use crate::routes::fraud_check as frm_routes;
-use crate::{
-=======
 pub use crate::{
->>>>>>> 1be197f6
     configs::settings,
     db::{StorageImpl, StorageInterface},
     events::{event_logger::EventLogger, EventHandler},

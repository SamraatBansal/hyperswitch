// FIXME: Why were these data types grouped this way?
//
// Folder `types` is strange for Rust ecosystem, nevertheless it might be okay.
// But folder `enum` is even more strange I unlikely okay. Why should not we introduce folders `type`, `structs` and `traits`? :)
// Is it better to split data types according to business logic instead.
// For example, customers/address/dispute/mandate is "models".
// Separation of concerns instead of separation of forms.

pub mod api;
pub mod storage;
pub mod transformers;

use std::marker::PhantomData;

pub use api_models::enums::Connector;
use common_utils::{pii, pii::Email};
use error_stack::{IntoReport, ResultExt};

use self::{api::payments, storage::enums as storage_enums};
pub use crate::core::payments::PaymentAddress;
use crate::{core::errors, services};

pub type PaymentsAuthorizeRouterData =
    RouterData<api::Authorize, PaymentsAuthorizeData, PaymentsResponseData>;
<<<<<<< HEAD
pub type PaymentsPreAuthorizeRouterData =
    RouterData<api::PreAuthorize, PreAuthorizeData, PaymentsResponseData>;
pub type PaymentsCompleteAuthorizeRouterData =
    RouterData<api::CompleteAuthorize, CompleteAuthorizeData, PaymentsResponseData>;
pub type PaymentsInitRouterData =
    RouterData<api::InitPayment, PaymentsAuthorizeData, PaymentsResponseData>;
=======
pub type PaymentsAuthorizeSessionTokenRouterData =
    RouterData<api::AuthorizeSessionToken, AuthorizeSessionTokenData, PaymentsResponseData>;
>>>>>>> e102cae7
pub type PaymentsSyncRouterData = RouterData<api::PSync, PaymentsSyncData, PaymentsResponseData>;
pub type PaymentsCaptureRouterData =
    RouterData<api::Capture, PaymentsCaptureData, PaymentsResponseData>;
pub type PaymentsCancelRouterData = RouterData<api::Void, PaymentsCancelData, PaymentsResponseData>;
pub type PaymentsSessionRouterData =
    RouterData<api::Session, PaymentsSessionData, PaymentsResponseData>;
pub type RefundsRouterData<F> = RouterData<F, RefundsData, RefundsResponseData>;
pub type RefundExecuteRouterData = RouterData<api::Execute, RefundsData, RefundsResponseData>;
pub type RefundSyncRouterData = RouterData<api::RSync, RefundsData, RefundsResponseData>;

pub type RefreshTokenRouterData =
    RouterData<api::AccessTokenAuth, AccessTokenRequestData, AccessToken>;

pub type PaymentsResponseRouterData<R> =
    ResponseRouterData<api::Authorize, R, PaymentsAuthorizeData, PaymentsResponseData>;
pub type PaymentsCancelResponseRouterData<R> =
    ResponseRouterData<api::Void, R, PaymentsCancelData, PaymentsResponseData>;
pub type PaymentsSyncResponseRouterData<R> =
    ResponseRouterData<api::PSync, R, PaymentsSyncData, PaymentsResponseData>;
pub type PaymentsSessionResponseRouterData<R> =
    ResponseRouterData<api::Session, R, PaymentsSessionData, PaymentsResponseData>;
pub type PaymentsCaptureResponseRouterData<R> =
    ResponseRouterData<api::Capture, R, PaymentsCaptureData, PaymentsResponseData>;

pub type RefundsResponseRouterData<F, R> =
    ResponseRouterData<F, R, RefundsData, RefundsResponseData>;

pub type PaymentsAuthorizeType =
    dyn services::ConnectorIntegration<api::Authorize, PaymentsAuthorizeData, PaymentsResponseData>;
<<<<<<< HEAD
pub type PaymentsComeplteAuthorizeType = dyn services::ConnectorIntegration<
    api::CompleteAuthorize,
    CompleteAuthorizeData,
    PaymentsResponseData,
>;
pub type PaymentsPreAuthorizeType =
    dyn services::ConnectorIntegration<api::PreAuthorize, PreAuthorizeData, PaymentsResponseData>;
pub type PaymentsInitType = dyn services::ConnectorIntegration<
    api::InitPayment,
    PaymentsAuthorizeData,
=======
pub type PaymentsPreAuthorizeType = dyn services::ConnectorIntegration<
    api::AuthorizeSessionToken,
    AuthorizeSessionTokenData,
>>>>>>> e102cae7
    PaymentsResponseData,
>;
pub type PaymentsSyncType =
    dyn services::ConnectorIntegration<api::PSync, PaymentsSyncData, PaymentsResponseData>;
pub type PaymentsCaptureType =
    dyn services::ConnectorIntegration<api::Capture, PaymentsCaptureData, PaymentsResponseData>;
pub type PaymentsSessionType =
    dyn services::ConnectorIntegration<api::Session, PaymentsSessionData, PaymentsResponseData>;
pub type PaymentsVoidType =
    dyn services::ConnectorIntegration<api::Void, PaymentsCancelData, PaymentsResponseData>;

pub type RefundExecuteType =
    dyn services::ConnectorIntegration<api::Execute, RefundsData, RefundsResponseData>;
pub type RefundSyncType =
    dyn services::ConnectorIntegration<api::RSync, RefundsData, RefundsResponseData>;

pub type RefreshTokenType =
    dyn services::ConnectorIntegration<api::AccessTokenAuth, AccessTokenRequestData, AccessToken>;

pub type VerifyRouterData = RouterData<api::Verify, VerifyRequestData, PaymentsResponseData>;

#[derive(Debug, Clone)]
pub struct RouterData<Flow, Request, Response> {
    pub flow: PhantomData<Flow>,
    pub merchant_id: String,
    pub connector: String,
    pub payment_id: String,
    pub attempt_id: String,
    pub status: storage_enums::AttemptStatus,
    pub payment_method: storage_enums::PaymentMethod,
    pub connector_auth_type: ConnectorAuthType,
    pub description: Option<String>,
    pub return_url: Option<String>,
    pub router_return_url: Option<String>,
    pub complete_authorize_url: Option<String>,
    pub address: PaymentAddress,
    pub auth_type: storage_enums::AuthenticationType,
    pub connector_meta_data: Option<pii::SecretSerdeValue>,
    pub amount_captured: Option<i64>,
    pub access_token: Option<AccessToken>,
    pub session_token: Option<String>,
<<<<<<< HEAD
=======
    pub reference_id: Option<String>,
>>>>>>> e102cae7

    /// Contains flow-specific data required to construct a request and send it to the connector.
    pub request: Request,

    /// Contains flow-specific data that the connector responds with.
    pub response: Result<Response, ErrorResponse>,

    /// Contains any error response that the connector returns.
    pub payment_method_id: Option<String>,
}

#[derive(Debug, Clone)]
pub struct PaymentsAuthorizeData {
    pub payment_method_data: payments::PaymentMethodData,
    pub amount: i64,
    pub email: Option<masking::Secret<String, Email>>,
    pub currency: storage_enums::Currency,
    pub confirm: bool,
    pub statement_descriptor_suffix: Option<String>,
    pub statement_descriptor: Option<String>,
    pub capture_method: Option<storage_enums::CaptureMethod>,
    // Mandates
    pub setup_future_usage: Option<storage_enums::FutureUsage>,
    pub mandate_id: Option<api_models::payments::MandateIds>,
    pub off_session: Option<bool>,
    pub setup_mandate_details: Option<payments::MandateData>,
    pub browser_info: Option<BrowserInformation>,
    pub order_details: Option<api_models::payments::OrderDetails>,
<<<<<<< HEAD
    pub session_token: Option<String>,
    pub enrolled_for_3ds: bool,
    pub related_transaction_id: Option<String>,
=======
    pub payment_experience: Option<storage_enums::PaymentExperience>,
    pub payment_method_type: Option<storage_enums::PaymentMethodType>,
>>>>>>> e102cae7
}

#[derive(Debug, Clone)]
pub struct PaymentsCaptureData {
    pub amount_to_capture: Option<i64>,
    pub currency: storage_enums::Currency,
    pub connector_transaction_id: String,
    pub amount: i64,
}

#[derive(Debug, Clone)]
<<<<<<< HEAD
pub struct PreAuthorizeData {
=======
pub struct AuthorizeSessionTokenData {
>>>>>>> e102cae7
    pub amount_to_capture: Option<i64>,
    pub currency: storage_enums::Currency,
    pub connector_transaction_id: String,
    pub amount: i64,
}

#[derive(Debug, Clone)]
<<<<<<< HEAD
pub struct CompleteAuthorizeData {
    pub payment_method_data: Option<payments::PaymentMethod>,
    pub amount: i64,
    pub email: Option<masking::Secret<String, Email>>,
    pub currency: storage_enums::Currency,
    pub confirm: bool,
    pub statement_descriptor_suffix: Option<String>,
    pub capture_method: Option<storage_enums::CaptureMethod>,
    // Mandates
    pub setup_future_usage: Option<storage_enums::FutureUsage>,
    pub mandate_id: Option<api_models::payments::MandateIds>,
    pub off_session: Option<bool>,
    pub setup_mandate_details: Option<payments::MandateData>,
    pub browser_info: Option<BrowserInformation>,
    pub connector_transaction_id: Option<String>,
    pub connector_meta: Option<serde_json::Value>,
}

#[derive(Debug, Default, Clone)]
=======
>>>>>>> e102cae7
pub struct PaymentsSyncData {
    //TODO : add fields based on the connector requirements
    pub connector_transaction_id: ResponseId,
    pub encoded_data: Option<String>,
    pub capture_method: Option<storage_enums::CaptureMethod>,
    pub connector_meta: Option<serde_json::Value>,
}

#[derive(Debug, Default, Clone)]
pub struct PaymentsCancelData {
    pub amount: Option<i64>,
    pub currency: Option<storage_enums::Currency>,
    pub connector_transaction_id: String,
    pub cancellation_reason: Option<String>,
}

#[derive(Debug, Clone)]
pub struct PaymentsSessionData {
    pub amount: i64,
    pub currency: storage_enums::Currency,
    pub country: Option<String>,
    pub order_details: Option<api_models::payments::OrderDetails>,
}

#[derive(Debug, Clone)]
pub struct VerifyRequestData {
    pub currency: storage_enums::Currency,
    pub payment_method_data: payments::PaymentMethodData,
    pub confirm: bool,
    pub statement_descriptor_suffix: Option<String>,
    pub mandate_id: Option<api_models::payments::MandateIds>,
    pub setup_future_usage: Option<storage_enums::FutureUsage>,
    pub off_session: Option<bool>,
    pub setup_mandate_details: Option<payments::MandateData>,
}

#[derive(Debug, Clone)]
pub struct AccessTokenRequestData {
    pub app_id: String,
    pub id: Option<String>,
    // Add more keys if required
}

pub struct AddAccessTokenResult {
    pub access_token_result: Result<Option<AccessToken>, ErrorResponse>,
    pub connector_supports_access_token: bool,
}

#[derive(serde::Deserialize, serde::Serialize, Debug, Clone)]
pub struct AccessToken {
    pub token: String,
    pub expires: i64,
}

#[derive(Debug, Clone)]
pub enum PaymentsResponseData {
    TransactionResponse {
        resource_id: ResponseId,
        redirection_data: Option<services::RedirectForm>,
        mandate_reference: Option<String>,
        connector_metadata: Option<serde_json::Value>,
    },
    SessionResponse {
        session_token: api::SessionToken,
    },
    SessionTokenResponse {
        session_token: String,
    },
}

#[derive(Debug, Clone, Default)]
pub enum ResponseId {
    ConnectorTransactionId(String),
    EncodedData(String),
    #[default]
    NoResponseId,
}

impl ResponseId {
    pub fn get_connector_transaction_id(
        &self,
    ) -> errors::CustomResult<String, errors::ValidationError> {
        match self {
            Self::ConnectorTransactionId(txn_id) => Ok(txn_id.to_string()),
            _ => Err(errors::ValidationError::IncorrectValueProvided {
                field_name: "connector_transaction_id",
            })
            .into_report()
            .attach_printable("Expected connector transaction ID not found"),
        }
    }
}

#[derive(Debug, Clone)]
pub struct RefundsData {
    pub refund_id: String,
    pub connector_transaction_id: String,

    pub connector_refund_id: Option<String>,
    pub currency: storage_enums::Currency,
    /// Amount for the payment against which this refund is issued
    pub amount: i64,
    pub reason: Option<String>,
    /// Amount to be refunded
    pub refund_amount: i64,
    /// Arbitrary metadata required for refund
    pub connector_metadata: Option<serde_json::Value>,
}

#[derive(Debug, Clone, serde::Serialize, serde::Deserialize)]
pub struct BrowserInformation {
    pub color_depth: u8,
    pub java_enabled: bool,
    pub java_script_enabled: bool,
    pub language: String,
    pub screen_height: u32,
    pub screen_width: u32,
    pub time_zone: i32,
    pub ip_address: Option<std::net::IpAddr>,
    pub accept_header: String,
    pub user_agent: String,
}

#[derive(Debug, Clone)]
pub struct RefundsResponseData {
    pub connector_refund_id: String,
    pub refund_status: storage_enums::RefundStatus,
    // pub amount_received: Option<i32>, // Calculation for amount received not in place yet
}

#[derive(Debug, Clone, Copy)]
pub enum Redirection {
    Redirect,
    NoRedirect,
}

#[derive(Debug, Clone, Default, serde::Deserialize, serde::Serialize)]
pub struct ConnectorResponse {
    pub merchant_id: String,
    pub connector: String,
    pub payment_id: String,
    pub amount: i64,
    pub connector_transaction_id: String,
    pub return_url: Option<String>,
    pub three_ds_form: Option<services::RedirectForm>,
}
pub struct ResponseRouterData<Flow, R, Request, Response> {
    pub response: R,
    pub data: RouterData<Flow, Request, Response>,
    pub http_code: u16,
}

// Different patterns of authentication.
#[derive(Default, Debug, Clone, serde::Deserialize)]
#[serde(tag = "auth_type")]
pub enum ConnectorAuthType {
    HeaderKey {
        api_key: String,
    },
    BodyKey {
        api_key: String,
        key1: String,
    },
    SignatureKey {
        api_key: String,
        key1: String,
        api_secret: String,
    },
    #[default]
    NoKey,
}

#[derive(Debug, Clone, serde::Serialize, serde::Deserialize)]
pub struct ConnectorsList {
    pub connectors: Vec<String>,
}

#[derive(Clone, Debug)]
pub struct Response {
    pub response: bytes::Bytes,
    pub status_code: u16,
}

#[derive(Clone, Debug)]
pub struct ErrorResponse {
    pub code: String,
    pub message: String,
    pub reason: Option<String>,
    pub status_code: u16,
}

impl ErrorResponse {
    pub fn get_not_implemented() -> Self {
        Self {
            code: errors::ApiErrorResponse::NotImplemented {
                message: errors::api_error_response::NotImplementedMessage::Default,
            }
            .error_code(),
            message: errors::ApiErrorResponse::NotImplemented {
                message: errors::api_error_response::NotImplementedMessage::Default,
            }
            .error_message(),
            reason: None,
            status_code: http::StatusCode::INTERNAL_SERVER_ERROR.as_u16(),
        }
    }
}

impl TryFrom<ConnectorAuthType> for AccessTokenRequestData {
    type Error = errors::ApiErrorResponse;
    fn try_from(connector_auth: ConnectorAuthType) -> Result<Self, Self::Error> {
        match connector_auth {
            ConnectorAuthType::HeaderKey { api_key } => Ok(Self {
                app_id: api_key,
                id: None,
            }),
            ConnectorAuthType::BodyKey { api_key, key1 } => Ok(Self {
                app_id: api_key,
                id: Some(key1),
            }),
            ConnectorAuthType::SignatureKey { api_key, key1, .. } => Ok(Self {
                app_id: api_key,
                id: Some(key1),
            }),
            _ => Err(errors::ApiErrorResponse::InvalidDataValue {
                field_name: "connector_account_details",
            }),
        }
    }
}

impl From<errors::ApiErrorResponse> for ErrorResponse {
    fn from(error: errors::ApiErrorResponse) -> Self {
        Self {
            code: error.error_code(),
            message: error.error_message(),
            reason: None,
            status_code: match error {
                errors::ApiErrorResponse::ExternalConnectorError { status_code, .. } => status_code,
                _ => 500,
            },
        }
    }
}

impl Default for ErrorResponse {
    fn default() -> Self {
        Self::from(errors::ApiErrorResponse::InternalServerError)
    }
}

<<<<<<< HEAD
impl From<&&mut PaymentsAuthorizeRouterData> for PreAuthorizeData {
    fn from(data: &&mut PaymentsAuthorizeRouterData) -> Self {
        Self {
            amount_to_capture: data.amount_captured,
            currency: data.request.currency,
            connector_transaction_id: data.payment_id.clone(),
            amount: data.request.amount,
        }
    }
}

impl<F1, F2, T1, T2> From<(&&mut RouterData<F1, T1, PaymentsResponseData>, T2)>
    for RouterData<F2, T2, PaymentsResponseData>
{
    fn from(item: (&&mut RouterData<F1, T1, PaymentsResponseData>, T2)) -> Self {
        let data = item.0;
        let request = item.1;
        Self {
            flow: PhantomData,
            request,
=======
impl From<&&mut PaymentsAuthorizeRouterData> for PaymentsAuthorizeSessionTokenRouterData {
    fn from(data: &&mut PaymentsAuthorizeRouterData) -> Self {
        Self {
            flow: PhantomData,
            request: AuthorizeSessionTokenData {
                amount_to_capture: data.amount_captured,
                currency: data.request.currency,
                connector_transaction_id: data.payment_id.clone(),
                amount: data.request.amount,
            },
>>>>>>> e102cae7
            merchant_id: data.merchant_id.clone(),
            connector: data.connector.clone(),
            attempt_id: data.attempt_id.clone(),
            status: data.status,
            payment_method: data.payment_method,
            connector_auth_type: data.connector_auth_type.clone(),
            description: data.description.clone(),
            return_url: data.return_url.clone(),
            router_return_url: data.router_return_url.clone(),
<<<<<<< HEAD
            complete_authorize_url: data.complete_authorize_url.clone(),
=======
>>>>>>> e102cae7
            address: data.address.clone(),
            auth_type: data.auth_type,
            connector_meta_data: data.connector_meta_data.clone(),
            amount_captured: data.amount_captured,
            access_token: data.access_token.clone(),
<<<<<<< HEAD
            response: Err(ErrorResponse::default()),
            payment_method_id: data.payment_method_id.clone(),
            payment_id: data.payment_id.clone(),
            session_token: data.session_token.clone(),
=======
            response: data.response.clone(),
            payment_method_id: data.payment_method_id.clone(),
            payment_id: data.payment_id.clone(),
            session_token: data.session_token.clone(),
            reference_id: data.reference_id.clone(),
>>>>>>> e102cae7
        }
    }
}<|MERGE_RESOLUTION|>--- conflicted
+++ resolved
@@ -22,17 +22,12 @@
 
 pub type PaymentsAuthorizeRouterData =
     RouterData<api::Authorize, PaymentsAuthorizeData, PaymentsResponseData>;
-<<<<<<< HEAD
-pub type PaymentsPreAuthorizeRouterData =
-    RouterData<api::PreAuthorize, PreAuthorizeData, PaymentsResponseData>;
+pub type PaymentsAuthorizeSessionTokenRouterData =
+    RouterData<api::AuthorizeSessionToken, AuthorizeSessionTokenData, PaymentsResponseData>;
 pub type PaymentsCompleteAuthorizeRouterData =
     RouterData<api::CompleteAuthorize, CompleteAuthorizeData, PaymentsResponseData>;
 pub type PaymentsInitRouterData =
     RouterData<api::InitPayment, PaymentsAuthorizeData, PaymentsResponseData>;
-=======
-pub type PaymentsAuthorizeSessionTokenRouterData =
-    RouterData<api::AuthorizeSessionToken, AuthorizeSessionTokenData, PaymentsResponseData>;
->>>>>>> e102cae7
 pub type PaymentsSyncRouterData = RouterData<api::PSync, PaymentsSyncData, PaymentsResponseData>;
 pub type PaymentsCaptureRouterData =
     RouterData<api::Capture, PaymentsCaptureData, PaymentsResponseData>;
@@ -62,22 +57,19 @@
 
 pub type PaymentsAuthorizeType =
     dyn services::ConnectorIntegration<api::Authorize, PaymentsAuthorizeData, PaymentsResponseData>;
-<<<<<<< HEAD
 pub type PaymentsComeplteAuthorizeType = dyn services::ConnectorIntegration<
     api::CompleteAuthorize,
     CompleteAuthorizeData,
     PaymentsResponseData,
 >;
-pub type PaymentsPreAuthorizeType =
-    dyn services::ConnectorIntegration<api::PreAuthorize, PreAuthorizeData, PaymentsResponseData>;
+pub type PaymentsPreAuthorizeType = dyn services::ConnectorIntegration<
+    api::AuthorizeSessionToken,
+    AuthorizeSessionTokenData,
+    PaymentsResponseData,
+>;
 pub type PaymentsInitType = dyn services::ConnectorIntegration<
     api::InitPayment,
     PaymentsAuthorizeData,
-=======
-pub type PaymentsPreAuthorizeType = dyn services::ConnectorIntegration<
-    api::AuthorizeSessionToken,
-    AuthorizeSessionTokenData,
->>>>>>> e102cae7
     PaymentsResponseData,
 >;
 pub type PaymentsSyncType =
@@ -119,10 +111,7 @@
     pub amount_captured: Option<i64>,
     pub access_token: Option<AccessToken>,
     pub session_token: Option<String>,
-<<<<<<< HEAD
-=======
     pub reference_id: Option<String>,
->>>>>>> e102cae7
 
     /// Contains flow-specific data required to construct a request and send it to the connector.
     pub request: Request,
@@ -151,14 +140,11 @@
     pub setup_mandate_details: Option<payments::MandateData>,
     pub browser_info: Option<BrowserInformation>,
     pub order_details: Option<api_models::payments::OrderDetails>,
-<<<<<<< HEAD
     pub session_token: Option<String>,
     pub enrolled_for_3ds: bool,
     pub related_transaction_id: Option<String>,
-=======
     pub payment_experience: Option<storage_enums::PaymentExperience>,
     pub payment_method_type: Option<storage_enums::PaymentMethodType>,
->>>>>>> e102cae7
 }
 
 #[derive(Debug, Clone)]
@@ -170,11 +156,7 @@
 }
 
 #[derive(Debug, Clone)]
-<<<<<<< HEAD
-pub struct PreAuthorizeData {
-=======
 pub struct AuthorizeSessionTokenData {
->>>>>>> e102cae7
     pub amount_to_capture: Option<i64>,
     pub currency: storage_enums::Currency,
     pub connector_transaction_id: String,
@@ -182,9 +164,8 @@
 }
 
 #[derive(Debug, Clone)]
-<<<<<<< HEAD
 pub struct CompleteAuthorizeData {
-    pub payment_method_data: Option<payments::PaymentMethod>,
+    pub payment_method_data: Option<payments::PaymentMethodData>,
     pub amount: i64,
     pub email: Option<masking::Secret<String, Email>>,
     pub currency: storage_enums::Currency,
@@ -202,8 +183,6 @@
 }
 
 #[derive(Debug, Default, Clone)]
-=======
->>>>>>> e102cae7
 pub struct PaymentsSyncData {
     //TODO : add fields based on the connector requirements
     pub connector_transaction_id: ResponseId,
@@ -455,8 +434,7 @@
     }
 }
 
-<<<<<<< HEAD
-impl From<&&mut PaymentsAuthorizeRouterData> for PreAuthorizeData {
+impl From<&&mut PaymentsAuthorizeRouterData> for AuthorizeSessionTokenData {
     fn from(data: &&mut PaymentsAuthorizeRouterData) -> Self {
         Self {
             amount_to_capture: data.amount_captured,
@@ -476,18 +454,6 @@
         Self {
             flow: PhantomData,
             request,
-=======
-impl From<&&mut PaymentsAuthorizeRouterData> for PaymentsAuthorizeSessionTokenRouterData {
-    fn from(data: &&mut PaymentsAuthorizeRouterData) -> Self {
-        Self {
-            flow: PhantomData,
-            request: AuthorizeSessionTokenData {
-                amount_to_capture: data.amount_captured,
-                currency: data.request.currency,
-                connector_transaction_id: data.payment_id.clone(),
-                amount: data.request.amount,
-            },
->>>>>>> e102cae7
             merchant_id: data.merchant_id.clone(),
             connector: data.connector.clone(),
             attempt_id: data.attempt_id.clone(),
@@ -497,27 +463,17 @@
             description: data.description.clone(),
             return_url: data.return_url.clone(),
             router_return_url: data.router_return_url.clone(),
-<<<<<<< HEAD
             complete_authorize_url: data.complete_authorize_url.clone(),
-=======
->>>>>>> e102cae7
             address: data.address.clone(),
             auth_type: data.auth_type,
             connector_meta_data: data.connector_meta_data.clone(),
             amount_captured: data.amount_captured,
             access_token: data.access_token.clone(),
-<<<<<<< HEAD
-            response: Err(ErrorResponse::default()),
-            payment_method_id: data.payment_method_id.clone(),
-            payment_id: data.payment_id.clone(),
-            session_token: data.session_token.clone(),
-=======
             response: data.response.clone(),
             payment_method_id: data.payment_method_id.clone(),
             payment_id: data.payment_id.clone(),
             session_token: data.session_token.clone(),
             reference_id: data.reference_id.clone(),
->>>>>>> e102cae7
         }
     }
 }
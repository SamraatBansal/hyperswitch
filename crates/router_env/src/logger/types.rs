--- conflicted
+++ resolved
@@ -259,10 +259,6 @@
     DecisionManagerRetrieveConfig,
     /// Change password flow
     ChangePassword,
-<<<<<<< HEAD
-    /// Incremental Authorization flow
-    PaymentsIncrementalAuthorization,
-=======
     /// Set Dashboard Metadata flow
     SetDashboardMetadata,
     /// Get Multiple Dashboard Metadata flow
@@ -291,7 +287,8 @@
     UserMerchantAccountList,
     /// Get users for merchant account
     GetUserDetails,
->>>>>>> ec15ddd0
+    /// Incremental Authorization flow
+    PaymentsIncrementalAuthorization,
 }
 
 ///

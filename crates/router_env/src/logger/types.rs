//!
//! Types.
//!

use serde::Deserialize;
use strum::{Display, EnumString};
pub use tracing::{
    field::{Field, Visit},
    Level, Value,
};

///
/// Category and tag of log event.
///
/// Don't hesitate to add your variant if it is missing here.
///

#[derive(Debug, Default, Deserialize, Clone, Display, EnumString)]
pub enum Tag {
    /// General.
    #[default]
    General,

    /// Redis: get.
    RedisGet,
    /// Redis: set.
    RedisSet,

    /// API: incoming web request.
    ApiIncomingRequest,
    /// API: outgoing web request.
    ApiOutgoingRequest,

    /// Data base: create.
    DbCreate,
    /// Data base: read.
    DbRead,
    /// Data base: updare.
    DbUpdate,
    /// Data base: delete.
    DbDelete,
    /// Begin Request
    BeginRequest,
    /// End Request
    EndRequest,

    /// Call initiated to connector.
    InitiatedToConnector,

    /// Event: general.
    Event,
}

/// API Flow
#[derive(Debug, Display, Clone, PartialEq, Eq)]
pub enum Flow {
    /// Merchants account create flow.
    MerchantsAccountCreate,
    /// Merchants account retrieve flow.
    MerchantsAccountRetrieve,
    /// Merchants account update flow.
    MerchantsAccountUpdate,
    /// Merchants account delete flow.
    MerchantsAccountDelete,
    /// Merchant Connectors create flow.
    MerchantConnectorsCreate,
    /// Merchant Connectors retrieve flow.
    MerchantConnectorsRetrieve,
    /// Merchant account list
    MerchantAccountList,
    /// Merchant Connectors update flow.
    MerchantConnectorsUpdate,
    /// Merchant Connectors delete flow.
    MerchantConnectorsDelete,
    /// Merchant Connectors list flow.
    MerchantConnectorsList,
    /// ConfigKey create flow.
    ConfigKeyCreate,
    /// ConfigKey fetch flow.
    ConfigKeyFetch,
    /// ConfigKey Update flow.
    ConfigKeyUpdate,
    /// Customers create flow.
    CustomersCreate,
    /// Customers retrieve flow.
    CustomersRetrieve,
    /// Customers update flow.
    CustomersUpdate,
    /// Customers delete flow.
    CustomersDelete,
    /// Customers get mandates flow.
    CustomersGetMandates,
    /// Create an Ephemeral Key.
    EphemeralKeyCreate,
    /// Delete an Ephemeral Key.
    EphemeralKeyDelete,
    /// Mandates retrieve flow.
    MandatesRetrieve,
    /// Mandates revoke flow.
    MandatesRevoke,
    /// Mandates list flow.
    MandatesList,
    /// Payment methods create flow.
    PaymentMethodsCreate,
    /// Payment methods list flow.
    PaymentMethodsList,
    /// Customer payment methods list flow.
    CustomerPaymentMethodsList,
    /// List Customers for a merchant
    CustomersList,
    /// Payment methods retrieve flow.
    PaymentMethodsRetrieve,
    /// Payment methods update flow.
    PaymentMethodsUpdate,
    /// Payment methods delete flow.
    PaymentMethodsDelete,
    /// Payments create flow.
    PaymentsCreate,
    /// Payments Retrieve flow.
    PaymentsRetrieve,
    /// Payments update flow.
    PaymentsUpdate,
    /// Payments confirm flow.
    PaymentsConfirm,
    /// Payments capture flow.
    PaymentsCapture,
    /// Payments cancel flow.
    PaymentsCancel,
    /// Payments approve flow.
    PaymentsApprove,
    /// Payments reject flow.
    PaymentsReject,
    /// Payments Session Token flow
    PaymentsSessionToken,
    /// Payments start flow.
    PaymentsStart,
    /// Payments list flow.
    PaymentsList,
    #[cfg(feature = "payouts")]
    /// Payouts create flow
    PayoutsCreate,
    #[cfg(feature = "payouts")]
    /// Payouts retrieve flow.
    PayoutsRetrieve,
    #[cfg(feature = "payouts")]
    /// Payouts update flow.
    PayoutsUpdate,
    #[cfg(feature = "payouts")]
    /// Payouts cancel flow.
    PayoutsCancel,
    #[cfg(feature = "payouts")]
    /// Payouts fulfill flow.
    PayoutsFulfill,
    /// Payouts accounts flow.
    PayoutsAccounts,
    /// Payments Redirect flow.
    PaymentsRedirect,
    /// Refunds create flow.
    RefundsCreate,
    /// Refunds retrieve flow.
    RefundsRetrieve,
    /// Refunds update flow.
    RefundsUpdate,
    /// Refunds list flow.
    RefundsList,
    /// Routing create flow,
    RoutingCreateConfig,
    /// Routing link config
    RoutingLinkConfig,
    /// Routing link config
    RoutingUnlinkConfig,
    /// Routing retrieve config
    RoutingRetrieveConfig,
    /// Routing retrieve active config
    RoutingRetrieveActiveConfig,
    /// Routing retrieve default config
    RoutingRetrieveDefaultConfig,
    /// Routing retrieve dictionary
    RoutingRetrieveDictionary,
    /// Routing update config
    RoutingUpdateConfig,
    /// Routing update default config
    RoutingUpdateDefaultConfig,
    /// Routing delete config
    RoutingDeleteConfig,
    /// Incoming Webhook Receive
    IncomingWebhookReceive,
    /// Validate payment method flow
    ValidatePaymentMethod,
    /// API Key create flow
    ApiKeyCreate,
    /// API Key retrieve flow
    ApiKeyRetrieve,
    /// API Key update flow
    ApiKeyUpdate,
    /// API Key revoke flow
    ApiKeyRevoke,
    /// API Key list flow
    ApiKeyList,
    /// Dispute Retrieve flow
    DisputesRetrieve,
    /// Dispute List flow
    DisputesList,
    /// Cards Info flow
    CardsInfo,
    /// Create File flow
    CreateFile,
    /// Delete File flow
    DeleteFile,
    /// Retrieve File flow
    RetrieveFile,
    /// Dispute Evidence submission flow
    DisputesEvidenceSubmit,
    /// Create Config Key flow
    CreateConfigKey,
    /// Attach Dispute Evidence flow
    AttachDisputeEvidence,
    /// Retrieve Dispute Evidence flow
    RetrieveDisputeEvidence,
    /// Invalidate cache flow
    CacheInvalidate,
    /// Payment Link Retrieve flow
    PaymentLinkRetrieve,
    /// payment Link Initiate flow
    PaymentLinkInitiate,
    /// Payment Link List flow
    PaymentLinkList,
    /// Create a business profile
    BusinessProfileCreate,
    /// Update a business profile
    BusinessProfileUpdate,
    /// Retrieve a business profile
    BusinessProfileRetrieve,
    /// Delete a business profile
    BusinessProfileDelete,
    /// List all the business profiles for a merchant
    BusinessProfileList,
    /// Different verification flows
    Verification,
    /// Rust locker migration
    RustLockerMigration,
    /// Gsm Rule Creation flow
    GsmRuleCreate,
    /// Gsm Rule Retrieve flow
    GsmRuleRetrieve,
    /// Gsm Rule Update flow
    GsmRuleUpdate,
    /// Gsm Rule Delete flow
    GsmRuleDelete,
    /// User connect account
    UserConnectAccount,
    /// Upsert Decision Manager Config
    DecisionManagerUpsertConfig,
    /// Delete Decision Manager Config
    DecisionManagerDeleteConfig,
    /// Retrieve Decision Manager Config
    DecisionManagerRetrieveConfig,
<<<<<<< HEAD
    #[cfg(feature = "frm")]
    /// Manual payment fulfillment acknowledgement
    FrmFulfillment,
=======
    /// Change password flow
    ChangePassword,
>>>>>>> 34f7e83f
}

///
/// Trait for providing generic behaviour to flow metric
///
pub trait FlowMetric: ToString + std::fmt::Debug + Clone {}
impl FlowMetric for Flow {}

/// Category of log event.
#[derive(Debug)]
pub enum Category {
    /// Redis: general.
    Redis,
    /// API: general.
    Api,
    /// Database: general.
    Store,
    /// Event: general.
    Event,
    /// General: general.
    General,
}<|MERGE_RESOLUTION|>--- conflicted
+++ resolved
@@ -255,14 +255,11 @@
     DecisionManagerDeleteConfig,
     /// Retrieve Decision Manager Config
     DecisionManagerRetrieveConfig,
-<<<<<<< HEAD
     #[cfg(feature = "frm")]
     /// Manual payment fulfillment acknowledgement
     FrmFulfillment,
-=======
     /// Change password flow
     ChangePassword,
->>>>>>> 34f7e83f
 }
 
 ///

{
  "openapi": "3.0.3",
  "info": {
    "title": "Hyperswitch - API Documentation",
    "description": "\n## Get started\n\nHyperswitch provides a collection of APIs that enable you to process and manage payments.\nOur APIs accept and return JSON in the HTTP body, and return standard HTTP response codes.\n\nYou can consume the APIs directly using your favorite HTTP/REST library.\n\nWe have a testing environment referred to \"sandbox\", which you can setup to test API calls without\naffecting production data.\nCurrently, our sandbox environment is live while our production environment is under development\nand will be available soon.\nYou can sign up on our Dashboard to get API keys to access Hyperswitch API.\n\n### Environment\n\nUse the following base URLs when making requests to the APIs:\n\n| Environment   |  Base URL                          |\n|---------------|------------------------------------|\n| Sandbox       | <https://sandbox.hyperswitch.io>   |\n| Production    | <https://api.hyperswitch.io>       |\n\n## Authentication\n\nWhen you sign up on our [dashboard](https://app.hyperswitch.io) and create a merchant\naccount, you are given a secret key (also referred as api-key) and a publishable key.\nYou may authenticate all API requests with Hyperswitch server by providing the appropriate key in\nthe request Authorization header.\n\n| Key             |  Description                                                                                  |\n|-----------------|-----------------------------------------------------------------------------------------------|\n| api-key         | Private key. Used to authenticate all API requests from your merchant server                  |\n| publishable key | Unique identifier for your account. Used to authenticate API requests from your app's client  |\n\nNever share your secret api keys. Keep them guarded and secure.\n",
    "contact": {
      "name": "Hyperswitch Support",
      "url": "https://hyperswitch.io",
      "email": "hyperswitch@juspay.in"
    },
    "license": {
      "name": "Apache-2.0"
    },
    "version": "0.2.0"
  },
  "servers": [
    {
      "url": "https://sandbox.hyperswitch.io",
      "description": "Sandbox Environment"
    }
  ],
  "paths": {
    "/account/payment_methods": {
      "get": {
        "tags": [
          "Payment Methods"
        ],
        "summary": "List payment methods for a Merchant",
        "description": "List payment methods for a Merchant\n\nTo filter and list the applicable payment methods for a particular Merchant ID",
        "operationId": "List all Payment Methods for a Merchant",
        "parameters": [
          {
            "name": "account_id",
            "in": "path",
            "description": "The unique identifier for the merchant account",
            "required": true,
            "schema": {
              "type": "string"
            }
          },
          {
            "name": "accepted_country",
            "in": "query",
            "description": "The two-letter ISO currency code",
            "required": true,
            "schema": {
              "type": "array",
              "items": {
                "type": "string"
              }
            }
          },
          {
            "name": "accepted_currency",
            "in": "path",
            "description": "The three-letter ISO currency code",
            "required": true,
            "schema": {
              "type": "array",
              "items": {
                "$ref": "#/components/schemas/Currency"
              }
            }
          },
          {
            "name": "minimum_amount",
            "in": "query",
            "description": "The minimum amount accepted for processing by the particular payment method.",
            "required": true,
            "schema": {
              "type": "integer",
              "format": "int64"
            }
          },
          {
            "name": "maximum_amount",
            "in": "query",
            "description": "The maximum amount amount accepted for processing by the particular payment method.",
            "required": true,
            "schema": {
              "type": "integer",
              "format": "int64"
            }
          },
          {
            "name": "recurring_payment_enabled",
            "in": "query",
            "description": "Indicates whether the payment method is eligible for recurring payments",
            "required": true,
            "schema": {
              "type": "boolean"
            }
          },
          {
            "name": "installment_payment_enabled",
            "in": "query",
            "description": "Indicates whether the payment method is eligible for installment payments",
            "required": true,
            "schema": {
              "type": "boolean"
            }
          }
        ],
        "responses": {
          "200": {
            "description": "Payment Methods retrieved",
            "content": {
              "application/json": {
                "schema": {
                  "$ref": "#/components/schemas/PaymentMethodListResponse"
                }
              }
            }
          },
          "400": {
            "description": "Invalid Data"
          },
          "404": {
            "description": "Payment Methods does not exist in records"
          }
        },
        "security": [
          {
            "api_key": []
          },
          {
            "publishable_key": []
          }
        ]
      }
    },
    "/customer/{customer_id}/payment_methods": {
      "get": {
        "tags": [
          "Payment Methods"
        ],
        "summary": "List payment methods for a Customer",
        "description": "List payment methods for a Customer\n\nTo filter and list the applicable payment methods for a particular Customer ID",
        "operationId": "List all Payment Methods for a Customer",
        "parameters": [
          {
            "name": "customer_id",
            "in": "path",
            "description": "The unique identifier for the customer account",
            "required": true,
            "schema": {
              "type": "string"
            }
          },
          {
            "name": "accepted_country",
            "in": "query",
            "description": "The two-letter ISO currency code",
            "required": true,
            "schema": {
              "type": "array",
              "items": {
                "type": "string"
              }
            }
          },
          {
            "name": "accepted_currency",
            "in": "path",
            "description": "The three-letter ISO currency code",
            "required": true,
            "schema": {
              "type": "array",
              "items": {
                "$ref": "#/components/schemas/Currency"
              }
            }
          },
          {
            "name": "minimum_amount",
            "in": "query",
            "description": "The minimum amount accepted for processing by the particular payment method.",
            "required": true,
            "schema": {
              "type": "integer",
              "format": "int64"
            }
          },
          {
            "name": "maximum_amount",
            "in": "query",
            "description": "The maximum amount amount accepted for processing by the particular payment method.",
            "required": true,
            "schema": {
              "type": "integer",
              "format": "int64"
            }
          },
          {
            "name": "recurring_payment_enabled",
            "in": "query",
            "description": "Indicates whether the payment method is eligible for recurring payments",
            "required": true,
            "schema": {
              "type": "boolean"
            }
          },
          {
            "name": "installment_payment_enabled",
            "in": "query",
            "description": "Indicates whether the payment method is eligible for installment payments",
            "required": true,
            "schema": {
              "type": "boolean"
            }
          }
        ],
        "responses": {
          "200": {
            "description": "Payment Methods retrieved",
            "content": {
              "application/json": {
                "schema": {
                  "$ref": "#/components/schemas/CustomerPaymentMethodsListResponse"
                }
              }
            }
          },
          "400": {
            "description": "Invalid Data"
          },
          "404": {
            "description": "Payment Methods does not exist in records"
          }
        },
        "security": [
          {
            "api_key": []
          },
          {
            "ephemeral_key": []
          }
        ]
      }
    },
    "/customers": {
      "post": {
        "tags": [
          "Customers"
        ],
        "summary": "Create Customer",
        "description": "Create Customer\n\nCreate a customer object and store the customer details to be reused for future payments. Incase the customer already exists in the system, this API will respond with the customer details.",
        "operationId": "Create a Customer",
        "requestBody": {
          "content": {
            "application/json": {
              "schema": {
                "$ref": "#/components/schemas/CustomerRequest"
              }
            }
          },
          "required": true
        },
        "responses": {
          "200": {
            "description": "Customer Created",
            "content": {
              "application/json": {
                "schema": {
                  "$ref": "#/components/schemas/CustomerResponse"
                }
              }
            }
          },
          "400": {
            "description": "Invalid data"
          }
        },
        "security": [
          {
            "api_key": []
          }
        ]
      }
    },
    "/customers/{customer_id}": {
      "get": {
        "tags": [
          "Customers"
        ],
        "summary": "Retrieve Customer",
        "description": "Retrieve Customer\n\nRetrieve a customer's details.",
        "operationId": "Retrieve a Customer",
        "parameters": [
          {
            "name": "customer_id",
            "in": "path",
            "description": "The unique identifier for the Customer",
            "required": true,
            "schema": {
              "type": "string"
            }
          }
        ],
        "responses": {
          "200": {
            "description": "Customer Retrieved",
            "content": {
              "application/json": {
                "schema": {
                  "$ref": "#/components/schemas/CustomerResponse"
                }
              }
            }
          },
          "404": {
            "description": "Customer was not found"
          }
        },
        "security": [
          {
            "api_key": []
          },
          {
            "ephemeral_key": []
          }
        ]
      },
      "post": {
        "tags": [
          "Customers"
        ],
        "summary": "Update Customer",
        "description": "Update Customer\n\nUpdates the customer's details in a customer object.",
        "operationId": "Update a Customer",
        "parameters": [
          {
            "name": "customer_id",
            "in": "path",
            "description": "The unique identifier for the Customer",
            "required": true,
            "schema": {
              "type": "string"
            }
          }
        ],
        "requestBody": {
          "content": {
            "application/json": {
              "schema": {
                "$ref": "#/components/schemas/CustomerRequest"
              }
            }
          },
          "required": true
        },
        "responses": {
          "200": {
            "description": "Customer was Updated",
            "content": {
              "application/json": {
                "schema": {
                  "$ref": "#/components/schemas/CustomerResponse"
                }
              }
            }
          },
          "404": {
            "description": "Customer was not found"
          }
        },
        "security": [
          {
            "api_key": []
          }
        ]
      },
      "delete": {
        "tags": [
          "Customers"
        ],
        "summary": "Delete Customer",
        "description": "Delete Customer\n\nDelete a customer record.",
        "operationId": "Delete a Customer",
        "parameters": [
          {
            "name": "customer_id",
            "in": "path",
            "description": "The unique identifier for the Customer",
            "required": true,
            "schema": {
              "type": "string"
            }
          }
        ],
        "responses": {
          "200": {
            "description": "Customer was Deleted",
            "content": {
              "application/json": {
                "schema": {
                  "$ref": "#/components/schemas/CustomerDeleteResponse"
                }
              }
            }
          },
          "404": {
            "description": "Customer was not found"
          }
        },
        "security": [
          {
            "api_key": []
          }
        ]
      }
    },
    "/disputes/list": {
      "get": {
        "tags": [
          "Disputes"
        ],
        "summary": "Disputes - List Disputes",
        "description": "Disputes - List Disputes",
        "operationId": "List Disputes",
        "parameters": [
          {
            "name": "limit",
            "in": "query",
            "description": "The maximum number of Dispute Objects to include in the response",
            "required": false,
            "schema": {
              "type": "integer",
              "format": "int64",
              "nullable": true
            }
          },
          {
            "name": "dispute_status",
            "in": "query",
            "description": "The status of dispute",
            "required": false,
            "schema": {
              "allOf": [
                {
                  "$ref": "#/components/schemas/DisputeStatus"
                }
              ],
              "nullable": true
            }
          },
          {
            "name": "dispute_stage",
            "in": "query",
            "description": "The stage of dispute",
            "required": false,
            "schema": {
              "allOf": [
                {
                  "$ref": "#/components/schemas/DisputeStage"
                }
              ],
              "nullable": true
            }
          },
          {
            "name": "reason",
            "in": "query",
            "description": "The reason for dispute",
            "required": false,
            "schema": {
              "type": "string",
              "nullable": true
            }
          },
          {
            "name": "connector",
            "in": "query",
            "description": "The connector linked to dispute",
            "required": false,
            "schema": {
              "type": "string",
              "nullable": true
            }
          },
          {
            "name": "received_time",
            "in": "query",
            "description": "The time at which dispute is received",
            "required": false,
            "schema": {
              "type": "string",
              "format": "date-time",
              "nullable": true
            }
          },
          {
            "name": "received_time.lt",
            "in": "query",
            "description": "Time less than the dispute received time",
            "required": false,
            "schema": {
              "type": "string",
              "format": "date-time",
              "nullable": true
            }
          },
          {
            "name": "received_time.gt",
            "in": "query",
            "description": "Time greater than the dispute received time",
            "required": false,
            "schema": {
              "type": "string",
              "format": "date-time",
              "nullable": true
            }
          },
          {
            "name": "received_time.lte",
            "in": "query",
            "description": "Time less than or equals to the dispute received time",
            "required": false,
            "schema": {
              "type": "string",
              "format": "date-time",
              "nullable": true
            }
          },
          {
            "name": "received_time.gte",
            "in": "query",
            "description": "Time greater than or equals to the dispute received time",
            "required": false,
            "schema": {
              "type": "string",
              "format": "date-time",
              "nullable": true
            }
          }
        ],
        "responses": {
          "200": {
            "description": "The dispute list was retrieved successfully",
            "content": {
              "application/json": {
                "schema": {
                  "type": "array",
                  "items": {
                    "$ref": "#/components/schemas/DisputeResponse"
                  }
                }
              }
            }
          },
          "401": {
            "description": "Unauthorized request"
          }
        },
        "security": [
          {
            "api_key": []
          }
        ]
      }
    },
    "/disputes/{dispute_id}": {
      "get": {
        "tags": [
          "Disputes"
        ],
        "summary": "Disputes - Retrieve Dispute",
        "description": "Disputes - Retrieve Dispute",
        "operationId": "Retrieve a Dispute",
        "parameters": [
          {
            "name": "dispute_id",
            "in": "path",
            "description": "The identifier for dispute",
            "required": true,
            "schema": {
              "type": "string"
            }
          }
        ],
        "responses": {
          "200": {
            "description": "The dispute was retrieved successfully",
            "content": {
              "application/json": {
                "schema": {
                  "$ref": "#/components/schemas/DisputeResponse"
                }
              }
            }
          },
          "404": {
            "description": "Dispute does not exist in our records"
          }
        },
        "security": [
          {
            "api_key": []
          }
        ]
      }
    },
    "/mandates/revoke/{mandate_id}": {
      "post": {
        "tags": [
          "Mandates"
        ],
        "summary": "Mandates - Revoke Mandate",
        "description": "Mandates - Revoke Mandate\n\nRevoke a mandate",
        "operationId": "Revoke a Mandate",
        "parameters": [
          {
            "name": "mandate_id",
            "in": "path",
            "description": "The identifier for mandate",
            "required": true,
            "schema": {
              "type": "string"
            }
          }
        ],
        "responses": {
          "200": {
            "description": "The mandate was revoked successfully",
            "content": {
              "application/json": {
                "schema": {
                  "$ref": "#/components/schemas/MandateRevokedResponse"
                }
              }
            }
          },
          "400": {
            "description": "Mandate does not exist in our records"
          }
        },
        "security": [
          {
            "api_key": []
          }
        ]
      }
    },
    "/mandates/{mandate_id}": {
      "get": {
        "tags": [
          "Mandates"
        ],
        "summary": "Mandates - Retrieve Mandate",
        "description": "Mandates - Retrieve Mandate\n\nRetrieve a mandate",
        "operationId": "Retrieve a Mandate",
        "parameters": [
          {
            "name": "mandate_id",
            "in": "path",
            "description": "The identifier for mandate",
            "required": true,
            "schema": {
              "type": "string"
            }
          }
        ],
        "responses": {
          "200": {
            "description": "The mandate was retrieved successfully",
            "content": {
              "application/json": {
                "schema": {
                  "$ref": "#/components/schemas/MandateResponse"
                }
              }
            }
          },
          "404": {
            "description": "Mandate does not exist in our records"
          }
        },
        "security": [
          {
            "api_key": []
          }
        ]
      }
    },
    "/payment_methods": {
      "post": {
        "tags": [
          "Payment Methods"
        ],
        "summary": "PaymentMethods - Create",
        "description": "PaymentMethods - Create\n\nTo create a payment method against a customer object. In case of cards, this API could be used only by PCI compliant merchants",
        "operationId": "Create a Payment Method",
        "requestBody": {
          "content": {
            "application/json": {
              "schema": {
                "$ref": "#/components/schemas/PaymentMethodCreate"
              }
            }
          },
          "required": true
        },
        "responses": {
          "200": {
            "description": "Payment Method Created",
            "content": {
              "application/json": {
                "schema": {
                  "$ref": "#/components/schemas/PaymentMethodResponse"
                }
              }
            }
          },
          "400": {
            "description": "Invalid Data"
          }
        },
        "security": [
          {
            "api_key": []
          }
        ]
      }
    },
    "/payment_methods/{method_id}": {
      "get": {
        "tags": [
          "Payment Methods"
        ],
        "summary": "Payment Method - Retrieve",
        "description": "Payment Method - Retrieve\n\nTo retrieve a payment method",
        "operationId": "Retrieve a Payment method",
        "parameters": [
          {
            "name": "method_id",
            "in": "path",
            "description": "The unique identifier for the Payment Method",
            "required": true,
            "schema": {
              "type": "string"
            }
          }
        ],
        "responses": {
          "200": {
            "description": "Payment Method retrieved",
            "content": {
              "application/json": {
                "schema": {
                  "$ref": "#/components/schemas/PaymentMethodResponse"
                }
              }
            }
          },
          "404": {
            "description": "Payment Method does not exist in records"
          }
        },
        "security": [
          {
            "api_key": []
          }
        ]
      },
      "post": {
        "tags": [
          "Payment Methods"
        ],
        "summary": "Payment Method - Update",
        "description": "Payment Method - Update\n\nTo update an existing payment method attached to a customer object. This API is useful for use cases such as updating the card number for expired cards to prevent discontinuity in recurring payments",
        "operationId": "Update a Payment method",
        "parameters": [
          {
            "name": "method_id",
            "in": "path",
            "description": "The unique identifier for the Payment Method",
            "required": true,
            "schema": {
              "type": "string"
            }
          }
        ],
        "requestBody": {
          "content": {
            "application/json": {
              "schema": {
                "$ref": "#/components/schemas/PaymentMethodUpdate"
              }
            }
          },
          "required": true
        },
        "responses": {
          "200": {
            "description": "Payment Method updated",
            "content": {
              "application/json": {
                "schema": {
                  "$ref": "#/components/schemas/PaymentMethodResponse"
                }
              }
            }
          },
          "404": {
            "description": "Payment Method does not exist in records"
          }
        },
        "security": [
          {
            "api_key": []
          }
        ]
      },
      "delete": {
        "tags": [
          "Payment Methods"
        ],
        "summary": "Payment Method - Delete",
        "description": "Payment Method - Delete\n\nDelete payment method",
        "operationId": "Delete a Payment method",
        "parameters": [
          {
            "name": "method_id",
            "in": "path",
            "description": "The unique identifier for the Payment Method",
            "required": true,
            "schema": {
              "type": "string"
            }
          }
        ],
        "responses": {
          "200": {
            "description": "Payment Method deleted",
            "content": {
              "application/json": {
                "schema": {
                  "$ref": "#/components/schemas/PaymentMethodDeleteResponse"
                }
              }
            }
          },
          "404": {
            "description": "Payment Method does not exist in records"
          }
        },
        "security": [
          {
            "api_key": []
          }
        ]
      }
    },
    "/payments": {
      "post": {
        "tags": [
          "Payments"
        ],
        "summary": "Payments - Create",
        "description": "Payments - Create\n\nTo process a payment you will have to create a payment, attach a payment method and confirm. Depending on the user journey you wish to achieve, you may opt to all the steps in a single request or in a sequence of API request using following APIs: (i) Payments - Update, (ii) Payments - Confirm, and (iii) Payments - Capture",
        "operationId": "Create a Payment",
        "requestBody": {
          "content": {
            "application/json": {
              "schema": {
                "$ref": "#/components/schemas/PaymentsCreateRequest"
              }
            }
          },
          "required": true
        },
        "responses": {
          "200": {
            "description": "Payment created",
            "content": {
              "application/json": {
                "schema": {
                  "$ref": "#/components/schemas/PaymentsResponse"
                }
              }
            }
          },
          "400": {
            "description": "Missing Mandatory fields"
          }
        },
        "security": [
          {
            "api_key": []
          }
        ]
      }
    },
    "/payments/list": {
      "get": {
        "tags": [
          "Payments"
        ],
        "summary": "Payments - List",
        "description": "Payments - List\n\nTo list the payments",
        "operationId": "List all Payments",
        "parameters": [
          {
            "name": "customer_id",
            "in": "query",
            "description": "The identifier for the customer",
            "required": true,
            "schema": {
              "type": "string"
            }
          },
          {
            "name": "starting_after",
            "in": "query",
            "description": "A cursor for use in pagination, fetch the next list after some object",
            "required": true,
            "schema": {
              "type": "string"
            }
          },
          {
            "name": "ending_before",
            "in": "query",
            "description": "A cursor for use in pagination, fetch the previous list before some object",
            "required": true,
            "schema": {
              "type": "string"
            }
          },
          {
            "name": "limit",
            "in": "query",
            "description": "Limit on the number of objects to return",
            "required": true,
            "schema": {
              "type": "integer",
              "format": "int64"
            }
          },
          {
            "name": "created",
            "in": "query",
            "description": "The time at which payment is created",
            "required": true,
            "schema": {
              "type": "string",
              "format": "date-time"
            }
          },
          {
            "name": "created_lt",
            "in": "query",
            "description": "Time less than the payment created time",
            "required": true,
            "schema": {
              "type": "string",
              "format": "date-time"
            }
          },
          {
            "name": "created_gt",
            "in": "query",
            "description": "Time greater than the payment created time",
            "required": true,
            "schema": {
              "type": "string",
              "format": "date-time"
            }
          },
          {
            "name": "created_lte",
            "in": "query",
            "description": "Time less than or equals to the payment created time",
            "required": true,
            "schema": {
              "type": "string",
              "format": "date-time"
            }
          },
          {
            "name": "created_gte",
            "in": "query",
            "description": "Time greater than or equals to the payment created time",
            "required": true,
            "schema": {
              "type": "string",
              "format": "date-time"
            }
          }
        ],
        "responses": {
          "200": {
            "description": "Received payment list"
          },
          "404": {
            "description": "No payments found"
          }
        },
        "security": [
          {
            "api_key": []
          }
        ]
      }
    },
    "/payments/session_tokens": {
      "post": {
        "tags": [
          "Payments"
        ],
        "summary": "Payments - Session token",
        "description": "Payments - Session token\n\nTo create the session object or to get session token for wallets",
        "operationId": "Create Session tokens for a Payment",
        "requestBody": {
          "content": {
            "application/json": {
              "schema": {
                "$ref": "#/components/schemas/PaymentsSessionRequest"
              }
            }
          },
          "required": true
        },
        "responses": {
          "200": {
            "description": "Payment session object created or session token was retrieved from wallets",
            "content": {
              "application/json": {
                "schema": {
                  "$ref": "#/components/schemas/PaymentsSessionResponse"
                }
              }
            }
          },
          "400": {
            "description": "Missing mandatory fields"
          }
        },
        "security": [
          {
            "publishable_key": []
          }
        ]
      }
    },
    "/payments/{payment_id}": {
      "get": {
        "tags": [
          "Payments"
        ],
        "summary": "Payments - Retrieve",
        "description": "Payments - Retrieve\n\nTo retrieve the properties of a Payment. This may be used to get the status of a previously initiated payment or next action for an ongoing payment",
        "operationId": "Retrieve a Payment",
        "parameters": [
          {
            "name": "payment_id",
            "in": "path",
            "description": "The identifier for payment",
            "required": true,
            "schema": {
              "type": "string"
            }
          }
        ],
        "requestBody": {
          "content": {
            "application/json": {
              "schema": {
                "$ref": "#/components/schemas/PaymentRetrieveBody"
              }
            }
          },
          "required": true
        },
        "responses": {
          "200": {
            "description": "Gets the payment with final status",
            "content": {
              "application/json": {
                "schema": {
                  "$ref": "#/components/schemas/PaymentsResponse"
                }
              }
            }
          },
          "404": {
            "description": "No payment found"
          }
        },
        "security": [
          {
            "api_key": []
          },
          {
            "publishable_key": []
          }
        ]
      },
      "post": {
        "tags": [
          "Payments"
        ],
        "summary": "Payments - Update",
        "description": "Payments - Update\n\nTo update the properties of a PaymentIntent object. This may include attaching a payment method, or attaching customer object or metadata fields after the Payment is created",
        "operationId": "Update a Payment",
        "parameters": [
          {
            "name": "payment_id",
            "in": "path",
            "description": "The identifier for payment",
            "required": true,
            "schema": {
              "type": "string"
            }
          }
        ],
        "requestBody": {
          "content": {
            "application/json": {
              "schema": {
                "$ref": "#/components/schemas/PaymentsRequest"
              }
            }
          },
          "required": true
        },
        "responses": {
          "200": {
            "description": "Payment updated",
            "content": {
              "application/json": {
                "schema": {
                  "$ref": "#/components/schemas/PaymentsResponse"
                }
              }
            }
          },
          "400": {
            "description": "Missing mandatory fields"
          }
        },
        "security": [
          {
            "api_key": []
          },
          {
            "publishable_key": []
          }
        ]
      }
    },
    "/payments/{payment_id}/cancel": {
      "post": {
        "tags": [
          "Payments"
        ],
        "summary": "Payments - Cancel",
        "description": "Payments - Cancel\n\nA Payment could can be cancelled when it is in one of these statuses: requires_payment_method, requires_capture, requires_confirmation, requires_customer_action",
        "operationId": "Cancel a Payment",
        "parameters": [
          {
            "name": "payment_id",
            "in": "path",
            "description": "The identifier for payment",
            "required": true,
            "schema": {
              "type": "string"
            }
          }
        ],
        "requestBody": {
          "content": {
            "application/json": {
              "schema": {
                "$ref": "#/components/schemas/PaymentsCancelRequest"
              }
            }
          },
          "required": true
        },
        "responses": {
          "200": {
            "description": "Payment canceled"
          },
          "400": {
            "description": "Missing mandatory fields"
          }
        },
        "security": [
          {
            "api_key": []
          }
        ]
      }
    },
    "/payments/{payment_id}/capture": {
      "post": {
        "tags": [
          "Payments"
        ],
        "summary": "Payments - Capture",
        "description": "Payments - Capture\n\nTo capture the funds for an uncaptured payment",
        "operationId": "Capture a Payment",
        "parameters": [
          {
            "name": "payment_id",
            "in": "path",
            "description": "The identifier for payment",
            "required": true,
            "schema": {
              "type": "string"
            }
          }
        ],
        "requestBody": {
          "content": {
            "application/json": {
              "schema": {
                "$ref": "#/components/schemas/PaymentsCaptureRequest"
              }
            }
          },
          "required": true
        },
        "responses": {
          "200": {
            "description": "Payment captured",
            "content": {
              "application/json": {
                "schema": {
                  "$ref": "#/components/schemas/PaymentsResponse"
                }
              }
            }
          },
          "400": {
            "description": "Missing mandatory fields"
          }
        },
        "security": [
          {
            "api_key": []
          }
        ]
      }
    },
    "/payments/{payment_id}/confirm": {
      "post": {
        "tags": [
          "Payments"
        ],
        "summary": "Payments - Confirm",
        "description": "Payments - Confirm\n\nThis API is to confirm the payment request and forward payment to the payment processor. This API provides more granular control upon when the API is forwarded to the payment processor. Alternatively you can confirm the payment within the Payments Create API",
        "operationId": "Confirm a Payment",
        "parameters": [
          {
            "name": "payment_id",
            "in": "path",
            "description": "The identifier for payment",
            "required": true,
            "schema": {
              "type": "string"
            }
          }
        ],
        "requestBody": {
          "content": {
            "application/json": {
              "schema": {
                "$ref": "#/components/schemas/PaymentsRequest"
              }
            }
          },
          "required": true
        },
        "responses": {
          "200": {
            "description": "Payment confirmed",
            "content": {
              "application/json": {
                "schema": {
                  "$ref": "#/components/schemas/PaymentsResponse"
                }
              }
            }
          },
          "400": {
            "description": "Missing mandatory fields"
          }
        },
        "security": [
          {
            "api_key": []
          },
          {
            "publishable_key": []
          }
        ]
      }
    },
    "/refunds": {
      "post": {
        "tags": [
          "Refunds"
        ],
        "summary": "Refunds - Create",
        "description": "Refunds - Create\n\nTo create a refund against an already processed payment",
        "operationId": "Create a Refund",
        "requestBody": {
          "content": {
            "application/json": {
              "schema": {
                "$ref": "#/components/schemas/RefundRequest"
              }
            }
          },
          "required": true
        },
        "responses": {
          "200": {
            "description": "Refund created",
            "content": {
              "application/json": {
                "schema": {
                  "$ref": "#/components/schemas/RefundResponse"
                }
              }
            }
          },
          "400": {
            "description": "Missing Mandatory fields"
          }
        },
        "security": [
          {
            "api_key": []
          }
        ]
      }
    },
    "/refunds/list": {
      "post": {
        "tags": [
          "Refunds"
        ],
        "summary": "Refunds - List",
        "description": "Refunds - List\n\nTo list the refunds associated with a payment_id or with the merchant, if payment_id is not provided",
        "operationId": "List all Refunds",
        "requestBody": {
          "content": {
            "application/json": {
              "schema": {
                "$ref": "#/components/schemas/RefundListRequest"
              }
            }
          },
          "required": true
        },
        "responses": {
          "200": {
            "description": "List of refunds",
            "content": {
              "application/json": {
                "schema": {
                  "$ref": "#/components/schemas/RefundListResponse"
                }
              }
            }
          }
        },
        "security": [
          {
            "api_key": []
          }
        ]
      }
    },
    "/refunds/{refund_id}": {
      "get": {
        "tags": [
          "Refunds"
        ],
        "summary": "Refunds - Retrieve (GET)",
        "description": "Refunds - Retrieve (GET)\n\nTo retrieve the properties of a Refund. This may be used to get the status of a previously initiated payment or next action for an ongoing payment",
        "operationId": "Retrieve a Refund",
        "parameters": [
          {
            "name": "refund_id",
            "in": "path",
            "description": "The identifier for refund",
            "required": true,
            "schema": {
              "type": "string"
            }
          }
        ],
        "responses": {
          "200": {
            "description": "Refund retrieved",
            "content": {
              "application/json": {
                "schema": {
                  "$ref": "#/components/schemas/RefundResponse"
                }
              }
            }
          },
          "404": {
            "description": "Refund does not exist in our records"
          }
        },
        "security": [
          {
            "api_key": []
          }
        ]
      },
      "post": {
        "tags": [
          "Refunds"
        ],
        "summary": "Refunds - Update",
        "description": "Refunds - Update\n\nTo update the properties of a Refund object. This may include attaching a reason for the refund or metadata fields",
        "operationId": "Update a Refund",
        "parameters": [
          {
            "name": "refund_id",
            "in": "path",
            "description": "The identifier for refund",
            "required": true,
            "schema": {
              "type": "string"
            }
          }
        ],
        "requestBody": {
          "content": {
            "application/json": {
              "schema": {
                "$ref": "#/components/schemas/RefundUpdateRequest"
              }
            }
          },
          "required": true
        },
        "responses": {
          "200": {
            "description": "Refund updated",
            "content": {
              "application/json": {
                "schema": {
                  "$ref": "#/components/schemas/RefundResponse"
                }
              }
            }
          },
          "400": {
            "description": "Missing Mandatory fields"
          }
        },
        "security": [
          {
            "api_key": []
          }
        ]
      }
    }
  },
  "components": {
    "schemas": {
      "AcceptanceType": {
        "type": "string",
        "enum": [
          "online",
          "offline"
        ]
      },
      "AcceptedCountries": {
        "oneOf": [
          {
            "type": "object",
            "required": [
              "type",
              "list"
            ],
            "properties": {
              "type": {
                "type": "string",
                "enum": [
                  "enable_only"
                ]
              },
              "list": {
                "type": "array",
                "items": {
                  "$ref": "#/components/schemas/CountryAlpha2"
                }
              }
            }
          },
          {
            "type": "object",
            "required": [
              "type",
              "list"
            ],
            "properties": {
              "type": {
                "type": "string",
                "enum": [
                  "disable_only"
                ]
              },
              "list": {
                "type": "array",
                "items": {
                  "$ref": "#/components/schemas/CountryAlpha2"
                }
              }
            }
          },
          {
            "type": "object",
            "required": [
              "type"
            ],
            "properties": {
              "type": {
                "type": "string",
                "enum": [
                  "all_accepted"
                ]
              }
            }
          }
        ],
        "discriminator": {
          "propertyName": "type"
        }
      },
      "AcceptedCurrencies": {
        "oneOf": [
          {
            "type": "object",
            "required": [
              "type",
              "list"
            ],
            "properties": {
              "type": {
                "type": "string",
                "enum": [
                  "enable_only"
                ]
              },
              "list": {
                "type": "array",
                "items": {
                  "$ref": "#/components/schemas/Currency"
                }
              }
            }
          },
          {
            "type": "object",
            "required": [
              "type",
              "list"
            ],
            "properties": {
              "type": {
                "type": "string",
                "enum": [
                  "disable_only"
                ]
              },
              "list": {
                "type": "array",
                "items": {
                  "$ref": "#/components/schemas/Currency"
                }
              }
            }
          },
          {
            "type": "object",
            "required": [
              "type"
            ],
            "properties": {
              "type": {
                "type": "string",
                "enum": [
                  "all_accepted"
                ]
              }
            }
          }
        ],
        "discriminator": {
          "propertyName": "type"
        }
      },
      "AchBillingDetails": {
        "type": "object",
        "required": [
          "email"
        ],
        "properties": {
          "email": {
            "type": "string",
            "description": "The Email ID for ACH billing",
            "example": "example@me.com"
          }
        }
      },
      "AchTransfer": {
        "type": "object",
        "required": [
          "account_number",
          "bank_name",
          "routing_number",
          "swift_code"
        ],
        "properties": {
          "account_number": {
            "type": "string",
            "example": "122385736258"
          },
          "bank_name": {
            "type": "string"
          },
          "routing_number": {
            "type": "string",
            "example": "012"
          },
          "swift_code": {
            "type": "string",
            "example": "234"
          }
        }
      },
      "Address": {
        "type": "object",
        "properties": {
          "address": {
            "allOf": [
              {
                "$ref": "#/components/schemas/AddressDetails"
              }
            ],
            "nullable": true
          },
          "phone": {
            "allOf": [
              {
                "$ref": "#/components/schemas/PhoneDetails"
              }
            ],
            "nullable": true
          }
        }
      },
      "AddressDetails": {
        "type": "object",
        "properties": {
          "city": {
            "type": "string",
            "description": "The address city",
            "example": "New York",
            "nullable": true,
            "maxLength": 50
          },
          "country": {
            "allOf": [
              {
                "$ref": "#/components/schemas/CountryAlpha2"
              }
            ],
            "nullable": true
          },
          "line1": {
            "type": "string",
            "description": "The first line of the address",
            "example": "123, King Street",
            "nullable": true,
            "maxLength": 200
          },
          "line2": {
            "type": "string",
            "description": "The second line of the address",
            "example": "Powelson Avenue",
            "nullable": true,
            "maxLength": 50
          },
          "line3": {
            "type": "string",
            "description": "The third line of the address",
            "example": "Bridgewater",
            "nullable": true,
            "maxLength": 50
          },
          "zip": {
            "type": "string",
            "description": "The zip/postal code for the address",
            "example": "08807",
            "nullable": true,
            "maxLength": 50
          },
          "state": {
            "type": "string",
            "description": "The address state",
            "example": "New York",
            "nullable": true
          },
          "first_name": {
            "type": "string",
            "description": "The first name for the address",
            "example": "John",
            "nullable": true,
            "maxLength": 255
          },
          "last_name": {
            "type": "string",
            "description": "The last name for the address",
            "example": "Doe",
            "nullable": true,
            "maxLength": 255
          }
        }
      },
      "AliPayHkRedirection": {
        "type": "object"
      },
      "AliPayRedirection": {
        "type": "object"
      },
      "AliPayHkRedirection": {
        "type": "object"
      },
      "GoPayRedirection": {
        "type": "object"
      },
      "AmountInfo": {
        "type": "object",
        "required": [
          "label",
          "amount"
        ],
        "properties": {
          "label": {
            "type": "string",
            "description": "The label must be the name of the merchant."
          },
          "type": {
            "type": "string",
            "description": "A value that indicates whether the line item(Ex: total, tax, discount, or grand total) is final or pending.",
            "nullable": true
          },
          "amount": {
            "type": "string",
            "description": "The total amount for the payment"
          }
        }
      },
      "ApiKeyExpiration": {
        "oneOf": [
          {
            "type": "string",
            "enum": [
              "never"
            ]
          },
          {
            "type": "string",
            "format": "date-time"
          }
        ]
      },
      "ApplePayPaymentRequest": {
        "type": "object",
        "required": [
          "country_code",
          "currency_code",
          "total",
          "merchant_capabilities",
          "supported_networks"
        ],
        "properties": {
          "country_code": {
            "$ref": "#/components/schemas/CountryAlpha2"
          },
          "currency_code": {
            "$ref": "#/components/schemas/Currency"
          },
          "total": {
            "$ref": "#/components/schemas/AmountInfo"
          },
          "merchant_capabilities": {
            "type": "array",
            "items": {
              "type": "string"
            },
            "description": "The list of merchant capabilities(ex: whether capable of 3ds or no-3ds)"
          },
          "supported_networks": {
            "type": "array",
            "items": {
              "type": "string"
            },
            "description": "The list of supported networks"
          },
          "merchant_identifier": {
            "type": "string",
            "nullable": true
          }
        }
      },
      "ApplePayRedirectData": {
        "type": "object"
      },
      "ApplePaySessionResponse": {
        "oneOf": [
          {
            "$ref": "#/components/schemas/ThirdPartySdkSessionResponse"
          },
          {
            "$ref": "#/components/schemas/NoThirdPartySdkSessionResponse"
          },
          {
            "type": "object",
            "default": null,
            "nullable": true
          }
        ]
      },
      "ApplePayThirdPartySdkData": {
        "type": "object"
      },
      "ApplePayWalletData": {
        "type": "object",
        "required": [
          "payment_data",
          "payment_method",
          "transaction_identifier"
        ],
        "properties": {
          "payment_data": {
            "type": "string",
            "description": "The payment data of Apple pay"
          },
          "payment_method": {
            "$ref": "#/components/schemas/ApplepayPaymentMethod"
          },
          "transaction_identifier": {
            "type": "string",
            "description": "The unique identifier for the transaction"
          }
        }
      },
      "ApplepayPaymentMethod": {
        "type": "object",
        "required": [
          "display_name",
          "network",
          "type"
        ],
        "properties": {
          "display_name": {
            "type": "string",
            "description": "The name to be displayed on Apple Pay button"
          },
          "network": {
            "type": "string",
            "description": "The network of the Apple pay payment method"
          },
          "type": {
            "type": "string",
            "description": "The type of the payment method"
          }
        }
      },
      "ApplepaySessionTokenResponse": {
        "type": "object",
        "required": [
          "session_token_data",
          "connector",
          "delayed_session_token",
          "sdk_next_action"
        ],
        "properties": {
          "session_token_data": {
            "$ref": "#/components/schemas/ApplePaySessionResponse"
          },
          "payment_request_data": {
            "allOf": [
              {
                "$ref": "#/components/schemas/ApplePayPaymentRequest"
              }
            ],
            "nullable": true
          },
          "connector": {
            "type": "string",
            "description": "The session token is w.r.t this connector"
          },
          "delayed_session_token": {
            "type": "boolean",
            "description": "Identifier for the delayed session response"
          },
          "sdk_next_action": {
            "$ref": "#/components/schemas/SdkNextAction"
          }
        }
      },
      "AuthenticationType": {
        "type": "string",
        "enum": [
          "three_ds",
          "no_three_ds"
        ]
      },
      "BacsBankTransferInstructions": {
        "type": "object",
        "required": [
          "account_holder_name",
          "account_number",
          "sort_code"
        ],
        "properties": {
          "account_holder_name": {
            "type": "string",
            "example": "Jane Doe"
          },
          "account_number": {
            "type": "string",
            "example": "10244123908"
          },
          "sort_code": {
            "type": "string",
            "example": "012"
          }
        }
      },
      "BankDebitBilling": {
        "type": "object",
        "required": [
          "name",
          "email"
        ],
        "properties": {
          "name": {
            "type": "string",
            "description": "The billing name for bank debits",
            "example": "John Doe"
          },
          "email": {
            "type": "string",
            "description": "The billing email for bank debits",
            "example": "example@example.com"
          },
          "address": {
            "allOf": [
              {
                "$ref": "#/components/schemas/AddressDetails"
              }
            ],
            "nullable": true
          }
        }
      },
      "BankDebitData": {
        "oneOf": [
          {
            "type": "object",
            "required": [
              "ach_bank_debit"
            ],
            "properties": {
              "ach_bank_debit": {
                "type": "object",
                "description": "Payment Method data for Ach bank debit",
                "required": [
                  "billing_details",
                  "account_number",
                  "routing_number",
                  "card_holder_name",
                  "bank_account_holder_name"
                ],
                "properties": {
                  "billing_details": {
                    "$ref": "#/components/schemas/BankDebitBilling"
                  },
                  "account_number": {
                    "type": "string",
                    "description": "Account number for ach bank debit payment",
                    "example": "000123456789"
                  },
                  "routing_number": {
                    "type": "string",
                    "description": "Routing number for ach bank debit payment",
                    "example": "110000000"
                  },
                  "card_holder_name": {
                    "type": "string",
                    "example": "John Test"
                  },
                  "bank_account_holder_name": {
                    "type": "string",
                    "example": "John Doe"
                  }
                }
              }
            }
          },
          {
            "type": "object",
            "required": [
              "sepa_bank_debit"
            ],
            "properties": {
              "sepa_bank_debit": {
                "type": "object",
                "required": [
                  "billing_details",
                  "iban",
                  "bank_account_holder_name"
                ],
                "properties": {
                  "billing_details": {
                    "$ref": "#/components/schemas/BankDebitBilling"
                  },
                  "iban": {
                    "type": "string",
                    "description": "International bank account number (iban) for SEPA",
                    "example": "DE89370400440532013000"
                  },
                  "bank_account_holder_name": {
                    "type": "string",
                    "description": "Owner name for bank debit",
                    "example": "A. Schneider"
                  }
                }
              }
            }
          },
          {
            "type": "object",
            "required": [
              "becs_bank_debit"
            ],
            "properties": {
              "becs_bank_debit": {
                "type": "object",
                "required": [
                  "billing_details",
                  "account_number",
                  "bsb_number"
                ],
                "properties": {
                  "billing_details": {
                    "$ref": "#/components/schemas/BankDebitBilling"
                  },
                  "account_number": {
                    "type": "string",
                    "description": "Account number for Becs payment method",
                    "example": "000123456"
                  },
                  "bsb_number": {
                    "type": "string",
                    "description": "Bank-State-Branch (bsb) number",
                    "example": "000000"
                  }
                }
              }
            }
          },
          {
            "type": "object",
            "required": [
              "bacs_bank_debit"
            ],
            "properties": {
              "bacs_bank_debit": {
                "type": "object",
                "required": [
                  "billing_details",
                  "account_number",
                  "sort_code",
                  "bank_account_holder_name"
                ],
                "properties": {
                  "billing_details": {
                    "$ref": "#/components/schemas/BankDebitBilling"
                  },
                  "account_number": {
                    "type": "string",
                    "description": "Account number for Bacs payment method",
                    "example": "00012345"
                  },
                  "sort_code": {
                    "type": "string",
                    "description": "Sort code for Bacs payment method",
                    "example": "108800"
                  },
                  "bank_account_holder_name": {
                    "type": "string",
                    "description": "holder name for bank debit",
                    "example": "A. Schneider"
                  }
                }
              }
            }
          }
        ]
      },
      "BankNames": {
        "type": "string",
        "description": "Name of banks supported by Hyperswitch",
        "enum": [
          "american_express",
          "bank_of_america",
          "barclays",
          "blik_p_s_p",
          "capital_one",
          "chase",
          "citi",
          "discover",
          "navy_federal_credit_union",
          "pentagon_federal_credit_union",
          "synchrony_bank",
          "wells_fargo",
          "abn_amro",
          "asn_bank",
          "bunq",
          "handelsbanken",
          "ing",
          "knab",
          "moneyou",
          "rabobank",
          "regiobank",
          "revolut",
          "sns_bank",
          "triodos_bank",
          "van_lanschot",
          "arzte_und_apotheker_bank",
          "austrian_anadi_bank_ag",
          "bank_austria",
          "bank99_ag",
          "bankhaus_carl_spangler",
          "bankhaus_schelhammer_und_schattera_ag",
          "bank_millennium",
          "bank_p_e_k_a_o_s_a",
          "bawag_psk_ag",
          "bks_bank_ag",
          "brull_kallmus_bank_ag",
          "btv_vier_lander_bank",
          "capital_bank_grawe_gruppe_ag",
          "ceska_sporitelna",
          "dolomitenbank",
          "easybank_ag",
          "e_platby_v_u_b",
          "erste_bank_und_sparkassen",
          "friesland_bank",
          "hypo_alpeadriabank_international_ag",
          "hypo_noe_lb_fur_niederosterreich_u_wien",
          "hypo_oberosterreich_salzburg_steiermark",
          "hypo_tirol_bank_ag",
          "hypo_vorarlberg_bank_ag",
          "hypo_bank_burgenland_aktiengesellschaft",
          "komercni_banka",
          "m_bank",
          "marchfelder_bank",
          "oberbank_ag",
          "osterreichische_arzte_und_apothekerbank",
          "pay_with_i_n_g",
          "place_z_i_p_k_o",
          "platnosc_online_karta_platnicza",
          "posojilnica_bank_e_gen",
          "postova_banka",
          "raiffeisen_bankengruppe_osterreich",
          "schelhammer_capital_bank_ag",
          "schoellerbank_ag",
          "sparda_bank_wien",
          "sporo_pay",
          "santander_przelew24",
          "tatra_pay",
          "viamo",
          "volksbank_gruppe",
          "volkskreditbank_ag",
          "vr_bank_braunau",
          "pay_with_alior_bank",
          "banki_spoldzielcze",
          "pay_with_inteligo",
          "b_n_p_paribas_poland",
          "bank_nowy_s_a",
          "credit_agricole",
          "pay_with_b_o_s",
          "pay_with_citi_handlowy",
          "pay_with_plus_bank",
          "toyota_bank",
          "velo_bank",
          "e_transfer_pocztowy24",
          "plus_bank",
          "etransfer_pocztowy24",
          "banki_spbdzielcze",
          "bank_nowy_bfg_sa",
          "getin_bank",
          "blik",
          "noble_pay",
          "idea_bank",
          "envelo_bank",
          "nest_przelew",
          "mbank_mtransfer",
          "inteligo",
          "pbac_z_ipko",
          "bnp_paribas",
          "bank_pekao_sa",
          "volkswagen_bank",
          "alior_bank",
          "boz"
        ]
      },
      "BankRedirectBilling": {
        "type": "object",
        "required": [
          "billing_name",
          "email"
        ],
        "properties": {
          "billing_name": {
            "type": "string",
            "description": "The name for which billing is issued",
            "example": "John Doe"
          },
          "email": {
            "type": "string",
            "description": "The billing email for bank redirect",
            "example": "example@example.com"
          }
        }
      },
      "BankRedirectData": {
        "oneOf": [
          {
            "type": "object",
            "required": [
              "bancontact_card"
            ],
            "properties": {
              "bancontact_card": {
                "type": "object",
                "required": [
                  "card_number",
                  "card_exp_month",
                  "card_exp_year",
                  "card_holder_name"
                ],
                "properties": {
                  "card_number": {
                    "type": "string",
                    "description": "The card number",
                    "example": "4242424242424242"
                  },
                  "card_exp_month": {
                    "type": "string",
                    "description": "The card's expiry month",
                    "example": "24"
                  },
                  "card_exp_year": {
                    "type": "string",
                    "description": "The card's expiry year",
                    "example": "24"
                  },
                  "card_holder_name": {
                    "type": "string",
                    "description": "The card holder's name",
                    "example": "John Test"
                  },
                  "billing_details": {
                    "allOf": [
                      {
                        "$ref": "#/components/schemas/BankRedirectBilling"
                      }
                    ],
                    "nullable": true
                  }
                }
              }
            }
          },
          {
            "type": "object",
            "required": [
              "blik"
            ],
            "properties": {
              "blik": {
                "type": "object",
                "required": [
                  "blik_code"
                ],
                "properties": {
                  "blik_code": {
                    "type": "string"
                  }
                }
              }
            }
          },
          {
            "type": "object",
            "required": [
              "eps"
            ],
            "properties": {
              "eps": {
                "type": "object",
                "required": [
                  "billing_details",
                  "bank_name"
                ],
                "properties": {
                  "billing_details": {
                    "$ref": "#/components/schemas/BankRedirectBilling"
                  },
                  "bank_name": {
                    "$ref": "#/components/schemas/BankNames"
                  }
                }
              }
            }
          },
          {
            "type": "object",
            "required": [
              "giropay"
            ],
            "properties": {
              "giropay": {
                "type": "object",
                "required": [
                  "billing_details"
                ],
                "properties": {
                  "billing_details": {
                    "$ref": "#/components/schemas/BankRedirectBilling"
                  },
                  "bank_account_bic": {
                    "type": "string",
                    "description": "Bank account details for Giropay\nBank account bic code",
                    "nullable": true
                  },
                  "bank_account_iban": {
                    "type": "string",
                    "description": "Bank account iban",
                    "nullable": true
                  }
                }
              }
            }
          },
          {
            "type": "object",
            "required": [
              "ideal"
            ],
            "properties": {
              "ideal": {
                "type": "object",
                "required": [
                  "billing_details",
                  "bank_name"
                ],
                "properties": {
                  "billing_details": {
                    "$ref": "#/components/schemas/BankRedirectBilling"
                  },
                  "bank_name": {
                    "$ref": "#/components/schemas/BankNames"
                  }
                }
              }
            }
          },
          {
            "type": "object",
            "required": [
              "interac"
            ],
            "properties": {
              "interac": {
                "type": "object",
                "required": [
                  "country",
                  "email"
                ],
                "properties": {
                  "country": {
                    "$ref": "#/components/schemas/CountryAlpha2"
                  },
                  "email": {
                    "type": "string",
                    "example": "john.doe@example.com"
                  }
                }
              }
            }
          },
          {
            "type": "object",
            "required": [
              "online_banking_czech_republic"
            ],
            "properties": {
              "online_banking_czech_republic": {
                "type": "object",
                "required": [
                  "issuer"
                ],
                "properties": {
                  "issuer": {
                    "$ref": "#/components/schemas/BankNames"
                  }
                }
              }
            }
          },
          {
            "type": "object",
            "required": [
              "online_banking_finland"
            ],
            "properties": {
              "online_banking_finland": {
                "type": "object",
                "properties": {
                  "email": {
                    "type": "string",
                    "nullable": true
                  }
                }
              }
            }
          },
          {
            "type": "object",
            "required": [
              "online_banking_poland"
            ],
            "properties": {
              "online_banking_poland": {
                "type": "object",
                "required": [
                  "issuer"
                ],
                "properties": {
                  "issuer": {
                    "$ref": "#/components/schemas/BankNames"
                  }
                }
              }
            }
          },
          {
            "type": "object",
            "required": [
              "online_banking_slovakia"
            ],
            "properties": {
              "online_banking_slovakia": {
                "type": "object",
                "required": [
                  "issuer"
                ],
                "properties": {
                  "issuer": {
                    "$ref": "#/components/schemas/BankNames"
                  }
                }
              }
            }
          },
          {
            "type": "object",
            "required": [
              "przelewy24"
            ],
            "properties": {
              "przelewy24": {
                "type": "object",
                "required": [
                  "billing_details"
                ],
                "properties": {
                  "bank_name": {
                    "allOf": [
                      {
                        "$ref": "#/components/schemas/BankNames"
                      }
                    ],
                    "nullable": true
                  },
                  "billing_details": {
                    "$ref": "#/components/schemas/BankRedirectBilling"
                  }
                }
              }
            }
          },
          {
            "type": "object",
            "required": [
              "sofort"
            ],
            "properties": {
              "sofort": {
                "type": "object",
                "required": [
                  "billing_details",
                  "country",
                  "preferred_language"
                ],
                "properties": {
                  "billing_details": {
                    "$ref": "#/components/schemas/BankRedirectBilling"
                  },
                  "country": {
                    "$ref": "#/components/schemas/CountryAlpha2"
                  },
                  "preferred_language": {
                    "type": "string",
                    "description": "The preferred language",
                    "example": "en"
                  }
                }
              }
            }
          },
          {
            "type": "object",
            "required": [
              "swish"
            ],
            "properties": {
              "swish": {
                "type": "object"
              }
            }
          },
          {
            "type": "object",
            "required": [
              "trustly"
            ],
            "properties": {
              "trustly": {
                "type": "object",
                "required": [
                  "country"
                ],
                "properties": {
                  "country": {
                    "$ref": "#/components/schemas/CountryAlpha2"
                  }
                }
              }
            }
          }
        ]
      },
      "BankTransferData": {
        "oneOf": [
          {
            "type": "object",
            "required": [
              "ach_bank_transfer"
            ],
            "properties": {
              "ach_bank_transfer": {
                "type": "object",
                "required": [
                  "billing_details"
                ],
                "properties": {
                  "billing_details": {
                    "$ref": "#/components/schemas/AchBillingDetails"
                  }
                }
              }
            }
          },
          {
            "type": "object",
            "required": [
              "sepa_bank_transfer"
            ],
            "properties": {
              "sepa_bank_transfer": {
                "type": "object",
                "required": [
                  "billing_details",
                  "country"
                ],
                "properties": {
                  "billing_details": {
                    "$ref": "#/components/schemas/SepaAndBacsBillingDetails"
                  },
                  "country": {
                    "$ref": "#/components/schemas/CountryAlpha2"
                  }
                }
              }
            }
          },
          {
            "type": "object",
            "required": [
              "bacs_bank_transfer"
            ],
            "properties": {
              "bacs_bank_transfer": {
                "type": "object",
                "required": [
                  "billing_details"
                ],
                "properties": {
                  "billing_details": {
                    "$ref": "#/components/schemas/SepaAndBacsBillingDetails"
                  }
                }
              }
            }
          }
        ]
      },
      "BankTransferInstructions": {
        "oneOf": [
          {
            "type": "object",
            "required": [
              "ach_credit_transfer"
            ],
            "properties": {
              "ach_credit_transfer": {
                "$ref": "#/components/schemas/AchTransfer"
              }
            }
          },
          {
            "type": "object",
            "required": [
              "sepa_bank_instructions"
            ],
            "properties": {
              "sepa_bank_instructions": {
                "$ref": "#/components/schemas/SepaBankTransferInstructions"
              }
            }
          },
          {
            "type": "object",
            "required": [
              "bacs_bank_instructions"
            ],
            "properties": {
              "bacs_bank_instructions": {
                "$ref": "#/components/schemas/BacsBankTransferInstructions"
              }
            }
          }
        ]
      },
      "BankTransferNextStepsData": {
        "allOf": [
          {
            "$ref": "#/components/schemas/BankTransferInstructions"
          },
          {
            "type": "object",
            "required": [
              "receiver"
            ],
            "properties": {
              "receiver": {
                "$ref": "#/components/schemas/ReceiverDetails"
              }
            }
          }
        ]
      },
      "CaptureMethod": {
        "type": "string",
        "enum": [
          "automatic",
          "manual",
          "manual_multiple",
          "scheduled"
        ]
      },
      "Card": {
        "type": "object",
        "required": [
          "card_number",
          "card_exp_month",
          "card_exp_year",
          "card_holder_name",
          "card_cvc"
        ],
        "properties": {
          "card_number": {
            "type": "string",
            "description": "The card number",
            "example": "4242424242424242"
          },
          "card_exp_month": {
            "type": "string",
            "description": "The card's expiry month",
            "example": "24"
          },
          "card_exp_year": {
            "type": "string",
            "description": "The card's expiry year",
            "example": "24"
          },
          "card_holder_name": {
            "type": "string",
            "description": "The card holder's name",
            "example": "John Test"
          },
          "card_cvc": {
            "type": "string",
            "description": "The CVC number for the card",
            "example": "242"
          },
          "card_issuer": {
            "type": "string",
            "description": "The name of the issuer of card",
            "example": "chase",
            "nullable": true
          },
          "card_network": {
            "allOf": [
              {
                "$ref": "#/components/schemas/CardNetwork"
              }
            ],
            "nullable": true
          }
        }
      },
      "CardDetail": {
        "type": "object",
        "required": [
          "card_number",
          "card_exp_month",
          "card_exp_year",
          "card_holder_name"
        ],
        "properties": {
          "card_number": {
            "type": "string",
            "description": "Card Number",
            "example": "4111111145551142"
          },
          "card_exp_month": {
            "type": "string",
            "description": "Card Expiry Month",
            "example": "10"
          },
          "card_exp_year": {
            "type": "string",
            "description": "Card Expiry Year",
            "example": "25"
          },
          "card_holder_name": {
            "type": "string",
            "description": "Card Holder Name",
            "example": "John Doe"
          }
        }
      },
      "CardDetailFromLocker": {
        "type": "object",
        "properties": {
          "scheme": {
            "type": "string",
            "nullable": true
          },
          "issuer_country": {
            "type": "string",
            "nullable": true
          },
          "last4_digits": {
            "type": "string",
            "nullable": true
          },
          "expiry_month": {
            "type": "string",
            "nullable": true
          },
          "expiry_year": {
            "type": "string",
            "nullable": true
          },
          "card_token": {
            "type": "string",
            "nullable": true
          },
          "card_holder_name": {
            "type": "string",
            "nullable": true
          },
          "card_fingerprint": {
            "type": "string",
            "nullable": true
          }
        }
      },
      "CardNetwork": {
        "type": "string",
        "enum": [
          "Visa",
          "Mastercard",
          "AmericanExpress",
          "JCB",
          "DinersClub",
          "Discover",
          "CartesBancaires",
          "UnionPay",
          "Interac",
          "RuPay",
          "Maestro"
        ]
      },
      "Connector": {
        "type": "string",
        "enum": [
          "aci",
          "adyen",
          "airwallex",
          "authorizedotnet",
          "bitpay",
          "bluesnap",
          "braintree",
          "cashtocode",
          "checkout",
          "coinbase",
          "cryptopay",
          "cybersource",
          "iatapay",
          "phonypay",
          "fauxpay",
          "pretendpay",
          "bambora",
          "dlocal",
          "fiserv",
          "forte",
          "globalpay",
          "klarna",
          "mollie",
          "multisafepay",
          "nexinets",
          "nmi",
          "noon",
          "nuvei",
          "opennode",
          "paypal",
          "payu",
          "rapyd",
          "shift4",
          "stripe",
          "trustpay",
          "worldline",
          "worldpay",
          "zen"
        ]
      },
      "ConnectorType": {
        "type": "string",
        "enum": [
          "payment_processor",
          "payment_vas",
          "fin_operations",
          "fiz_operations",
          "networks",
          "banking_entities",
          "non_banking_finance"
        ]
      },
      "CountryAlpha2": {
        "type": "string",
        "enum": [
          "AF",
          "AX",
          "AL",
          "DZ",
          "AS",
          "AD",
          "AO",
          "AI",
          "AQ",
          "AG",
          "AR",
          "AM",
          "AW",
          "AU",
          "AT",
          "AZ",
          "BS",
          "BH",
          "BD",
          "BB",
          "BY",
          "BE",
          "BZ",
          "BJ",
          "BM",
          "BT",
          "BO",
          "BQ",
          "BA",
          "BW",
          "BV",
          "BR",
          "IO",
          "BN",
          "BG",
          "BF",
          "BI",
          "KH",
          "CM",
          "CA",
          "CV",
          "KY",
          "CF",
          "TD",
          "CL",
          "CN",
          "CX",
          "CC",
          "CO",
          "KM",
          "CG",
          "CD",
          "CK",
          "CR",
          "CI",
          "HR",
          "CU",
          "CW",
          "CY",
          "CZ",
          "DK",
          "DJ",
          "DM",
          "DO",
          "EC",
          "EG",
          "SV",
          "GQ",
          "ER",
          "EE",
          "ET",
          "FK",
          "FO",
          "FJ",
          "FI",
          "FR",
          "GF",
          "PF",
          "TF",
          "GA",
          "GM",
          "GE",
          "DE",
          "GH",
          "GI",
          "GR",
          "GL",
          "GD",
          "GP",
          "GU",
          "GT",
          "GG",
          "GN",
          "GW",
          "GY",
          "HT",
          "HM",
          "VA",
          "HN",
          "HK",
          "HU",
          "IS",
          "IN",
          "ID",
          "IR",
          "IQ",
          "IE",
          "IM",
          "IL",
          "IT",
          "JM",
          "JP",
          "JE",
          "JO",
          "KZ",
          "KE",
          "KI",
          "KP",
          "KR",
          "KW",
          "KG",
          "LA",
          "LV",
          "LB",
          "LS",
          "LR",
          "LY",
          "LI",
          "LT",
          "LU",
          "MO",
          "MK",
          "MG",
          "MW",
          "MY",
          "MV",
          "ML",
          "MT",
          "MH",
          "MQ",
          "MR",
          "MU",
          "YT",
          "MX",
          "FM",
          "MD",
          "MC",
          "MN",
          "ME",
          "MS",
          "MA",
          "MZ",
          "MM",
          "NA",
          "NR",
          "NP",
          "NL",
          "NC",
          "NZ",
          "NI",
          "NE",
          "NG",
          "NU",
          "NF",
          "MP",
          "NO",
          "OM",
          "PK",
          "PW",
          "PS",
          "PA",
          "PG",
          "PY",
          "PE",
          "PH",
          "PN",
          "PL",
          "PT",
          "PR",
          "QA",
          "RE",
          "RO",
          "RU",
          "RW",
          "BL",
          "SH",
          "KN",
          "LC",
          "MF",
          "PM",
          "VC",
          "WS",
          "SM",
          "ST",
          "SA",
          "SN",
          "RS",
          "SC",
          "SL",
          "SG",
          "SX",
          "SK",
          "SI",
          "SB",
          "SO",
          "ZA",
          "GS",
          "SS",
          "ES",
          "LK",
          "SD",
          "SR",
          "SJ",
          "SZ",
          "SE",
          "CH",
          "SY",
          "TW",
          "TJ",
          "TZ",
          "TH",
          "TL",
          "TG",
          "TK",
          "TO",
          "TT",
          "TN",
          "TR",
          "TM",
          "TC",
          "TV",
          "UG",
          "UA",
          "AE",
          "GB",
          "UM",
          "UY",
          "UZ",
          "VU",
          "VE",
          "VN",
          "VG",
          "VI",
          "WF",
          "EH",
          "YE",
          "ZM",
          "ZW",
          "US"
        ]
      },
      "CreateApiKeyRequest": {
        "type": "object",
        "description": "The request body for creating an API Key.",
        "required": [
          "name",
          "expiration"
        ],
        "properties": {
          "name": {
            "type": "string",
            "description": "A unique name for the API Key to help you identify it.",
            "example": "Sandbox integration key",
            "maxLength": 64
          },
          "description": {
            "type": "string",
            "description": "A description to provide more context about the API Key.",
            "example": "Key used by our developers to integrate with the sandbox environment",
            "nullable": true,
            "maxLength": 256
          },
          "expiration": {
            "$ref": "#/components/schemas/ApiKeyExpiration"
          }
        }
      },
      "CreateApiKeyResponse": {
        "type": "object",
        "description": "The response body for creating an API Key.",
        "required": [
          "key_id",
          "merchant_id",
          "name",
          "api_key",
          "created",
          "expiration"
        ],
        "properties": {
          "key_id": {
            "type": "string",
            "description": "The identifier for the API Key.",
            "example": "5hEEqkgJUyuxgSKGArHA4mWSnX",
            "maxLength": 64
          },
          "merchant_id": {
            "type": "string",
            "description": "The identifier for the Merchant Account.",
            "example": "y3oqhf46pyzuxjbcn2giaqnb44",
            "maxLength": 64
          },
          "name": {
            "type": "string",
            "description": "The unique name for the API Key to help you identify it.",
            "example": "Sandbox integration key",
            "maxLength": 64
          },
          "description": {
            "type": "string",
            "description": "The description to provide more context about the API Key.",
            "example": "Key used by our developers to integrate with the sandbox environment",
            "nullable": true,
            "maxLength": 256
          },
          "api_key": {
            "type": "string",
            "description": "The plaintext API Key used for server-side API access. Ensure you store the API Key\nsecurely as you will not be able to see it again.",
            "maxLength": 128
          },
          "created": {
            "type": "string",
            "format": "date-time",
            "description": "The time at which the API Key was created.",
            "example": "2022-09-10T10:11:12Z"
          },
          "expiration": {
            "$ref": "#/components/schemas/ApiKeyExpiration"
          }
        }
      },
      "CryptoData": {
        "type": "object",
        "properties": {
          "pay_currency": {
            "type": "string",
            "nullable": true
          }
        }
      },
      "Currency": {
        "type": "string",
        "enum": [
          "AED",
          "ALL",
          "AMD",
          "ANG",
          "ARS",
          "AUD",
          "AWG",
          "AZN",
          "BBD",
          "BDT",
          "BHD",
          "BMD",
          "BND",
          "BOB",
          "BRL",
          "BSD",
          "BWP",
          "BZD",
          "CAD",
          "CHF",
          "CNY",
          "COP",
          "CRC",
          "CUP",
          "CZK",
          "DKK",
          "DOP",
          "DZD",
          "EGP",
          "ETB",
          "EUR",
          "FJD",
          "GBP",
          "GHS",
          "GIP",
          "GMD",
          "GTQ",
          "GYD",
          "HKD",
          "HNL",
          "HRK",
          "HTG",
          "HUF",
          "IDR",
          "ILS",
          "INR",
          "JMD",
          "JOD",
          "JPY",
          "KES",
          "KGS",
          "KHR",
          "KRW",
          "KWD",
          "KYD",
          "KZT",
          "LAK",
          "LBP",
          "LKR",
          "LRD",
          "LSL",
          "MAD",
          "MDL",
          "MKD",
          "MMK",
          "MNT",
          "MOP",
          "MUR",
          "MVR",
          "MWK",
          "MXN",
          "MYR",
          "NAD",
          "NGN",
          "NIO",
          "NOK",
          "NPR",
          "NZD",
          "OMR",
          "PEN",
          "PGK",
          "PHP",
          "PKR",
          "PLN",
          "QAR",
          "RON",
          "RUB",
          "SAR",
          "SCR",
          "SEK",
          "SGD",
          "SLL",
          "SOS",
          "SSP",
          "SVC",
          "SZL",
          "THB",
          "TRY",
          "TTD",
          "TWD",
          "TZS",
          "USD",
          "UYU",
          "UZS",
          "YER",
          "ZAR"
        ]
      },
      "CustomerAcceptance": {
        "type": "object",
        "required": [
          "acceptance_type"
        ],
        "properties": {
          "acceptance_type": {
            "$ref": "#/components/schemas/AcceptanceType"
          },
          "accepted_at": {
            "type": "string",
            "format": "date-time",
            "description": "Specifying when the customer acceptance was provided",
            "example": "2022-09-10T10:11:12Z",
            "nullable": true
          },
          "online": {
            "allOf": [
              {
                "$ref": "#/components/schemas/OnlineMandate"
              }
            ],
            "nullable": true
          }
        }
      },
      "CustomerDeleteResponse": {
        "type": "object",
        "required": [
          "customer_id",
          "customer_deleted",
          "address_deleted",
          "payment_methods_deleted"
        ],
        "properties": {
          "customer_id": {
            "type": "string",
            "description": "The identifier for the customer object",
            "example": "cus_y3oqhf46pyzuxjbcn2giaqnb44",
            "maxLength": 255
          },
          "customer_deleted": {
            "type": "boolean",
            "description": "Whether customer was deleted or not",
            "example": false
          },
          "address_deleted": {
            "type": "boolean",
            "description": "Whether address was deleted or not",
            "example": false
          },
          "payment_methods_deleted": {
            "type": "boolean",
            "description": "Whether payment methods deleted or not",
            "example": false
          }
        }
      },
      "CustomerDetails": {
        "type": "object",
        "required": [
          "id"
        ],
        "properties": {
          "id": {
            "type": "string",
            "description": "The identifier for the customer."
          },
          "name": {
            "type": "string",
            "description": "The customer's name",
            "example": "John Doe",
            "nullable": true,
            "maxLength": 255
          },
          "email": {
            "type": "string",
            "description": "The customer's email address",
            "example": "johntest@test.com",
            "nullable": true,
            "maxLength": 255
          },
          "phone": {
            "type": "string",
            "description": "The customer's phone number",
            "example": "3141592653",
            "nullable": true,
            "maxLength": 10
          },
          "phone_country_code": {
            "type": "string",
            "description": "The country code for the customer's phone number",
            "example": "+1",
            "nullable": true,
            "maxLength": 2
          }
        }
      },
      "CustomerPaymentMethod": {
        "type": "object",
        "required": [
          "payment_token",
          "customer_id",
          "payment_method",
          "recurring_enabled",
          "installment_payment_enabled"
        ],
        "properties": {
          "payment_token": {
            "type": "string",
            "description": "Token for payment method in temporary card locker which gets refreshed often",
            "example": "7ebf443f-a050-4067-84e5-e6f6d4800aef"
          },
          "customer_id": {
            "type": "string",
            "description": "The unique identifier of the customer.",
            "example": "cus_meowerunwiuwiwqw"
          },
          "payment_method": {
            "$ref": "#/components/schemas/PaymentMethodType"
          },
          "payment_method_type": {
            "allOf": [
              {
                "$ref": "#/components/schemas/PaymentMethodType"
              }
            ],
            "nullable": true
          },
          "payment_method_issuer": {
            "type": "string",
            "description": "The name of the bank/ provider issuing the payment method to the end user",
            "example": "Citibank",
            "nullable": true
          },
          "payment_method_issuer_code": {
            "allOf": [
              {
                "$ref": "#/components/schemas/PaymentMethodIssuerCode"
              }
            ],
            "nullable": true
          },
          "recurring_enabled": {
            "type": "boolean",
            "description": "Indicates whether the payment method is eligible for recurring payments",
            "example": true
          },
          "installment_payment_enabled": {
            "type": "boolean",
            "description": "Indicates whether the payment method is eligible for installment payments",
            "example": true
          },
          "payment_experience": {
            "type": "array",
            "items": {
              "$ref": "#/components/schemas/PaymentExperience"
            },
            "description": "Type of payment experience enabled with the connector",
            "example": [
              "redirect_to_url"
            ],
            "nullable": true
          },
          "card": {
            "allOf": [
              {
                "$ref": "#/components/schemas/CardDetailFromLocker"
              }
            ],
            "nullable": true
          },
          "metadata": {
            "type": "object",
            "description": "You can specify up to 50 keys, with key names up to 40 characters long and values up to 500 characters long. Metadata is useful for storing additional, structured information on an object.",
            "nullable": true
          },
          "created": {
            "type": "string",
            "format": "date-time",
            "description": "A timestamp (ISO 8601 code) that determines when the customer was created",
            "example": "2023-01-18T11:04:09.922Z",
            "nullable": true
          }
        }
      },
      "CustomerPaymentMethodsListResponse": {
        "type": "object",
        "required": [
          "customer_payment_methods"
        ],
        "properties": {
          "customer_payment_methods": {
            "type": "array",
            "items": {
              "$ref": "#/components/schemas/CustomerPaymentMethod"
            },
            "description": "List of payment methods for customer"
          }
        }
      },
      "CustomerRequest": {
        "type": "object",
        "description": "The customer details",
        "properties": {
          "customer_id": {
            "type": "string",
            "description": "The identifier for the customer object. If not provided the customer ID will be autogenerated.",
            "example": "cus_y3oqhf46pyzuxjbcn2giaqnb44",
            "maxLength": 255
          },
          "name": {
            "type": "string",
            "description": "The customer's name",
            "example": "Jon Test",
            "nullable": true,
            "maxLength": 255
          },
          "email": {
            "type": "string",
            "description": "The customer's email address",
            "example": "JonTest@test.com",
            "nullable": true,
            "maxLength": 255
          },
          "phone": {
            "type": "string",
            "description": "The customer's phone number",
            "example": "9999999999",
            "nullable": true,
            "maxLength": 255
          },
          "description": {
            "type": "string",
            "description": "An arbitrary string that you can attach to a customer object.",
            "example": "First Customer",
            "nullable": true,
            "maxLength": 255
          },
          "phone_country_code": {
            "type": "string",
            "description": "The country code for the customer phone number",
            "example": "+65",
            "nullable": true,
            "maxLength": 255
          },
          "address": {
            "type": "object",
            "description": "The address for the customer",
            "nullable": true
          },
          "metadata": {
            "type": "object",
            "description": "You can specify up to 50 keys, with key names up to 40 characters long and values up to 500\ncharacters long. Metadata is useful for storing additional, structured information on an\nobject.",
            "nullable": true
          }
        }
      },
      "CustomerResponse": {
        "type": "object",
        "required": [
          "customer_id",
          "created_at"
        ],
        "properties": {
          "customer_id": {
            "type": "string",
            "description": "The identifier for the customer object. If not provided the customer ID will be autogenerated.",
            "example": "cus_y3oqhf46pyzuxjbcn2giaqnb44",
            "maxLength": 255
          },
          "name": {
            "type": "string",
            "description": "The customer's name",
            "example": "Jon Test",
            "nullable": true,
            "maxLength": 255
          },
          "email": {
            "type": "string",
            "description": "The customer's email address",
            "example": "JonTest@test.com",
            "nullable": true,
            "maxLength": 255
          },
          "phone": {
            "type": "string",
            "description": "The customer's phone number",
            "example": "9999999999",
            "nullable": true,
            "maxLength": 255
          },
          "phone_country_code": {
            "type": "string",
            "description": "The country code for the customer phone number",
            "example": "+65",
            "nullable": true,
            "maxLength": 255
          },
          "description": {
            "type": "string",
            "description": "An arbitrary string that you can attach to a customer object.",
            "example": "First Customer",
            "nullable": true,
            "maxLength": 255
          },
          "address": {
            "type": "object",
            "description": "The address for the customer",
            "nullable": true
          },
          "created_at": {
            "type": "string",
            "format": "date-time",
            "description": "A timestamp (ISO 8601 code) that determines when the customer was created",
            "example": "2023-01-18T11:04:09.922Z"
          },
          "metadata": {
            "type": "object",
            "description": "You can specify up to 50 keys, with key names up to 40 characters long and values up to 500\ncharacters long. Metadata is useful for storing additional, structured information on an\nobject.",
            "nullable": true
          }
        }
      },
      "DisputeResponse": {
        "type": "object",
        "required": [
          "dispute_id",
          "payment_id",
          "attempt_id",
          "amount",
          "currency",
          "dispute_stage",
          "dispute_status",
          "connector",
          "connector_status",
          "connector_dispute_id",
          "created_at"
        ],
        "properties": {
          "dispute_id": {
            "type": "string",
            "description": "The identifier for dispute"
          },
          "payment_id": {
            "type": "string",
            "description": "The identifier for payment_intent"
          },
          "attempt_id": {
            "type": "string",
            "description": "The identifier for payment_attempt"
          },
          "amount": {
            "type": "string",
            "description": "The dispute amount"
          },
          "currency": {
            "type": "string",
            "description": "The three-letter ISO currency code"
          },
          "dispute_stage": {
            "$ref": "#/components/schemas/DisputeStage"
          },
          "dispute_status": {
            "$ref": "#/components/schemas/DisputeStatus"
          },
          "connector": {
            "type": "string",
            "description": "connector to which dispute is associated with"
          },
          "connector_status": {
            "type": "string",
            "description": "Status of the dispute sent by connector"
          },
          "connector_dispute_id": {
            "type": "string",
            "description": "Dispute id sent by connector"
          },
          "connector_reason": {
            "type": "string",
            "description": "Reason of dispute sent by connector",
            "nullable": true
          },
          "connector_reason_code": {
            "type": "string",
            "description": "Reason code of dispute sent by connector",
            "nullable": true
          },
          "challenge_required_by": {
            "type": "string",
            "format": "date-time",
            "description": "Evidence deadline of dispute sent by connector",
            "nullable": true
          },
          "connector_created_at": {
            "type": "string",
            "format": "date-time",
            "description": "Dispute created time sent by connector",
            "nullable": true
          },
          "connector_updated_at": {
            "type": "string",
            "format": "date-time",
            "description": "Dispute updated time sent by connector",
            "nullable": true
          },
          "created_at": {
            "type": "string",
            "format": "date-time",
            "description": "Time at which dispute is received"
          }
        }
      },
      "DisputeResponsePaymentsRetrieve": {
        "type": "object",
        "required": [
          "dispute_id",
          "dispute_stage",
          "dispute_status",
          "connector_status",
          "connector_dispute_id",
          "created_at"
        ],
        "properties": {
          "dispute_id": {
            "type": "string",
            "description": "The identifier for dispute"
          },
          "dispute_stage": {
            "$ref": "#/components/schemas/DisputeStage"
          },
          "dispute_status": {
            "$ref": "#/components/schemas/DisputeStatus"
          },
          "connector_status": {
            "type": "string",
            "description": "Status of the dispute sent by connector"
          },
          "connector_dispute_id": {
            "type": "string",
            "description": "Dispute id sent by connector"
          },
          "connector_reason": {
            "type": "string",
            "description": "Reason of dispute sent by connector",
            "nullable": true
          },
          "connector_reason_code": {
            "type": "string",
            "description": "Reason code of dispute sent by connector",
            "nullable": true
          },
          "challenge_required_by": {
            "type": "string",
            "format": "date-time",
            "description": "Evidence deadline of dispute sent by connector",
            "nullable": true
          },
          "connector_created_at": {
            "type": "string",
            "format": "date-time",
            "description": "Dispute created time sent by connector",
            "nullable": true
          },
          "connector_updated_at": {
            "type": "string",
            "format": "date-time",
            "description": "Dispute updated time sent by connector",
            "nullable": true
          },
          "created_at": {
            "type": "string",
            "format": "date-time",
            "description": "Time at which dispute is received"
          }
        }
      },
      "DisputeStage": {
        "type": "string",
        "enum": [
          "pre_dispute",
          "dispute",
          "pre_arbitration"
        ]
      },
      "DisputeStatus": {
        "type": "string",
        "enum": [
          "dispute_opened",
          "dispute_expired",
          "dispute_accepted",
          "dispute_cancelled",
          "dispute_challenged",
          "dispute_won",
          "dispute_lost"
        ]
      },
      "EphemeralKeyCreateResponse": {
        "type": "object",
        "required": [
          "customer_id",
          "created_at",
          "expires",
          "secret"
        ],
        "properties": {
          "customer_id": {
            "type": "string",
            "description": "customer_id to which this ephemeral key belongs to"
          },
          "created_at": {
            "type": "integer",
            "format": "int64",
            "description": "time at which this ephemeral key was created"
          },
          "expires": {
            "type": "integer",
            "format": "int64",
            "description": "time at which this ephemeral key would expire"
          },
          "secret": {
            "type": "string",
            "description": "ephemeral key"
          }
        }
      },
      "FrmAction": {
        "type": "string",
        "enum": [
          "cancel_txn",
          "auto_refund",
          "manual_review"
        ]
      },
      "FrmConfigs": {
        "type": "object",
        "description": "Details of FrmConfigs are mentioned here... it should be passed in payment connector create api call, and stored in merchant_connector_table",
        "required": [
          "frm_action",
          "frm_preferred_flow_type"
        ],
        "properties": {
          "frm_enabled_pms": {
            "type": "array",
            "items": {
              "type": "string"
            },
            "nullable": true
          },
          "frm_enabled_pm_types": {
            "type": "array",
            "items": {
              "type": "string"
            },
            "nullable": true
          },
          "frm_enabled_gateways": {
            "type": "array",
            "items": {
              "type": "string"
            },
            "nullable": true
          },
          "frm_action": {
            "$ref": "#/components/schemas/FrmAction"
          },
          "frm_preferred_flow_type": {
            "$ref": "#/components/schemas/FrmPreferredFlowTypes"
          }
        }
      },
      "FrmPreferredFlowTypes": {
        "type": "string",
        "enum": [
          "pre",
          "post"
        ]
      },
      "FutureUsage": {
        "type": "string",
        "enum": [
          "off_session",
          "on_session"
        ]
      },
      "GooglePayPaymentMethodInfo": {
        "type": "object",
        "required": [
          "card_network",
          "card_details"
        ],
        "properties": {
          "card_network": {
            "type": "string",
            "description": "The name of the card network"
          },
          "card_details": {
            "type": "string",
            "description": "The details of the card"
          }
        }
      },
      "GooglePayRedirectData": {
        "type": "object"
      },
      "GooglePaySessionResponse": {
        "type": "object",
        "required": [
          "merchant_info",
          "allowed_payment_methods",
          "transaction_info",
          "delayed_session_token",
          "connector",
          "sdk_next_action"
        ],
        "properties": {
          "merchant_info": {
            "$ref": "#/components/schemas/GpayMerchantInfo"
          },
          "allowed_payment_methods": {
            "type": "array",
            "items": {
              "$ref": "#/components/schemas/GpayAllowedPaymentMethods"
            },
            "description": "List of the allowed payment meythods"
          },
          "transaction_info": {
            "$ref": "#/components/schemas/GpayTransactionInfo"
          },
          "delayed_session_token": {
            "type": "boolean",
            "description": "Identifier for the delayed session response"
          },
          "connector": {
            "type": "string",
            "description": "The name of the connector"
          },
          "sdk_next_action": {
            "$ref": "#/components/schemas/SdkNextAction"
          },
          "secrets": {
            "allOf": [
              {
                "$ref": "#/components/schemas/SecretInfoToInitiateSdk"
              }
            ],
            "nullable": true
          }
        }
      },
      "GooglePayThirdPartySdk": {
        "type": "object",
        "required": [
          "delayed_session_token",
          "connector",
          "sdk_next_action"
        ],
        "properties": {
          "delayed_session_token": {
            "type": "boolean",
            "description": "Identifier for the delayed session response"
          },
          "connector": {
            "type": "string",
            "description": "The name of the connector"
          },
          "sdk_next_action": {
            "$ref": "#/components/schemas/SdkNextAction"
          }
        }
      },
      "GooglePayThirdPartySdkData": {
        "type": "object"
      },
      "GooglePayWalletData": {
        "type": "object",
        "required": [
          "type",
          "description",
          "info",
          "tokenization_data"
        ],
        "properties": {
          "type": {
            "type": "string",
            "description": "The type of payment method"
          },
          "description": {
            "type": "string",
            "description": "User-facing message to describe the payment method that funds this transaction."
          },
          "info": {
            "$ref": "#/components/schemas/GooglePayPaymentMethodInfo"
          },
          "tokenization_data": {
            "$ref": "#/components/schemas/GpayTokenizationData"
          }
        }
      },
      "GpayAllowedMethodsParameters": {
        "type": "object",
        "required": [
          "allowed_auth_methods",
          "allowed_card_networks"
        ],
        "properties": {
          "allowed_auth_methods": {
            "type": "array",
            "items": {
              "type": "string"
            },
            "description": "The list of allowed auth methods (ex: 3DS, No3DS, PAN_ONLY etc)"
          },
          "allowed_card_networks": {
            "type": "array",
            "items": {
              "type": "string"
            },
            "description": "The list of allowed card networks (ex: AMEX,JCB etc)"
          }
        }
      },
      "GpayAllowedPaymentMethods": {
        "type": "object",
        "required": [
          "type",
          "parameters",
          "tokenization_specification"
        ],
        "properties": {
          "type": {
            "type": "string",
            "description": "The type of payment method"
          },
          "parameters": {
            "$ref": "#/components/schemas/GpayAllowedMethodsParameters"
          },
          "tokenization_specification": {
            "$ref": "#/components/schemas/GpayTokenizationSpecification"
          }
        }
      },
      "GpayMerchantInfo": {
        "type": "object",
        "required": [
          "merchant_name"
        ],
        "properties": {
          "merchant_name": {
            "type": "string",
            "description": "The name of the merchant"
          }
        }
      },
      "GpaySessionTokenResponse": {
        "oneOf": [
          {
            "$ref": "#/components/schemas/GooglePayThirdPartySdk"
          },
          {
            "$ref": "#/components/schemas/GooglePaySessionResponse"
          }
        ]
      },
      "GpayTokenParameters": {
        "type": "object",
        "required": [
          "gateway"
        ],
        "properties": {
          "gateway": {
            "type": "string",
            "description": "The name of the connector"
          },
          "gateway_merchant_id": {
            "type": "string",
            "description": "The merchant ID registered in the connector associated",
            "nullable": true
          },
          "stripe:version": {
            "type": "string",
            "nullable": true
          },
          "stripe:publishableKey": {
            "type": "string",
            "nullable": true
          }
        }
      },
      "GpayTokenizationData": {
        "type": "object",
        "required": [
          "type",
          "token"
        ],
        "properties": {
          "type": {
            "type": "string",
            "description": "The type of the token"
          },
          "token": {
            "type": "string",
            "description": "Token generated for the wallet"
          }
        }
      },
      "GpayTokenizationSpecification": {
        "type": "object",
        "required": [
          "type",
          "parameters"
        ],
        "properties": {
          "type": {
            "type": "string",
            "description": "The token specification type(ex: PAYMENT_GATEWAY)"
          },
          "parameters": {
            "$ref": "#/components/schemas/GpayTokenParameters"
          }
        }
      },
      "GpayTransactionInfo": {
        "type": "object",
        "required": [
          "country_code",
          "currency_code",
          "total_price_status",
          "total_price"
        ],
        "properties": {
          "country_code": {
            "$ref": "#/components/schemas/CountryAlpha2"
          },
          "currency_code": {
            "$ref": "#/components/schemas/Currency"
          },
          "total_price_status": {
            "type": "string",
            "description": "The total price status (ex: 'FINAL')"
          },
          "total_price": {
            "type": "string",
            "description": "The total price"
          }
        }
      },
      "IntentStatus": {
        "type": "string",
        "enum": [
          "succeeded",
          "failed",
          "cancelled",
          "processing",
          "requires_customer_action",
          "requires_merchant_action",
          "requires_payment_method",
          "requires_confirmation",
          "requires_capture"
        ]
      },
      "KlarnaSessionTokenResponse": {
        "type": "object",
        "required": [
          "session_token",
          "session_id"
        ],
        "properties": {
          "session_token": {
            "type": "string",
            "description": "The session token for Klarna"
          },
          "session_id": {
            "type": "string",
            "description": "The identifier for the session"
          }
        }
      },
      "MandateAmountData": {
        "type": "object",
        "required": [
          "amount",
          "currency"
        ],
        "properties": {
          "amount": {
            "type": "integer",
            "format": "int64",
            "description": "The maximum amount to be debited for the mandate transaction",
            "example": 6540
          },
          "currency": {
            "$ref": "#/components/schemas/Currency"
          },
          "start_date": {
            "type": "string",
            "format": "date-time",
            "description": "Specifying start date of the mandate",
            "example": "2022-09-10T00:00:00Z",
            "nullable": true
          },
          "end_date": {
            "type": "string",
            "format": "date-time",
            "description": "Specifying end date of the mandate",
            "example": "2023-09-10T23:59:59Z",
            "nullable": true
          },
          "metadata": {
            "type": "object",
            "description": "Additional details required by mandate",
            "nullable": true
          }
        }
      },
      "MandateCardDetails": {
        "type": "object",
        "properties": {
          "last4_digits": {
            "type": "string",
            "description": "The last 4 digits of card",
            "nullable": true
          },
          "card_exp_month": {
            "type": "string",
            "description": "The expiry month of card",
            "nullable": true
          },
          "card_exp_year": {
            "type": "string",
            "description": "The expiry year of card",
            "nullable": true
          },
          "card_holder_name": {
            "type": "string",
            "description": "The card holder name",
            "nullable": true
          },
          "card_token": {
            "type": "string",
            "description": "The token from card locker",
            "nullable": true
          },
          "scheme": {
            "type": "string",
            "description": "The card scheme network for the particular card",
            "nullable": true
          },
          "issuer_country": {
            "type": "string",
            "description": "The country code in in which the card was issued",
            "nullable": true
          },
          "card_fingerprint": {
            "type": "string",
            "description": "A unique identifier alias to identify a particular card",
            "nullable": true
          }
        }
      },
      "MandateData": {
        "type": "object",
        "properties": {
          "customer_acceptance": {
            "allOf": [
              {
                "$ref": "#/components/schemas/CustomerAcceptance"
              }
            ],
            "nullable": true
          },
          "mandate_type": {
            "allOf": [
              {
                "$ref": "#/components/schemas/MandateType"
              }
            ],
            "nullable": true
          }
        }
      },
      "MandateResponse": {
        "type": "object",
        "required": [
          "mandate_id",
          "status",
          "payment_method_id",
          "payment_method"
        ],
        "properties": {
          "mandate_id": {
            "type": "string",
            "description": "The identifier for mandate"
          },
          "status": {
            "$ref": "#/components/schemas/MandateStatus"
          },
          "payment_method_id": {
            "type": "string",
            "description": "The identifier for payment method"
          },
          "payment_method": {
            "type": "string",
            "description": "The payment method"
          },
          "card": {
            "allOf": [
              {
                "$ref": "#/components/schemas/MandateCardDetails"
              }
            ],
            "nullable": true
          },
          "customer_acceptance": {
            "allOf": [
              {
                "$ref": "#/components/schemas/CustomerAcceptance"
              }
            ],
            "nullable": true
          }
        }
      },
      "MandateRevokedResponse": {
        "type": "object",
        "required": [
          "mandate_id",
          "status"
        ],
        "properties": {
          "mandate_id": {
            "type": "string",
            "description": "The identifier for mandate"
          },
          "status": {
            "$ref": "#/components/schemas/MandateStatus"
          }
        }
      },
      "MandateStatus": {
        "type": "string",
        "description": "The status of the mandate, which indicates whether it can be used to initiate a payment",
        "enum": [
          "active",
          "inactive",
          "pending",
          "revoked"
        ]
      },
      "MandateType": {
        "oneOf": [
          {
            "type": "object",
            "required": [
              "single_use"
            ],
            "properties": {
              "single_use": {
                "$ref": "#/components/schemas/MandateAmountData"
              }
            }
          },
          {
            "type": "object",
            "required": [
              "multi_use"
            ],
            "properties": {
              "multi_use": {
                "allOf": [
                  {
                    "$ref": "#/components/schemas/MandateAmountData"
                  }
                ],
                "nullable": true
              }
            }
          }
        ]
      },
      "MbWayRedirection": {
        "type": "object",
        "required": [
          "telephone_number"
        ],
        "properties": {
          "telephone_number": {
            "type": "string",
            "description": "Telephone number of the shopper. Should be Portuguese phone number."
          }
        }
      },
      "MerchantAccountCreate": {
        "type": "object",
        "required": [
          "merchant_id"
        ],
        "properties": {
          "merchant_id": {
            "type": "string",
            "description": "The identifier for the Merchant Account",
            "example": "y3oqhf46pyzuxjbcn2giaqnb44",
            "maxLength": 255
          },
          "merchant_name": {
            "type": "string",
            "description": "Name of the Merchant Account",
            "example": "NewAge Retailer",
            "nullable": true
          },
          "merchant_details": {
            "allOf": [
              {
                "$ref": "#/components/schemas/MerchantDetails"
              }
            ],
            "nullable": true
          },
          "return_url": {
            "type": "string",
            "description": "The URL to redirect after the completion of the operation",
            "example": "https://www.example.com/success",
            "nullable": true,
            "maxLength": 255
          },
          "webhook_details": {
            "allOf": [
              {
                "$ref": "#/components/schemas/WebhookDetails"
              }
            ],
            "nullable": true
          },
          "routing_algorithm": {
            "type": "object",
            "description": "The routing algorithm to be used for routing payments to desired connectors",
            "nullable": true
          },
          "sub_merchants_enabled": {
            "type": "boolean",
            "description": "A boolean value to indicate if the merchant is a sub-merchant under a master or a parent merchant. By default, its value is false.",
            "default": false,
            "example": false,
            "nullable": true
          },
          "parent_merchant_id": {
            "type": "string",
            "description": "Refers to the Parent Merchant ID if the merchant being created is a sub-merchant",
            "example": "xkkdf909012sdjki2dkh5sdf",
            "nullable": true,
            "maxLength": 255
          },
          "enable_payment_response_hash": {
            "type": "boolean",
            "description": "A boolean value to indicate if payment response hash needs to be enabled",
            "default": false,
            "example": true,
            "nullable": true
          },
          "payment_response_hash_key": {
            "type": "string",
            "description": "Refers to the hash key used for payment response",
            "nullable": true
          },
          "redirect_to_merchant_with_http_post": {
            "type": "boolean",
            "description": "A boolean value to indicate if redirect to merchant with http post needs to be enabled",
            "default": false,
            "example": true,
            "nullable": true
          },
          "metadata": {
            "type": "object",
            "description": "You can specify up to 50 keys, with key names up to 40 characters long and values up to 500 characters long. Metadata is useful for storing additional, structured information on an object.",
            "nullable": true
          },
          "publishable_key": {
            "type": "string",
            "description": "API key that will be used for server side API access",
            "example": "AH3423bkjbkjdsfbkj",
            "nullable": true
          },
          "locker_id": {
            "type": "string",
            "description": "An identifier for the vault used to store payment method information.",
            "example": "locker_abc123",
            "nullable": true
          },
          "primary_business_details": {
            "allOf": [
              {
                "$ref": "#/components/schemas/PrimaryBusinessDetails"
              }
            ],
            "nullable": true
          },
          "frm_routing_algorithm": {
            "type": "object",
            "description": "The frm routing algorithm to be used for routing payments to desired FRM's",
            "nullable": true
          },
          "intent_fulfillment_time": {
            "type": "integer",
            "format": "int32",
            "description": "Will be used to expire client secret after certain amount of time to be supplied in seconds\n(900) for 15 mins",
            "example": 900,
            "nullable": true,
            "minimum": 0.0
          }
        }
      },
      "MerchantAccountDeleteResponse": {
        "type": "object",
        "required": [
          "merchant_id",
          "deleted"
        ],
        "properties": {
          "merchant_id": {
            "type": "string",
            "description": "The identifier for the Merchant Account",
            "example": "y3oqhf46pyzuxjbcn2giaqnb44",
            "maxLength": 255
          },
          "deleted": {
            "type": "boolean",
            "description": "If the connector is deleted or not",
            "example": false
          }
        }
      },
      "MerchantAccountResponse": {
        "type": "object",
        "required": [
          "merchant_id",
          "enable_payment_response_hash",
          "redirect_to_merchant_with_http_post",
          "primary_business_details"
        ],
        "properties": {
          "merchant_id": {
            "type": "string",
            "description": "The identifier for the Merchant Account",
            "example": "y3oqhf46pyzuxjbcn2giaqnb44",
            "maxLength": 255
          },
          "merchant_name": {
            "type": "string",
            "description": "Name of the Merchant Account",
            "example": "NewAge Retailer",
            "nullable": true
          },
          "return_url": {
            "type": "string",
            "description": "The URL to redirect after the completion of the operation",
            "example": "https://www.example.com/success",
            "nullable": true,
            "maxLength": 255
          },
          "enable_payment_response_hash": {
            "type": "boolean",
            "description": "A boolean value to indicate if payment response hash needs to be enabled",
            "default": false,
            "example": true
          },
          "payment_response_hash_key": {
            "type": "string",
            "description": "Refers to the Parent Merchant ID if the merchant being created is a sub-merchant",
            "example": "xkkdf909012sdjki2dkh5sdf",
            "nullable": true,
            "maxLength": 255
          },
          "redirect_to_merchant_with_http_post": {
            "type": "boolean",
            "description": "A boolean value to indicate if redirect to merchant with http post needs to be enabled",
            "default": false,
            "example": true
          },
          "merchant_details": {
            "allOf": [
              {
                "$ref": "#/components/schemas/MerchantDetails"
              }
            ],
            "nullable": true
          },
          "webhook_details": {
            "allOf": [
              {
                "$ref": "#/components/schemas/WebhookDetails"
              }
            ],
            "nullable": true
          },
          "routing_algorithm": {
            "allOf": [
              {
                "$ref": "#/components/schemas/RoutingAlgorithm"
              }
            ],
            "nullable": true
          },
          "sub_merchants_enabled": {
            "type": "boolean",
            "description": "A boolean value to indicate if the merchant is a sub-merchant under a master or a parent merchant. By default, its value is false.",
            "default": false,
            "example": false,
            "nullable": true
          },
          "parent_merchant_id": {
            "type": "string",
            "description": "Refers to the Parent Merchant ID if the merchant being created is a sub-merchant",
            "example": "xkkdf909012sdjki2dkh5sdf",
            "nullable": true,
            "maxLength": 255
          },
          "publishable_key": {
            "type": "string",
            "description": "API key that will be used for server side API access",
            "example": "AH3423bkjbkjdsfbkj",
            "nullable": true
          },
          "metadata": {
            "type": "object",
            "description": "You can specify up to 50 keys, with key names up to 40 characters long and values up to 500 characters long. Metadata is useful for storing additional, structured information on an object.",
            "nullable": true
          },
          "locker_id": {
            "type": "string",
            "description": "An identifier for the vault used to store payment method information.",
            "example": "locker_abc123",
            "nullable": true
          },
          "primary_business_details": {
            "type": "array",
            "items": {
              "$ref": "#/components/schemas/PrimaryBusinessDetails"
            },
            "description": "Default business details for connector routing"
          },
          "frm_routing_algorithm": {
            "allOf": [
              {
                "$ref": "#/components/schemas/RoutingAlgorithm"
              }
            ],
            "nullable": true
          },
          "intent_fulfillment_time": {
            "type": "integer",
            "format": "int64",
            "description": "Will be used to expire client secret after certain amount of time to be supplied in seconds\n(900) for 15 mins",
            "nullable": true
          }
        }
      },
      "MerchantAccountUpdate": {
        "type": "object",
        "required": [
          "merchant_id"
        ],
        "properties": {
          "merchant_id": {
            "type": "string",
            "description": "The identifier for the Merchant Account",
            "example": "y3oqhf46pyzuxjbcn2giaqnb44",
            "maxLength": 255
          },
          "merchant_name": {
            "type": "string",
            "description": "Name of the Merchant Account",
            "example": "NewAge Retailer",
            "nullable": true
          },
          "merchant_details": {
            "allOf": [
              {
                "$ref": "#/components/schemas/MerchantDetails"
              }
            ],
            "nullable": true
          },
          "return_url": {
            "type": "string",
            "description": "The URL to redirect after the completion of the operation",
            "example": "https://www.example.com/success",
            "nullable": true,
            "maxLength": 255
          },
          "webhook_details": {
            "allOf": [
              {
                "$ref": "#/components/schemas/WebhookDetails"
              }
            ],
            "nullable": true
          },
          "routing_algorithm": {
            "type": "object",
            "description": "The routing algorithm to be used for routing payments to desired connectors",
            "nullable": true
          },
          "sub_merchants_enabled": {
            "type": "boolean",
            "description": "A boolean value to indicate if the merchant is a sub-merchant under a master or a parent merchant. By default, its value is false.",
            "default": false,
            "example": false,
            "nullable": true
          },
          "parent_merchant_id": {
            "type": "string",
            "description": "Refers to the Parent Merchant ID if the merchant being created is a sub-merchant",
            "example": "xkkdf909012sdjki2dkh5sdf",
            "nullable": true,
            "maxLength": 255
          },
          "enable_payment_response_hash": {
            "type": "boolean",
            "description": "A boolean value to indicate if payment response hash needs to be enabled",
            "default": false,
            "example": true,
            "nullable": true
          },
          "payment_response_hash_key": {
            "type": "string",
            "description": "Refers to the hash key used for payment response",
            "nullable": true
          },
          "redirect_to_merchant_with_http_post": {
            "type": "boolean",
            "description": "A boolean value to indicate if redirect to merchant with http post needs to be enabled",
            "default": false,
            "example": true,
            "nullable": true
          },
          "metadata": {
            "type": "object",
            "description": "You can specify up to 50 keys, with key names up to 40 characters long and values up to 500 characters long. Metadata is useful for storing additional, structured information on an object.",
            "nullable": true
          },
          "publishable_key": {
            "type": "string",
            "description": "API key that will be used for server side API access",
            "example": "AH3423bkjbkjdsfbkj",
            "nullable": true
          },
          "locker_id": {
            "type": "string",
            "description": "An identifier for the vault used to store payment method information.",
            "example": "locker_abc123",
            "nullable": true
          },
          "primary_business_details": {
            "type": "array",
            "items": {
              "$ref": "#/components/schemas/PrimaryBusinessDetails"
            },
            "description": "Default business details for connector routing",
            "nullable": true
          },
          "frm_routing_algorithm": {
            "type": "object",
            "description": "The frm routing algorithm to be used for routing payments to desired FRM's",
            "nullable": true
          },
          "intent_fulfillment_time": {
            "type": "integer",
            "format": "int32",
            "description": "Will be used to expire client secret after certain amount of time to be supplied in seconds\n(900) for 15 mins",
            "nullable": true,
            "minimum": 0.0
          }
        }
      },
      "MerchantConnectorCreate": {
        "type": "object",
        "description": "Create a new Merchant Connector for the merchant account. The connector could be a payment processor / facilitator / acquirer or specialized services like Fraud / Accounting etc.\"",
        "required": [
          "connector_type",
          "connector_name",
          "connector_label"
        ],
        "properties": {
          "connector_type": {
            "$ref": "#/components/schemas/ConnectorType"
          },
          "connector_name": {
            "type": "string",
            "description": "Name of the Connector",
            "example": "stripe"
          },
          "connector_label": {
            "type": "string",
            "example": "stripe_US_travel"
          },
          "merchant_connector_id": {
            "type": "string",
            "description": "Unique ID of the connector",
            "example": "mca_5apGeP94tMts6rg3U3kR",
            "nullable": true
          },
          "connector_account_details": {
            "type": "object",
            "description": "Account details of the Connector. You can specify up to 50 keys, with key names up to 40 characters long and values up to 500 characters long. Useful for storing additional, structured information on an object.",
            "nullable": true
          },
          "test_mode": {
            "type": "boolean",
            "description": "A boolean value to indicate if the connector is in Test mode. By default, its value is false.",
            "default": false,
            "example": false,
            "nullable": true
          },
          "disabled": {
            "type": "boolean",
            "description": "A boolean value to indicate if the connector is disabled. By default, its value is false.",
            "default": false,
            "example": false,
            "nullable": true
          },
          "payment_methods_enabled": {
            "type": "array",
            "items": {
              "$ref": "#/components/schemas/PaymentMethodsEnabled"
            },
            "description": "Refers to the Parent Merchant ID if the merchant being created is a sub-merchant",
            "example": [
              {
                "payment_method": "wallet",
                "payment_method_types": [
                  "upi_collect",
                  "upi_intent"
                ],
                "payment_method_issuers": [
                  "labore magna ipsum",
                  "aute"
                ],
                "payment_schemes": [
                  "Discover",
                  "Discover"
                ],
                "accepted_currencies": {
                  "type": "enable_only",
                  "list": [
                    "USD",
                    "EUR"
                  ]
                },
                "accepted_countries": {
                  "type": "disable_only",
                  "list": [
                    "FR",
                    "DE",
                    "IN"
                  ]
                },
                "minimum_amount": 1,
                "maximum_amount": 68607706,
                "recurring_enabled": true,
                "installment_payment_enabled": true
              }
            ],
            "nullable": true
          },
          "metadata": {
            "type": "object",
            "description": "You can specify up to 50 keys, with key names up to 40 characters long and values up to 500 characters long. Metadata is useful for storing additional, structured information on an object.",
            "nullable": true
          },
          "frm_configs": {
            "allOf": [
              {
                "$ref": "#/components/schemas/FrmConfigs"
              }
            ],
            "nullable": true
          },
          "business_country": {
            "allOf": [
              {
                "$ref": "#/components/schemas/CountryAlpha2"
              }
            ],
            "nullable": true
          },
          "business_label": {
            "type": "string",
            "nullable": true
          },
          "business_sub_label": {
            "type": "string",
            "description": "Business Sub label of the merchant",
            "example": "chase",
            "nullable": true
          }
        }
      },
      "MerchantConnectorDeleteResponse": {
        "type": "object",
        "required": [
          "merchant_id",
          "merchant_connector_id",
          "deleted"
        ],
        "properties": {
          "merchant_id": {
            "type": "string",
            "description": "The identifier for the Merchant Account",
            "example": "y3oqhf46pyzuxjbcn2giaqnb44",
            "maxLength": 255
          },
          "merchant_connector_id": {
            "type": "string",
            "description": "Unique ID of the connector",
            "example": "mca_5apGeP94tMts6rg3U3kR"
          },
          "deleted": {
            "type": "boolean",
            "description": "If the connector is deleted or not",
            "example": false
          }
        }
      },
      "MerchantConnectorDetails": {
        "type": "object",
        "properties": {
          "connector_account_details": {
            "type": "object",
            "description": "Account details of the Connector. You can specify up to 50 keys, with key names up to 40 characters long and values up to 500 characters long. Useful for storing additional, structured information on an object.",
            "nullable": true
          },
          "metadata": {
            "type": "object",
            "description": "You can specify up to 50 keys, with key names up to 40 characters long and values up to 500 characters long. Metadata is useful for storing additional, structured information on an object.",
            "nullable": true
          }
        }
      },
      "MerchantConnectorDetailsWrap": {
        "type": "object",
        "required": [
          "creds_identifier"
        ],
        "properties": {
          "creds_identifier": {
            "type": "string",
            "description": "Creds Identifier is to uniquely identify the credentials. Do not send any sensitive info in this field. And do not send the string \"null\"."
          },
          "encoded_data": {
            "allOf": [
              {
                "$ref": "#/components/schemas/MerchantConnectorDetails"
              }
            ],
            "nullable": true
          }
        }
      },
      "MerchantConnectorId": {
        "type": "object",
        "required": [
          "merchant_id",
          "merchant_connector_id"
        ],
        "properties": {
          "merchant_id": {
            "type": "string"
          },
          "merchant_connector_id": {
            "type": "string"
          }
        }
      },
      "MerchantConnectorResponse": {
        "type": "object",
        "description": "Response of creating a new Merchant Connector for the merchant account.\"",
        "required": [
          "connector_type",
          "connector_name",
          "connector_label",
          "merchant_connector_id",
          "business_country",
          "business_label"
        ],
        "properties": {
          "connector_type": {
            "$ref": "#/components/schemas/ConnectorType"
          },
          "connector_name": {
            "type": "string",
            "description": "Name of the Connector",
            "example": "stripe"
          },
          "connector_label": {
            "type": "string",
            "example": "stripe_US_travel"
          },
          "merchant_connector_id": {
            "type": "string",
            "description": "Unique ID of the connector",
            "example": "mca_5apGeP94tMts6rg3U3kR"
          },
          "connector_account_details": {
            "type": "object",
            "description": "Account details of the Connector. You can specify up to 50 keys, with key names up to 40 characters long and values up to 500 characters long. Useful for storing additional, structured information on an object.",
            "nullable": true
          },
          "test_mode": {
            "type": "boolean",
            "description": "A boolean value to indicate if the connector is in Test mode. By default, its value is false.",
            "default": false,
            "example": false,
            "nullable": true
          },
          "disabled": {
            "type": "boolean",
            "description": "A boolean value to indicate if the connector is disabled. By default, its value is false.",
            "default": false,
            "example": false,
            "nullable": true
          },
          "payment_methods_enabled": {
            "type": "array",
            "items": {
              "$ref": "#/components/schemas/PaymentMethodsEnabled"
            },
            "description": "Refers to the Parent Merchant ID if the merchant being created is a sub-merchant",
            "example": [
              {
                "payment_method": "wallet",
                "payment_method_types": [
                  "upi_collect",
                  "upi_intent"
                ],
                "payment_method_issuers": [
                  "labore magna ipsum",
                  "aute"
                ],
                "payment_schemes": [
                  "Discover",
                  "Discover"
                ],
                "accepted_currencies": {
                  "type": "enable_only",
                  "list": [
                    "USD",
                    "EUR"
                  ]
                },
                "accepted_countries": {
                  "type": "disable_only",
                  "list": [
                    "FR",
                    "DE",
                    "IN"
                  ]
                },
                "minimum_amount": 1,
                "maximum_amount": 68607706,
                "recurring_enabled": true,
                "installment_payment_enabled": true
              }
            ],
            "nullable": true
          },
          "metadata": {
            "type": "object",
            "description": "You can specify up to 50 keys, with key names up to 40 characters long and values up to 500 characters long. Metadata is useful for storing additional, structured information on an object.",
            "nullable": true
          },
          "business_country": {
            "$ref": "#/components/schemas/CountryAlpha2"
          },
          "business_label": {
            "type": "string",
            "description": "Business Type of the merchant",
            "example": "travel"
          },
          "business_sub_label": {
            "type": "string",
            "description": "Business Sub label of the merchant",
            "example": "chase",
            "nullable": true
          },
          "frm_configs": {
            "allOf": [
              {
                "$ref": "#/components/schemas/FrmConfigs"
              }
            ],
            "nullable": true
          }
        }
      },
      "MerchantConnectorUpdate": {
        "type": "object",
        "description": "Create a new Merchant Connector for the merchant account. The connector could be a payment processor / facilitator / acquirer or specialized services like Fraud / Accounting etc.\"",
        "required": [
          "connector_type"
        ],
        "properties": {
          "connector_type": {
            "$ref": "#/components/schemas/ConnectorType"
          },
          "connector_account_details": {
            "type": "object",
            "description": "Account details of the Connector. You can specify up to 50 keys, with key names up to 40 characters long and values up to 500 characters long. Useful for storing additional, structured information on an object.",
            "nullable": true
          },
          "test_mode": {
            "type": "boolean",
            "description": "A boolean value to indicate if the connector is in Test mode. By default, its value is false.",
            "default": false,
            "example": false,
            "nullable": true
          },
          "disabled": {
            "type": "boolean",
            "description": "A boolean value to indicate if the connector is disabled. By default, its value is false.",
            "default": false,
            "example": false,
            "nullable": true
          },
          "payment_methods_enabled": {
            "type": "array",
            "items": {
              "$ref": "#/components/schemas/PaymentMethodsEnabled"
            },
            "description": "Refers to the Parent Merchant ID if the merchant being created is a sub-merchant",
            "example": [
              {
                "payment_method": "wallet",
                "payment_method_types": [
                  "upi_collect",
                  "upi_intent"
                ],
                "payment_method_issuers": [
                  "labore magna ipsum",
                  "aute"
                ],
                "payment_schemes": [
                  "Discover",
                  "Discover"
                ],
                "accepted_currencies": {
                  "type": "enable_only",
                  "list": [
                    "USD",
                    "EUR"
                  ]
                },
                "accepted_countries": {
                  "type": "disable_only",
                  "list": [
                    "FR",
                    "DE",
                    "IN"
                  ]
                },
                "minimum_amount": 1,
                "maximum_amount": 68607706,
                "recurring_enabled": true,
                "installment_payment_enabled": true
              }
            ],
            "nullable": true
          },
          "metadata": {
            "type": "object",
            "description": "You can specify up to 50 keys, with key names up to 40 characters long and values up to 500 characters long. Metadata is useful for storing additional, structured information on an object.",
            "nullable": true
          },
          "frm_configs": {
            "allOf": [
              {
                "$ref": "#/components/schemas/FrmConfigs"
              }
            ],
            "nullable": true
          }
        }
      },
      "MerchantDetails": {
        "type": "object",
        "properties": {
          "primary_contact_person": {
            "type": "string",
            "description": "The merchant's primary contact name",
            "example": "John Doe",
            "nullable": true,
            "maxLength": 255
          },
          "primary_phone": {
            "type": "string",
            "description": "The merchant's primary phone number",
            "example": "999999999",
            "nullable": true,
            "maxLength": 255
          },
          "primary_email": {
            "type": "string",
            "description": "The merchant's primary email address",
            "example": "johndoe@test.com",
            "nullable": true,
            "maxLength": 255
          },
          "secondary_contact_person": {
            "type": "string",
            "description": "The merchant's secondary contact name",
            "example": "John Doe2",
            "nullable": true,
            "maxLength": 255
          },
          "secondary_phone": {
            "type": "string",
            "description": "The merchant's secondary phone number",
            "example": "999999988",
            "nullable": true,
            "maxLength": 255
          },
          "secondary_email": {
            "type": "string",
            "description": "The merchant's secondary email address",
            "example": "johndoe2@test.com",
            "nullable": true,
            "maxLength": 255
          },
          "website": {
            "type": "string",
            "description": "The business website of the merchant",
            "example": "www.example.com",
            "nullable": true,
            "maxLength": 255
          },
          "about_business": {
            "type": "string",
            "description": "A brief description about merchant's business",
            "example": "Online Retail with a wide selection of organic products for North America",
            "nullable": true,
            "maxLength": 255
          },
          "address": {
            "allOf": [
              {
                "$ref": "#/components/schemas/AddressDetails"
              }
            ],
            "nullable": true
          }
        }
      },
      "Metadata": {
        "type": "object",
        "properties": {
          "order_details": {
            "allOf": [
              {
                "$ref": "#/components/schemas/OrderDetails"
              }
            ],
            "nullable": true
          },
          "order_category": {
            "type": "string",
            "description": "Information about the order category that merchant wants to specify at connector level. (e.g. In Noon Payments it can take values like \"pay\", \"food\", or any other custom string set by the merchant in Noon's Dashboard)",
            "nullable": true
          },
          "redirect_response": {
            "allOf": [
              {
                "$ref": "#/components/schemas/RedirectResponse"
              }
            ],
            "nullable": true
          },
          "allowed_payment_method_types": {
            "type": "array",
            "items": {
              "$ref": "#/components/schemas/PaymentMethodType"
            },
            "description": "Allowed payment method types for a payment intent",
            "nullable": true
          }
        }
      },
      "MobilePayRedirection": {
        "type": "object"
      },
      "NextActionCall": {
        "type": "string",
        "enum": [
          "confirm",
          "sync"
        ]
      },
      "NextActionData": {
        "oneOf": [
          {
            "type": "object",
            "description": "Contains the url for redirection flow",
            "required": [
              "redirect_to_url",
              "type"
            ],
            "properties": {
              "redirect_to_url": {
                "type": "string"
              },
              "type": {
                "type": "string",
                "enum": [
                  "redirect_to_url"
                ]
              }
            }
          },
          {
            "type": "object",
            "description": "Informs the next steps for bank transfer and also contains the charges details (ex: amount received, amount charged etc)",
            "required": [
              "bank_transfer_steps_and_charges_details",
              "type"
            ],
            "properties": {
              "bank_transfer_steps_and_charges_details": {
                "$ref": "#/components/schemas/BankTransferNextStepsData"
              },
              "type": {
                "type": "string",
                "enum": [
                  "display_bank_transfer_information"
                ]
              }
            }
          },
          {
            "type": "object",
            "description": "contains third party sdk session token response",
            "required": [
              "type"
            ],
            "properties": {
              "session_token": {
                "allOf": [
                  {
                    "$ref": "#/components/schemas/SessionToken"
                  }
                ],
                "nullable": true
              },
              "type": {
                "type": "string",
                "enum": [
                  "third_party_sdk_session_token"
                ]
              }
            }
          }
        ],
        "discriminator": {
          "propertyName": "type"
        }
      },
      "NextActionType": {
        "type": "string",
        "enum": [
          "redirect_to_url",
          "display_qr_code",
          "invoke_sdk_client",
          "trigger_api",
          "display_bank_transfer_information"
        ]
      },
      "NoThirdPartySdkSessionResponse": {
        "type": "object",
        "required": [
          "epoch_timestamp",
          "expires_at",
          "merchant_session_identifier",
          "nonce",
          "merchant_identifier",
          "domain_name",
          "display_name",
          "signature",
          "operational_analytics_identifier",
          "retries",
          "psp_id"
        ],
        "properties": {
          "epoch_timestamp": {
            "type": "integer",
            "format": "int64",
            "description": "Timestamp at which session is requested",
            "minimum": 0.0
          },
          "expires_at": {
            "type": "integer",
            "format": "int64",
            "description": "Timestamp at which session expires",
            "minimum": 0.0
          },
          "merchant_session_identifier": {
            "type": "string",
            "description": "The identifier for the merchant session"
          },
          "nonce": {
            "type": "string",
            "description": "Apple pay generated unique ID (UUID) value"
          },
          "merchant_identifier": {
            "type": "string",
            "description": "The identifier for the merchant"
          },
          "domain_name": {
            "type": "string",
            "description": "The domain name of the merchant which is registered in Apple Pay"
          },
          "display_name": {
            "type": "string",
            "description": "The name to be displayed on Apple Pay button"
          },
          "signature": {
            "type": "string",
            "description": "A string which represents the properties of a payment"
          },
          "operational_analytics_identifier": {
            "type": "string",
            "description": "The identifier for the operational analytics"
          },
          "retries": {
            "type": "integer",
            "format": "int32",
            "description": "The number of retries to get the session response",
            "minimum": 0.0
          },
          "psp_id": {
            "type": "string",
            "description": "The identifier for the connector transaction"
          }
        }
      },
      "OnlineMandate": {
        "type": "object",
        "required": [
          "ip_address",
          "user_agent"
        ],
        "properties": {
          "ip_address": {
            "type": "string",
            "description": "Ip address of the customer machine from which the mandate was created",
            "example": "123.32.25.123"
          },
          "user_agent": {
            "type": "string",
            "description": "The user-agent of the customer's browser"
          }
        }
      },
      "OrderDetails": {
        "type": "object",
        "required": [
          "product_name",
          "quantity"
        ],
        "properties": {
          "product_name": {
            "type": "string",
            "description": "Name of the product that is being purchased",
            "example": "shirt",
            "maxLength": 255
          },
          "quantity": {
            "type": "integer",
            "format": "int32",
            "description": "The quantity of the product to be purchased",
            "example": 1,
            "minimum": 0.0
          }
        }
      },
      "OrderDetailsWithAmount": {
        "type": "object",
        "required": [
          "product_name",
          "quantity",
          "amount"
        ],
        "properties": {
          "product_name": {
            "type": "string",
            "description": "Name of the product that is being purchased",
            "example": "shirt",
            "maxLength": 255
          },
          "quantity": {
            "type": "integer",
            "format": "int32",
            "description": "The quantity of the product to be purchased",
            "example": 1,
            "minimum": 0.0
          },
          "amount": {
            "type": "integer",
            "format": "int64",
            "description": "the amount per quantity of product"
          }
        }
      },
      "PayLaterData": {
        "oneOf": [
          {
            "type": "object",
            "required": [
              "klarna_redirect"
            ],
            "properties": {
              "klarna_redirect": {
                "type": "object",
                "description": "For KlarnaRedirect as PayLater Option",
                "required": [
                  "billing_email",
                  "billing_country"
                ],
                "properties": {
                  "billing_email": {
                    "type": "string",
                    "description": "The billing email"
                  },
                  "billing_country": {
                    "$ref": "#/components/schemas/CountryAlpha2"
                  }
                }
              }
            }
          },
          {
            "type": "object",
            "required": [
              "klarna_sdk"
            ],
            "properties": {
              "klarna_sdk": {
                "type": "object",
                "description": "For Klarna Sdk as PayLater Option",
                "required": [
                  "token"
                ],
                "properties": {
                  "token": {
                    "type": "string",
                    "description": "The token for the sdk workflow"
                  }
                }
              }
            }
          },
          {
            "type": "object",
            "required": [
              "affirm_redirect"
            ],
            "properties": {
              "affirm_redirect": {
                "type": "object",
                "description": "For Affirm redirect as PayLater Option"
              }
            }
          },
          {
            "type": "object",
            "required": [
              "afterpay_clearpay_redirect"
            ],
            "properties": {
              "afterpay_clearpay_redirect": {
                "type": "object",
                "description": "For AfterpayClearpay redirect as PayLater Option",
                "required": [
                  "billing_email",
                  "billing_name"
                ],
                "properties": {
                  "billing_email": {
                    "type": "string",
                    "description": "The billing email"
                  },
                  "billing_name": {
                    "type": "string",
                    "description": "The billing name"
                  }
                }
              }
            }
          },
          {
            "type": "object",
            "required": [
              "pay_bright_redirect"
            ],
            "properties": {
              "pay_bright_redirect": {
                "type": "object"
              }
            }
          },
          {
            "type": "object",
            "required": [
              "walley_redirect"
            ],
            "properties": {
              "walley_redirect": {
                "type": "object"
              }
            }
          }
        ]
      },
      "PayPalWalletData": {
        "type": "object",
        "required": [
          "token"
        ],
        "properties": {
          "token": {
            "type": "string",
            "description": "Token generated for the Apple pay"
          }
        }
      },
      "PaymentExperience": {
        "type": "string",
        "enum": [
          "redirect_to_url",
          "invoke_sdk_client",
          "display_qr_code",
          "one_click",
          "link_wallet",
          "invoke_payment_app"
        ]
      },
      "PaymentIdType": {
        "oneOf": [
          {
            "type": "object",
            "required": [
              "PaymentIntentId"
            ],
            "properties": {
              "PaymentIntentId": {
                "type": "string",
                "description": "The identifier for payment intent"
              }
            }
          },
          {
            "type": "object",
            "required": [
              "ConnectorTransactionId"
            ],
            "properties": {
              "ConnectorTransactionId": {
                "type": "string",
                "description": "The identifier for connector transaction"
              }
            }
          },
          {
            "type": "object",
            "required": [
              "PaymentAttemptId"
            ],
            "properties": {
              "PaymentAttemptId": {
                "type": "string",
                "description": "The identifier for payment attempt"
              }
            }
          },
          {
            "type": "object",
            "required": [
              "PreprocessingId"
            ],
            "properties": {
              "PreprocessingId": {
                "type": "string",
                "description": "The identifier for preprocessing step"
              }
            }
          }
        ]
      },
      "PaymentListConstraints": {
        "type": "object",
        "properties": {
          "customer_id": {
            "type": "string",
            "description": "The identifier for customer",
            "example": "cus_meowuwunwiuwiwqw",
            "nullable": true
          },
          "starting_after": {
            "type": "string",
            "description": "A cursor for use in pagination, fetch the next list after some object",
            "example": "pay_fafa124123",
            "nullable": true
          },
          "ending_before": {
            "type": "string",
            "description": "A cursor for use in pagination, fetch the previous list before some object",
            "example": "pay_fafa124123",
            "nullable": true
          },
          "limit": {
            "type": "integer",
            "format": "int64",
            "description": "limit on the number of objects to return",
            "default": 10
          },
          "created": {
            "type": "string",
            "format": "date-time",
            "description": "The time at which payment is created",
            "example": "2022-09-10T10:11:12Z",
            "nullable": true
          },
          "created.lt": {
            "type": "string",
            "format": "date-time",
            "description": "Time less than the payment created time",
            "example": "2022-09-10T10:11:12Z",
            "nullable": true
          },
          "created.gt": {
            "type": "string",
            "format": "date-time",
            "description": "Time greater than the payment created time",
            "example": "2022-09-10T10:11:12Z",
            "nullable": true
          },
          "created.lte": {
            "type": "string",
            "format": "date-time",
            "description": "Time less than or equals to the payment created time",
            "example": "2022-09-10T10:11:12Z",
            "nullable": true
          },
          "created.gte": {
            "type": "string",
            "format": "date-time",
            "description": "Time greater than or equals to the payment created time",
            "example": "2022-09-10T10:11:12Z",
            "nullable": true
          }
        }
      },
      "PaymentListResponse": {
        "type": "object",
        "required": [
          "size",
          "data"
        ],
        "properties": {
          "size": {
            "type": "integer",
            "description": "The number of payments included in the list",
            "minimum": 0.0
          },
          "data": {
            "type": "array",
            "items": {
              "$ref": "#/components/schemas/PaymentsResponse"
            }
          }
        }
      },
      "PaymentMethod": {
        "type": "string",
        "enum": [
          "card",
          "pay_later",
          "wallet",
          "bank_redirect",
          "bank_transfer",
          "crypto",
          "bank_debit",
          "reward",
          "upi"
        ]
      },
      "PaymentMethodCreate": {
        "type": "object",
        "required": [
          "payment_method"
        ],
        "properties": {
          "payment_method": {
            "$ref": "#/components/schemas/PaymentMethodType"
          },
          "payment_method_type": {
            "allOf": [
              {
                "$ref": "#/components/schemas/PaymentMethodType"
              }
            ],
            "nullable": true
          },
          "payment_method_issuer": {
            "type": "string",
            "description": "The name of the bank/ provider issuing the payment method to the end user",
            "example": "Citibank",
            "nullable": true
          },
          "payment_method_issuer_code": {
            "allOf": [
              {
                "$ref": "#/components/schemas/PaymentMethodIssuerCode"
              }
            ],
            "nullable": true
          },
          "card": {
            "allOf": [
              {
                "$ref": "#/components/schemas/CardDetail"
              }
            ],
            "nullable": true
          },
          "metadata": {
            "type": "object",
            "description": "You can specify up to 50 keys, with key names up to 40 characters long and values up to 500 characters long. Metadata is useful for storing additional, structured information on an object.",
            "nullable": true
          },
          "customer_id": {
            "type": "string",
            "description": "The unique identifier of the customer.",
            "example": "cus_meowerunwiuwiwqw",
            "nullable": true
          },
          "card_network": {
            "type": "string",
            "description": "The card network",
            "example": "Visa",
            "nullable": true
          }
        }
      },
      "PaymentMethodData": {
        "oneOf": [
          {
            "type": "object",
            "required": [
              "card"
            ],
            "properties": {
              "card": {
                "$ref": "#/components/schemas/Card"
              }
            }
          },
          {
            "type": "object",
            "required": [
              "wallet"
            ],
            "properties": {
              "wallet": {
                "$ref": "#/components/schemas/WalletData"
              }
            }
          },
          {
            "type": "object",
            "required": [
              "pay_later"
            ],
            "properties": {
              "pay_later": {
                "$ref": "#/components/schemas/PayLaterData"
              }
            }
          },
          {
            "type": "object",
            "required": [
              "bank_redirect"
            ],
            "properties": {
              "bank_redirect": {
                "$ref": "#/components/schemas/BankRedirectData"
              }
            }
          },
          {
            "type": "object",
            "required": [
              "bank_debit"
            ],
            "properties": {
              "bank_debit": {
                "$ref": "#/components/schemas/BankDebitData"
              }
            }
          },
          {
            "type": "object",
            "required": [
              "bank_transfer"
            ],
            "properties": {
              "bank_transfer": {
                "$ref": "#/components/schemas/BankTransferData"
              }
            }
          },
          {
            "type": "object",
            "required": [
              "crypto"
            ],
            "properties": {
              "crypto": {
                "$ref": "#/components/schemas/CryptoData"
              }
            }
          },
          {
            "type": "string",
            "enum": [
              "mandate_payment"
            ]
          },
          {
            "type": "object",
            "required": [
              "reward"
            ],
            "properties": {
              "reward": {
                "$ref": "#/components/schemas/RewardData"
              }
            }
          },
          {
            "type": "object",
            "required": [
              "upi"
            ],
            "properties": {
              "upi": {
                "$ref": "#/components/schemas/UpiData"
              }
            }
          }
        ]
      },
      "PaymentMethodDeleteResponse": {
        "type": "object",
        "required": [
          "payment_method_id",
          "deleted"
        ],
        "properties": {
          "payment_method_id": {
            "type": "string",
            "description": "The unique identifier of the Payment method",
            "example": "card_rGK4Vi5iSW70MY7J2mIy"
          },
          "deleted": {
            "type": "boolean",
            "description": "Whether payment method was deleted or not",
            "example": true
          }
        }
      },
      "PaymentMethodIssuerCode": {
        "type": "string",
        "enum": [
          "jp_hdfc",
          "jp_icici",
          "jp_googlepay",
          "jp_applepay",
          "jp_phonepay",
          "jp_wechat",
          "jp_sofort",
          "jp_giropay",
          "jp_sepa",
          "jp_bacs"
        ]
      },
      "PaymentMethodList": {
        "type": "object",
        "required": [
          "payment_method"
        ],
        "properties": {
          "payment_method": {
            "$ref": "#/components/schemas/PaymentMethod"
          },
          "payment_method_types": {
            "type": "array",
            "items": {
              "$ref": "#/components/schemas/PaymentMethodType"
            },
            "description": "This is a sub-category of payment method.",
            "example": [
              "credit"
            ],
            "nullable": true
          }
        }
      },
      "PaymentMethodListResponse": {
        "type": "object",
        "required": [
          "payment_methods",
          "mandate_payment"
        ],
        "properties": {
          "redirect_url": {
            "type": "string",
            "description": "Redirect URL of the merchant",
            "example": "https://www.google.com",
            "nullable": true
          },
          "payment_methods": {
            "type": "array",
            "items": {
              "$ref": "#/components/schemas/PaymentMethodList"
            },
            "description": "Information about the payment method",
            "example": [
              {
                "payment_method": "wallet",
                "payment_experience": null,
                "payment_method_issuers": [
                  "labore magna ipsum",
                  "aute"
                ]
              }
            ]
          },
          "mandate_payment": {
            "$ref": "#/components/schemas/MandateType"
          },
          "merchant_name": {
            "type": "string",
            "nullable": true
          }
        }
      },
      "PaymentMethodResponse": {
        "type": "object",
        "required": [
          "merchant_id",
          "payment_method_id",
          "payment_method",
          "recurring_enabled",
          "installment_payment_enabled"
        ],
        "properties": {
          "merchant_id": {
            "type": "string",
            "description": "Unique identifier for a merchant",
            "example": "merchant_1671528864"
          },
          "customer_id": {
            "type": "string",
            "description": "The unique identifier of the customer.",
            "example": "cus_meowerunwiuwiwqw",
            "nullable": true
          },
          "payment_method_id": {
            "type": "string",
            "description": "The unique identifier of the Payment method",
            "example": "card_rGK4Vi5iSW70MY7J2mIy"
          },
          "payment_method": {
            "$ref": "#/components/schemas/PaymentMethodType"
          },
          "payment_method_type": {
            "allOf": [
              {
                "$ref": "#/components/schemas/PaymentMethodType"
              }
            ],
            "nullable": true
          },
          "card": {
            "allOf": [
              {
                "$ref": "#/components/schemas/CardDetailFromLocker"
              }
            ],
            "nullable": true
          },
          "recurring_enabled": {
            "type": "boolean",
            "description": "Indicates whether the payment method is eligible for recurring payments",
            "example": true
          },
          "installment_payment_enabled": {
            "type": "boolean",
            "description": "Indicates whether the payment method is eligible for installment payments",
            "example": true
          },
          "payment_experience": {
            "type": "array",
            "items": {
              "$ref": "#/components/schemas/PaymentExperience"
            },
            "description": "Type of payment experience enabled with the connector",
            "example": [
              "redirect_to_url"
            ],
            "nullable": true
          },
          "metadata": {
            "type": "object",
            "description": "You can specify up to 50 keys, with key names up to 40 characters long and values up to 500 characters long. Metadata is useful for storing additional, structured information on an object.",
            "nullable": true
          },
          "created": {
            "type": "string",
            "format": "date-time",
            "description": "A timestamp (ISO 8601 code) that determines when the customer was created",
            "example": "2023-01-18T11:04:09.922Z",
            "nullable": true
          }
        }
      },
      "PaymentMethodType": {
        "type": "string",
        "enum": [
          "ach",
          "affirm",
          "afterpay_clearpay",
          "ali_pay",
          "ali_pay_hk",
          "apple_pay",
          "bacs",
          "bancontact_card",
          "becs",
          "blik",
          "classic",
          "credit",
          "crypto_currency",
          "debit",
          "eps",
          "evoucher",
          "giropay",
          "google_pay",
          "ideal",
          "interac",
          "klarna",
          "mb_way",
          "mobile_pay",
          "online_banking_czech_republic",
          "online_banking_finland",
          "online_banking_poland",
          "online_banking_slovakia",
          "pay_bright",
          "paypal",
          "przelewy24",
          "samsung_pay",
          "sepa",
          "sofort",
          "swish",
          "trustly",
          "upi_collect",
          "walley",
          "we_chat_pay"
        ]
      },
      "PaymentMethodUpdate": {
        "type": "object",
        "properties": {
          "card": {
            "allOf": [
              {
                "$ref": "#/components/schemas/CardDetail"
              }
            ],
            "nullable": true
          },
          "card_network": {
            "allOf": [
              {
                "$ref": "#/components/schemas/CardNetwork"
              }
            ],
            "nullable": true
          },
          "metadata": {
            "type": "object",
            "description": "You can specify up to 50 keys, with key names up to 40 characters long and values up to 500 characters long. Metadata is useful for storing additional, structured information on an object.",
            "nullable": true
          }
        }
      },
      "PaymentMethodsEnabled": {
        "type": "object",
        "description": "Details of all the payment methods enabled for the connector for the given merchant account",
        "required": [
          "payment_method"
        ],
        "properties": {
          "payment_method": {
            "$ref": "#/components/schemas/PaymentMethod"
          },
          "payment_method_types": {
            "type": "array",
            "items": {
              "$ref": "#/components/schemas/PaymentMethodType"
            },
            "description": "Subtype of payment method",
            "example": [
              "credit"
            ],
            "nullable": true
          }
        }
      },
      "PaymentRetrieveBody": {
        "type": "object",
        "properties": {
          "merchant_id": {
            "type": "string",
            "description": "The identifier for the Merchant Account.",
            "nullable": true
          },
          "force_sync": {
            "type": "boolean",
            "description": "Decider to enable or disable the connector call for retrieve request",
            "nullable": true
          }
        }
      },
      "PaymentsCancelRequest": {
        "type": "object",
        "required": [
          "merchant_connector_details"
        ],
        "properties": {
          "cancellation_reason": {
            "type": "string",
            "description": "The reason for the payment cancel",
            "nullable": true
          },
          "merchant_connector_details": {
            "$ref": "#/components/schemas/MerchantConnectorDetailsWrap"
          }
        }
      },
      "PaymentsCaptureRequest": {
        "type": "object",
        "properties": {
          "payment_id": {
            "type": "string",
            "description": "The unique identifier for the payment",
            "nullable": true
          },
          "merchant_id": {
            "type": "string",
            "description": "The unique identifier for the merchant",
            "nullable": true
          },
          "amount_to_capture": {
            "type": "integer",
            "format": "int64",
            "description": "The Amount to be captured/ debited from the user's payment method.",
            "nullable": true
          },
          "refund_uncaptured_amount": {
            "type": "boolean",
            "description": "Decider to refund the uncaptured amount",
            "nullable": true
          },
          "statement_descriptor_suffix": {
            "type": "string",
            "description": "Provides information about a card payment that customers see on their statements.",
            "nullable": true
          },
          "statement_descriptor_prefix": {
            "type": "string",
            "description": "Concatenated with the statement descriptor suffix that’s set on the account to form the complete statement descriptor.",
            "nullable": true
          },
          "merchant_connector_details": {
            "allOf": [
              {
                "$ref": "#/components/schemas/MerchantConnectorDetailsWrap"
              }
            ],
            "nullable": true
          }
        }
      },
      "PaymentsCreateRequest": {
        "type": "object",
        "required": [
          "amount",
          "currency",
          "manual_retry"
        ],
        "properties": {
          "capture_method": {
            "allOf": [
              {
                "$ref": "#/components/schemas/CaptureMethod"
              }
            ],
            "nullable": true
          },
          "payment_experience": {
            "allOf": [
              {
                "$ref": "#/components/schemas/PaymentExperience"
              }
            ],
            "nullable": true
          },
          "amount": {
            "type": "integer",
            "format": "int64",
            "description": "The payment amount. Amount for the payment in lowest denomination of the currency. (i.e) in cents for USD denomination, in paisa for INR denomination etc.,",
            "example": 6540,
            "nullable": true,
            "minimum": 0.0
          },
          "statement_descriptor_name": {
            "type": "string",
            "description": "For non-card charges, you can use this value as the complete description that appears on your customers’ statements. Must contain at least one letter, maximum 22 characters.",
            "example": "Hyperswitch Router",
            "nullable": true,
            "maxLength": 255
          },
          "order_details": {
            "type": "array",
            "items": {
              "$ref": "#/components/schemas/OrderDetailsWithAmount"
            },
            "description": "Information about the product , quantity and amount for connectors. (e.g. Klarna)",
            "example": "[{\n        \"product_name\": \"gillete creme\",\n        \"quantity\": 15,\n        \"amount\" : 900\n    }]",
            "nullable": true
          },
          "connector": {
            "type": "array",
            "items": {
              "$ref": "#/components/schemas/Connector"
            },
            "description": "This allows the merchant to manually select a connector with which the payment can go through",
            "example": [
              "stripe",
              "adyen"
            ],
            "nullable": true
          },
          "currency": {
            "allOf": [
              {
                "$ref": "#/components/schemas/Currency"
              }
            ],
            "nullable": true
          },
          "customer": {
            "allOf": [
              {
                "$ref": "#/components/schemas/CustomerDetails"
              }
            ],
            "nullable": true
          },
          "mandate_data": {
            "allOf": [
              {
                "$ref": "#/components/schemas/MandateData"
              }
            ],
            "nullable": true
          },
          "browser_info": {
            "type": "object",
            "description": "Additional details required by 3DS 2.0",
            "nullable": true
          },
          "business_label": {
            "type": "string",
            "description": "Business label of the merchant for this payment",
            "example": "food",
            "nullable": true
          },
          "payment_method": {
            "allOf": [
              {
                "$ref": "#/components/schemas/PaymentMethod"
              }
            ],
            "nullable": true
          },
          "card_cvc": {
            "type": "string",
            "description": "This is used when payment is to be confirmed and the card is not saved",
            "nullable": true
          },
          "phone": {
            "type": "string",
            "description": "The customer's phone number\nThis field will be deprecated soon, use the customer object instead",
            "example": "3141592653",
            "nullable": true,
            "maxLength": 255
          },
          "authentication_type": {
            "allOf": [
              {
                "$ref": "#/components/schemas/AuthenticationType"
              }
            ],
            "nullable": true
          },
          "manual_retry": {
            "type": "boolean",
            "description": "If enabled payment can be retried from the client side until the payment is successful or payment expires or the attempts(configured by the merchant) for payment are exhausted."
          },
          "capture_on": {
            "type": "string",
            "format": "date-time",
            "description": "A timestamp (ISO 8601 code) that determines when the payment should be captured.\nProviding this field will automatically set `capture` to true",
            "example": "2022-09-10T10:11:12Z",
            "nullable": true
          },
          "return_url": {
            "type": "string",
            "description": "The URL to redirect after the completion of the operation",
            "example": "https://hyperswitch.io",
            "nullable": true
          },
          "setup_future_usage": {
            "allOf": [
              {
                "$ref": "#/components/schemas/FutureUsage"
              }
            ],
            "nullable": true
          },
          "shipping": {
            "allOf": [
              {
                "$ref": "#/components/schemas/Address"
              }
            ],
            "nullable": true
          },
          "business_sub_label": {
            "type": "string",
            "description": "Business sub label for the payment",
            "nullable": true
          },
          "confirm": {
            "type": "boolean",
            "description": "Whether to confirm the payment (if applicable)",
            "default": false,
            "example": true,
            "nullable": true
          },
          "billing": {
            "allOf": [
              {
                "$ref": "#/components/schemas/Address"
              }
            ],
            "nullable": true
          },
          "routing": {
            "allOf": [
              {
                "$ref": "#/components/schemas/RoutingAlgorithm"
              }
            ],
            "nullable": true
          },
          "amount_to_capture": {
            "type": "integer",
            "format": "int64",
            "description": "The Amount to be captured/ debited from the users payment method. It shall be in lowest denomination of the currency. (i.e) in cents for USD denomination, in paisa for INR denomination etc.,\nIf not provided, the default amount_to_capture will be the payment amount.",
            "example": 6540,
            "nullable": true
          },
          "off_session": {
            "type": "boolean",
            "description": "Set to true to indicate that the customer is not in your checkout flow during this payment, and therefore is unable to authenticate. This parameter is intended for scenarios where you collect card details and charge them later. This parameter can only be used with `confirm: true`.",
            "example": true,
            "nullable": true
          },
          "customer_id": {
            "type": "string",
            "description": "The identifier for the customer object.\nThis field will be deprecated soon, use the customer object instead",
            "example": "cus_y3oqhf46pyzuxjbcn2giaqnb44",
            "nullable": true,
            "maxLength": 255
          },
          "payment_method_type": {
            "allOf": [
              {
                "$ref": "#/components/schemas/PaymentMethodType"
              }
            ],
            "nullable": true
          },
          "name": {
            "type": "string",
            "description": "description: The customer's name\nThis field will be deprecated soon, use the customer object instead",
            "example": "John Test",
            "nullable": true,
            "maxLength": 255
          },
          "payment_id": {
            "type": "string",
            "description": "Unique identifier for the payment. This ensures idempotency for multiple payments\nthat have been done by a single merchant. This field is auto generated and is returned in the API response.",
            "example": "pay_mbabizu24mvu3mela5njyhpit4",
            "nullable": true,
            "maxLength": 30,
            "minLength": 30
          },
          "payment_method_data": {
            "allOf": [
              {
                "$ref": "#/components/schemas/PaymentMethodData"
              }
            ],
            "nullable": true
          },
          "client_secret": {
            "type": "string",
            "description": "It's a token used for client side verification.",
            "example": "pay_U42c409qyHwOkWo3vK60_secret_el9ksDkiB8hi6j9N78yo",
            "nullable": true
          },
          "email": {
            "type": "string",
            "description": "The customer's email address\nThis field will be deprecated soon, use the customer object instead",
            "example": "johntest@test.com",
            "nullable": true,
            "maxLength": 255
          },
          "mandate_id": {
            "type": "string",
            "description": "A unique identifier to link the payment to a mandate, can be use instead of payment_method_data",
            "example": "mandate_iwer89rnjef349dni3",
            "nullable": true,
            "maxLength": 255
          },
          "business_country": {
            "allOf": [
              {
                "$ref": "#/components/schemas/CountryAlpha2"
              }
            ],
            "nullable": true
          },
          "merchant_id": {
            "type": "string",
            "description": "This is an identifier for the merchant account. This is inferred from the API key\nprovided during the request",
            "example": "merchant_1668273825",
            "nullable": true,
            "maxLength": 255
          },
          "metadata": {
            "allOf": [
              {
                "$ref": "#/components/schemas/Metadata"
              }
            ],
            "nullable": true
          },
          "description": {
            "type": "string",
            "description": "A description of the payment",
            "example": "It's my first payment request",
            "nullable": true
          },
          "payment_token": {
            "type": "string",
            "description": "Provide a reference to a stored payment method",
            "example": "187282ab-40ef-47a9-9206-5099ba31e432",
            "nullable": true
          },
          "merchant_connector_details": {
            "allOf": [
              {
                "$ref": "#/components/schemas/MerchantConnectorDetailsWrap"
              }
            ],
            "nullable": true
          },
          "udf": {
            "type": "object",
            "description": "Any user defined fields can be passed here.",
            "nullable": true
          },
          "phone_country_code": {
            "type": "string",
            "description": "The country code for the customer phone number\nThis field will be deprecated soon, use the customer object instead",
            "example": "+1",
            "nullable": true,
            "maxLength": 255
          },
          "statement_descriptor_suffix": {
            "type": "string",
            "description": "Provides information about a card payment that customers see on their statements. Concatenated with the prefix (shortened descriptor) or statement descriptor that’s set on the account to form the complete statement descriptor. Maximum 22 characters for the concatenated descriptor.",
            "example": "Payment for shoes purchase",
            "nullable": true,
            "maxLength": 255
          },
          "allowed_payment_method_types": {
            "type": "array",
            "items": {
              "$ref": "#/components/schemas/PaymentMethodType"
            },
            "description": "Allowed Payment Method Types for a given PaymentIntent",
            "nullable": true
          }
        }
      },
      "PaymentsRequest": {
        "type": "object",
        "properties": {
          "payment_id": {
            "type": "string",
            "description": "Unique identifier for the payment. This ensures idempotency for multiple payments\nthat have been done by a single merchant. This field is auto generated and is returned in the API response.",
            "example": "pay_mbabizu24mvu3mela5njyhpit4",
            "nullable": true,
            "maxLength": 30,
            "minLength": 30
          },
          "merchant_id": {
            "type": "string",
            "description": "This is an identifier for the merchant account. This is inferred from the API key\nprovided during the request",
            "example": "merchant_1668273825",
            "nullable": true,
            "maxLength": 255
          },
          "amount": {
            "type": "integer",
            "format": "int64",
            "description": "The payment amount. Amount for the payment in lowest denomination of the currency. (i.e) in cents for USD denomination, in paisa for INR denomination etc.,",
            "example": 6540,
            "nullable": true,
            "minimum": 0.0
          },
          "routing": {
            "allOf": [
              {
                "$ref": "#/components/schemas/RoutingAlgorithm"
              }
            ],
            "nullable": true
          },
          "connector": {
            "type": "array",
            "items": {
              "$ref": "#/components/schemas/Connector"
            },
            "description": "This allows the merchant to manually select a connector with which the payment can go through",
            "example": [
              "stripe",
              "adyen"
            ],
            "nullable": true
          },
          "currency": {
            "allOf": [
              {
                "$ref": "#/components/schemas/Currency"
              }
            ],
            "nullable": true
          },
          "capture_method": {
            "allOf": [
              {
                "$ref": "#/components/schemas/CaptureMethod"
              }
            ],
            "nullable": true
          },
          "amount_to_capture": {
            "type": "integer",
            "format": "int64",
            "description": "The Amount to be captured/ debited from the users payment method. It shall be in lowest denomination of the currency. (i.e) in cents for USD denomination, in paisa for INR denomination etc.,\nIf not provided, the default amount_to_capture will be the payment amount.",
            "example": 6540,
            "nullable": true
          },
          "capture_on": {
            "type": "string",
            "format": "date-time",
            "description": "A timestamp (ISO 8601 code) that determines when the payment should be captured.\nProviding this field will automatically set `capture` to true",
            "example": "2022-09-10T10:11:12Z",
            "nullable": true
          },
          "confirm": {
            "type": "boolean",
            "description": "Whether to confirm the payment (if applicable)",
            "default": false,
            "example": true,
            "nullable": true
          },
          "customer": {
            "allOf": [
              {
                "$ref": "#/components/schemas/CustomerDetails"
              }
            ],
            "nullable": true
          },
          "customer_id": {
            "type": "string",
            "description": "The identifier for the customer object.\nThis field will be deprecated soon, use the customer object instead",
            "example": "cus_y3oqhf46pyzuxjbcn2giaqnb44",
            "nullable": true,
            "maxLength": 255
          },
          "email": {
            "type": "string",
            "description": "The customer's email address\nThis field will be deprecated soon, use the customer object instead",
            "example": "johntest@test.com",
            "nullable": true,
            "maxLength": 255
          },
          "name": {
            "type": "string",
            "description": "description: The customer's name\nThis field will be deprecated soon, use the customer object instead",
            "example": "John Test",
            "nullable": true,
            "maxLength": 255
          },
          "phone": {
            "type": "string",
            "description": "The customer's phone number\nThis field will be deprecated soon, use the customer object instead",
            "example": "3141592653",
            "nullable": true,
            "maxLength": 255
          },
          "phone_country_code": {
            "type": "string",
            "description": "The country code for the customer phone number\nThis field will be deprecated soon, use the customer object instead",
            "example": "+1",
            "nullable": true,
            "maxLength": 255
          },
          "off_session": {
            "type": "boolean",
            "description": "Set to true to indicate that the customer is not in your checkout flow during this payment, and therefore is unable to authenticate. This parameter is intended for scenarios where you collect card details and charge them later. This parameter can only be used with `confirm: true`.",
            "example": true,
            "nullable": true
          },
          "description": {
            "type": "string",
            "description": "A description of the payment",
            "example": "It's my first payment request",
            "nullable": true
          },
          "return_url": {
            "type": "string",
            "description": "The URL to redirect after the completion of the operation",
            "example": "https://hyperswitch.io",
            "nullable": true
          },
          "setup_future_usage": {
            "allOf": [
              {
                "$ref": "#/components/schemas/FutureUsage"
              }
            ],
            "nullable": true
          },
          "authentication_type": {
            "allOf": [
              {
                "$ref": "#/components/schemas/AuthenticationType"
              }
            ],
            "nullable": true
          },
          "payment_method_data": {
            "allOf": [
              {
                "$ref": "#/components/schemas/PaymentMethodData"
              }
            ],
            "nullable": true
          },
          "payment_method": {
            "allOf": [
              {
                "$ref": "#/components/schemas/PaymentMethod"
              }
            ],
            "nullable": true
          },
          "payment_token": {
            "type": "string",
            "description": "Provide a reference to a stored payment method",
            "example": "187282ab-40ef-47a9-9206-5099ba31e432",
            "nullable": true
          },
          "card_cvc": {
            "type": "string",
            "description": "This is used when payment is to be confirmed and the card is not saved",
            "nullable": true
          },
          "shipping": {
            "allOf": [
              {
                "$ref": "#/components/schemas/Address"
              }
            ],
            "nullable": true
          },
          "billing": {
            "allOf": [
              {
                "$ref": "#/components/schemas/Address"
              }
            ],
            "nullable": true
          },
          "statement_descriptor_name": {
            "type": "string",
            "description": "For non-card charges, you can use this value as the complete description that appears on your customers’ statements. Must contain at least one letter, maximum 22 characters.",
            "example": "Hyperswitch Router",
            "nullable": true,
            "maxLength": 255
          },
          "statement_descriptor_suffix": {
            "type": "string",
            "description": "Provides information about a card payment that customers see on their statements. Concatenated with the prefix (shortened descriptor) or statement descriptor that’s set on the account to form the complete statement descriptor. Maximum 22 characters for the concatenated descriptor.",
            "example": "Payment for shoes purchase",
            "nullable": true,
            "maxLength": 255
          },
          "metadata": {
            "allOf": [
              {
                "$ref": "#/components/schemas/Metadata"
              }
            ],
            "nullable": true
          },
          "order_details": {
            "type": "array",
            "items": {
              "$ref": "#/components/schemas/OrderDetailsWithAmount"
            },
            "description": "Information about the product , quantity and amount for connectors. (e.g. Klarna)",
            "example": "[{\n        \"product_name\": \"gillete creme\",\n        \"quantity\": 15,\n        \"amount\" : 900\n    }]",
            "nullable": true
          },
          "client_secret": {
            "type": "string",
            "description": "It's a token used for client side verification.",
            "example": "pay_U42c409qyHwOkWo3vK60_secret_el9ksDkiB8hi6j9N78yo",
            "nullable": true
          },
          "mandate_data": {
            "allOf": [
              {
                "$ref": "#/components/schemas/MandateData"
              }
            ],
            "nullable": true
          },
          "mandate_id": {
            "type": "string",
            "description": "A unique identifier to link the payment to a mandate, can be use instead of payment_method_data",
            "example": "mandate_iwer89rnjef349dni3",
            "nullable": true,
            "maxLength": 255
          },
          "browser_info": {
            "type": "object",
            "description": "Additional details required by 3DS 2.0",
            "nullable": true
          },
          "payment_experience": {
            "allOf": [
              {
                "$ref": "#/components/schemas/PaymentExperience"
              }
            ],
            "nullable": true
          },
          "payment_method_type": {
            "allOf": [
              {
                "$ref": "#/components/schemas/PaymentMethodType"
              }
            ],
            "nullable": true
          },
          "business_country": {
            "allOf": [
              {
                "$ref": "#/components/schemas/CountryAlpha2"
              }
            ],
            "nullable": true
          },
          "business_label": {
            "type": "string",
            "description": "Business label of the merchant for this payment",
            "example": "food",
            "nullable": true
          },
          "merchant_connector_details": {
            "allOf": [
              {
                "$ref": "#/components/schemas/MerchantConnectorDetailsWrap"
              }
            ],
            "nullable": true
          },
          "allowed_payment_method_types": {
            "type": "array",
            "items": {
              "$ref": "#/components/schemas/PaymentMethodType"
            },
            "description": "Allowed Payment Method Types for a given PaymentIntent",
            "nullable": true
          },
          "business_sub_label": {
            "type": "string",
            "description": "Business sub label for the payment",
            "nullable": true
          },
          "manual_retry": {
            "type": "boolean",
            "description": "If enabled payment can be retried from the client side until the payment is successful or payment expires or the attempts(configured by the merchant) for payment are exhausted."
          },
          "udf": {
            "type": "object",
            "description": "Any user defined fields can be passed here.",
            "nullable": true
          }
        }
      },
      "PaymentsResponse": {
        "type": "object",
        "required": [
          "status",
          "amount",
          "currency",
          "payment_method",
          "business_country",
          "business_label"
        ],
        "properties": {
          "payment_id": {
            "type": "string",
            "description": "Unique identifier for the payment. This ensures idempotency for multiple payments\nthat have been done by a single merchant.",
            "example": "pay_mbabizu24mvu3mela5njyhpit4",
            "nullable": true,
            "maxLength": 30,
            "minLength": 30
          },
          "merchant_id": {
            "type": "string",
            "description": "This is an identifier for the merchant account. This is inferred from the API key\nprovided during the request",
            "example": "merchant_1668273825",
            "nullable": true,
            "maxLength": 255
          },
          "status": {
            "$ref": "#/components/schemas/IntentStatus"
          },
          "amount": {
            "type": "integer",
            "format": "int64",
            "description": "The payment amount. Amount for the payment in lowest denomination of the currency. (i.e) in cents for USD denomination, in paisa for INR denomination etc.,",
            "example": 100
          },
          "amount_capturable": {
            "type": "integer",
            "format": "int64",
            "description": "The maximum amount that could be captured from the payment",
            "example": 6540,
            "nullable": true,
            "minimum": 100.0
          },
          "amount_received": {
            "type": "integer",
            "format": "int64",
            "description": "The amount which is already captured from the payment",
            "example": 6540,
            "nullable": true,
            "minimum": 100.0
          },
          "connector": {
            "type": "string",
            "description": "The connector used for the payment",
            "example": "stripe",
            "nullable": true
          },
          "client_secret": {
            "type": "string",
            "description": "It's a token used for client side verification.",
            "example": "pay_U42c409qyHwOkWo3vK60_secret_el9ksDkiB8hi6j9N78yo",
            "nullable": true
          },
          "created": {
            "type": "string",
            "format": "date-time",
            "description": "Time when the payment was created",
            "example": "2022-09-10T10:11:12Z",
            "nullable": true
          },
          "currency": {
            "$ref": "#/components/schemas/Currency"
          },
          "customer_id": {
            "type": "string",
            "description": "The identifier for the customer object. If not provided the customer ID will be autogenerated.",
            "example": "cus_y3oqhf46pyzuxjbcn2giaqnb44",
            "nullable": true,
            "maxLength": 255
          },
          "description": {
            "type": "string",
            "description": "A description of the payment",
            "example": "It's my first payment request",
            "nullable": true
          },
          "refunds": {
            "type": "array",
            "items": {
              "$ref": "#/components/schemas/RefundResponse"
            },
            "description": "List of refund that happened on this intent",
            "nullable": true
          },
          "disputes": {
            "type": "array",
            "items": {
              "$ref": "#/components/schemas/DisputeResponsePaymentsRetrieve"
            },
            "description": "List of dispute that happened on this intent",
            "nullable": true
          },
          "mandate_id": {
            "type": "string",
            "description": "A unique identifier to link the payment to a mandate, can be use instead of payment_method_data",
            "example": "mandate_iwer89rnjef349dni3",
            "nullable": true,
            "maxLength": 255
          },
          "mandate_data": {
            "allOf": [
              {
                "$ref": "#/components/schemas/MandateData"
              }
            ],
            "nullable": true
          },
          "setup_future_usage": {
            "allOf": [
              {
                "$ref": "#/components/schemas/FutureUsage"
              }
            ],
            "nullable": true
          },
          "off_session": {
            "type": "boolean",
            "description": "Set to true to indicate that the customer is not in your checkout flow during this payment, and therefore is unable to authenticate. This parameter is intended for scenarios where you collect card details and charge them later. This parameter can only be used with confirm=true.",
            "example": true,
            "nullable": true
          },
          "capture_on": {
            "type": "string",
            "format": "date-time",
            "description": "A timestamp (ISO 8601 code) that determines when the payment should be captured.\nProviding this field will automatically set `capture` to true",
            "example": "2022-09-10T10:11:12Z",
            "nullable": true
          },
          "capture_method": {
            "allOf": [
              {
                "$ref": "#/components/schemas/CaptureMethod"
              }
            ],
            "nullable": true
          },
          "payment_method": {
            "$ref": "#/components/schemas/PaymentMethodType"
          },
          "payment_method_data": {
            "allOf": [
              {
                "$ref": "#/components/schemas/PaymentMethod"
              }
            ],
            "nullable": true
          },
          "payment_token": {
            "type": "string",
            "description": "Provide a reference to a stored payment method",
            "example": "187282ab-40ef-47a9-9206-5099ba31e432",
            "nullable": true
          },
          "shipping": {
            "allOf": [
              {
                "$ref": "#/components/schemas/Address"
              }
            ],
            "nullable": true
          },
          "billing": {
            "allOf": [
              {
                "$ref": "#/components/schemas/Address"
              }
            ],
            "nullable": true
          },
          "metadata": {
            "type": "object",
            "description": "You can specify up to 50 keys, with key names up to 40 characters long and values up to 500 characters long. Metadata is useful for storing additional, structured information on an object.",
            "nullable": true
          },
          "order_details": {
            "type": "array",
            "items": {
              "$ref": "#/components/schemas/OrderDetailsWithAmount"
            },
            "description": "Information about the product , quantity and amount for connectors. (e.g. Klarna)",
            "example": "[{\n        \"product_name\": \"gillete creme\",\n        \"quantity\": 15,\n        \"amount\" : 900\n    }]",
            "nullable": true
          },
          "email": {
            "type": "string",
            "description": "description: The customer's email address",
            "example": "johntest@test.com",
            "nullable": true,
            "maxLength": 255
          },
          "name": {
            "type": "string",
            "description": "description: The customer's name",
            "example": "John Test",
            "nullable": true,
            "maxLength": 255
          },
          "phone": {
            "type": "string",
            "description": "The customer's phone number",
            "example": "3141592653",
            "nullable": true,
            "maxLength": 255
          },
          "return_url": {
            "type": "string",
            "description": "The URL to redirect after the completion of the operation",
            "example": "https://hyperswitch.io",
            "nullable": true
          },
          "authentication_type": {
            "allOf": [
              {
                "$ref": "#/components/schemas/AuthenticationType"
              }
            ],
            "nullable": true
          },
          "statement_descriptor_name": {
            "type": "string",
            "description": "For non-card charges, you can use this value as the complete description that appears on your customers’ statements. Must contain at least one letter, maximum 22 characters.",
            "example": "Hyperswitch Router",
            "nullable": true,
            "maxLength": 255
          },
          "statement_descriptor_suffix": {
            "type": "string",
            "description": "Provides information about a card payment that customers see on their statements. Concatenated with the prefix (shortened descriptor) or statement descriptor that’s set on the account to form the complete statement descriptor. Maximum 255 characters for the concatenated descriptor.",
            "example": "Payment for shoes purchase",
            "nullable": true,
            "maxLength": 255
          },
          "next_action": {
            "allOf": [
              {
                "$ref": "#/components/schemas/NextActionData"
              }
            ],
            "nullable": true
          },
          "cancellation_reason": {
            "type": "string",
            "description": "If the payment was cancelled the reason provided here",
            "nullable": true
          },
          "error_code": {
            "type": "string",
            "description": "If there was an error while calling the connectors the code is received here",
            "example": "E0001",
            "nullable": true
          },
          "error_message": {
            "type": "string",
            "description": "If there was an error while calling the connector the error message is received here",
            "example": "Failed while verifying the card",
            "nullable": true
          },
          "payment_experience": {
            "allOf": [
              {
                "$ref": "#/components/schemas/PaymentExperience"
              }
            ],
            "nullable": true
          },
          "payment_method_type": {
            "allOf": [
              {
                "$ref": "#/components/schemas/PaymentMethodType"
              }
            ],
            "nullable": true
          },
          "connector_label": {
            "type": "string",
            "description": "The connector used for this payment along with the country and business details",
            "example": "stripe_US_food",
            "nullable": true
          },
          "business_country": {
            "$ref": "#/components/schemas/CountryAlpha2"
          },
          "business_label": {
            "type": "string",
            "description": "The business label of merchant for this payment"
          },
          "business_sub_label": {
            "type": "string",
            "description": "The business_sub_label for this payment",
            "nullable": true
          },
          "allowed_payment_method_types": {
            "type": "array",
            "items": {
              "$ref": "#/components/schemas/PaymentMethodType"
            },
            "description": "Allowed Payment Method Types for a given PaymentIntent",
            "nullable": true
          },
          "ephemeral_key": {
            "allOf": [
              {
                "$ref": "#/components/schemas/EphemeralKeyCreateResponse"
              }
            ],
            "nullable": true
          },
          "udf": {
            "type": "object",
            "description": "Any user defined fields can be passed here.",
            "nullable": true
          },
          "connector_transaction_id": {
            "type": "string",
            "description": "A unique identifier for a payment provided by the connector",
            "example": "993672945374576J",
            "nullable": true
          }
        }
      },
      "PaymentsRetrieveRequest": {
        "type": "object",
        "required": [
          "resource_id",
          "force_sync"
        ],
        "properties": {
          "resource_id": {
            "$ref": "#/components/schemas/PaymentIdType"
          },
          "merchant_id": {
            "type": "string",
            "description": "The identifier for the Merchant Account.",
            "nullable": true
          },
          "force_sync": {
            "type": "boolean",
            "description": "Decider to enable or disable the connector call for retrieve request"
          },
          "param": {
            "type": "string",
            "description": "The parameters passed to a retrieve request",
            "nullable": true
          },
          "connector": {
            "type": "string",
            "description": "The name of the connector",
            "nullable": true
          },
          "merchant_connector_details": {
            "allOf": [
              {
                "$ref": "#/components/schemas/MerchantConnectorDetailsWrap"
              }
            ],
            "nullable": true
          }
        }
      },
      "PaymentsSessionRequest": {
        "type": "object",
        "required": [
          "payment_id",
          "client_secret",
          "wallets"
        ],
        "properties": {
          "payment_id": {
            "type": "string",
            "description": "The identifier for the payment"
          },
          "client_secret": {
            "type": "string",
            "description": "This is a token which expires after 15 minutes, used from the client to authenticate and create sessions from the SDK"
          },
          "wallets": {
            "type": "array",
            "items": {
              "$ref": "#/components/schemas/PaymentMethodType"
            },
            "description": "The list of the supported wallets"
          },
          "merchant_connector_details": {
            "allOf": [
              {
                "$ref": "#/components/schemas/MerchantConnectorDetailsWrap"
              }
            ],
            "nullable": true
          }
        }
      },
      "PaymentsSessionResponse": {
        "type": "object",
        "required": [
          "payment_id",
          "client_secret",
          "session_token"
        ],
        "properties": {
          "payment_id": {
            "type": "string",
            "description": "The identifier for the payment"
          },
          "client_secret": {
            "type": "string",
            "description": "This is a token which expires after 15 minutes, used from the client to authenticate and create sessions from the SDK"
          },
          "session_token": {
            "type": "array",
            "items": {
              "$ref": "#/components/schemas/SessionToken"
            },
            "description": "The list of session token object"
          }
        }
      },
      "PaymentsStartRequest": {
        "type": "object",
        "required": [
          "payment_id",
          "merchant_id",
          "attempt_id"
        ],
        "properties": {
          "payment_id": {
            "type": "string",
            "description": "Unique identifier for the payment. This ensures idempotency for multiple payments\nthat have been done by a single merchant. This field is auto generated and is returned in the API response."
          },
          "merchant_id": {
            "type": "string",
            "description": "The identifier for the Merchant Account."
          },
          "attempt_id": {
            "type": "string",
            "description": "The identifier for the payment transaction"
          }
        }
      },
      "PaypalRedirection": {
        "type": "object"
      },
      "PaypalSessionTokenResponse": {
        "type": "object",
        "required": [
          "session_token"
        ],
        "properties": {
          "session_token": {
            "type": "string",
            "description": "The session token for PayPal"
          }
        }
      },
      "PhoneDetails": {
        "type": "object",
        "properties": {
          "number": {
            "type": "string",
            "description": "The contact number",
            "example": "9999999999",
            "nullable": true
          },
          "country_code": {
            "type": "string",
            "description": "The country code attached to the number",
            "example": "+1",
            "nullable": true
          }
        }
      },
      "PrimaryBusinessDetails": {
        "type": "object",
        "required": [
          "country",
          "business"
        ],
        "properties": {
          "country": {
            "$ref": "#/components/schemas/CountryAlpha2"
          },
          "business": {
            "type": "string",
            "example": "food"
          }
        }
      },
      "ReceiverDetails": {
        "type": "object",
        "required": [
          "amount_received"
        ],
        "properties": {
          "amount_received": {
            "type": "integer",
            "format": "int64",
            "description": "The amount received by receiver"
          },
          "amount_charged": {
            "type": "integer",
            "format": "int64",
            "description": "The amount charged by ACH",
            "nullable": true
          },
          "amount_remaining": {
            "type": "integer",
            "format": "int64",
            "description": "The amount remaining to be sent via ACH",
            "nullable": true
          }
        }
      },
      "RedirectResponse": {
        "type": "object",
        "properties": {
          "param": {
            "type": "string",
            "nullable": true
          },
          "json_payload": {
            "type": "object",
            "nullable": true
          }
        }
      },
      "RefundListRequest": {
        "type": "object",
        "properties": {
          "payment_id": {
            "type": "string",
            "description": "The identifier for the payment",
            "nullable": true
          },
          "limit": {
            "type": "integer",
            "format": "int64",
            "description": "Limit on the number of objects to return",
            "nullable": true
          },
          "offset": {
            "type": "integer",
            "format": "int64",
            "description": "The starting point within a list of objects",
            "nullable": true
          },
          "time_range": {
            "allOf": [
              {
                "$ref": "#/components/schemas/TimeRange"
              }
            ],
            "nullable": true
          },
          "connector": {
            "type": "array",
            "items": {
              "type": "string"
            },
            "description": "The list of connectors to filter refunds list",
            "nullable": true
          },
          "currency": {
            "type": "array",
            "items": {
              "$ref": "#/components/schemas/Currency"
            },
            "description": "The list of currencies to filter refunds list",
            "nullable": true
          },
          "refund_status": {
            "type": "array",
            "items": {
              "$ref": "#/components/schemas/RefundStatus"
            },
            "description": "The list of refund statuses to filter refunds list",
            "nullable": true
          }
        }
      },
      "RefundListResponse": {
        "type": "object",
        "required": [
          "size",
          "data"
        ],
        "properties": {
          "size": {
            "type": "integer",
            "description": "The number of refunds included in the list",
            "minimum": 0.0
          },
          "data": {
            "type": "array",
            "items": {
              "$ref": "#/components/schemas/RefundResponse"
            },
            "description": "The List of refund response object"
          }
        }
      },
      "RefundRequest": {
        "type": "object",
        "required": [
          "payment_id"
        ],
        "properties": {
          "refund_id": {
            "type": "string",
            "description": "Unique Identifier for the Refund. This is to ensure idempotency for multiple partial refund initiated against the same payment. If the identifiers is not defined by the merchant, this filed shall be auto generated and provide in the API response. It is recommended to generate uuid(v4) as the refund_id.",
            "example": "ref_mbabizu24mvu3mela5njyhpit4",
            "nullable": true,
            "maxLength": 30,
            "minLength": 30
          },
          "payment_id": {
            "type": "string",
            "description": "Total amount for which the refund is to be initiated. Amount for the payment in lowest denomination of the currency. (i.e) in cents for USD denomination, in paisa for INR denomination etc. If not provided, this will default to the full payment amount",
            "example": "pay_mbabizu24mvu3mela5njyhpit4",
            "maxLength": 30,
            "minLength": 30
          },
          "merchant_id": {
            "type": "string",
            "description": "The identifier for the Merchant Account",
            "example": "y3oqhf46pyzuxjbcn2giaqnb44",
            "nullable": true,
            "maxLength": 255
          },
          "amount": {
            "type": "integer",
            "format": "int64",
            "description": "Total amount for which the refund is to be initiated. Amount for the payment in lowest denomination of the currency. (i.e) in cents for USD denomination, in paisa for INR denomination etc., If not provided, this will default to the full payment amount",
            "example": 6540,
            "nullable": true,
            "minimum": 100.0
          },
          "reason": {
            "type": "string",
            "description": "An arbitrary string attached to the object. Often useful for displaying to users and your customer support executive",
            "example": "Customer returned the product",
            "nullable": true,
            "maxLength": 255
          },
          "refund_type": {
            "allOf": [
              {
                "$ref": "#/components/schemas/RefundType"
              }
            ],
            "nullable": true
          },
          "metadata": {
            "type": "object",
            "description": "You can specify up to 50 keys, with key names up to 40 characters long and values up to 500 characters long. Metadata is useful for storing additional, structured information on an object.",
            "nullable": true
          },
          "merchant_connector_details": {
            "allOf": [
              {
                "$ref": "#/components/schemas/MerchantConnectorDetailsWrap"
              }
            ],
            "nullable": true
          }
        }
      },
      "RefundResponse": {
        "type": "object",
        "required": [
          "refund_id",
          "payment_id",
          "amount",
          "currency",
          "status",
          "connector"
        ],
        "properties": {
          "refund_id": {
            "type": "string",
            "description": "The identifier for refund"
          },
          "payment_id": {
            "type": "string",
            "description": "The identifier for payment"
          },
          "amount": {
            "type": "integer",
            "format": "int64",
            "description": "The refund amount, which should be less than or equal to the total payment amount. Amount for the payment in lowest denomination of the currency. (i.e) in cents for USD denomination, in paisa for INR denomination etc"
          },
          "currency": {
            "type": "string",
            "description": "The three-letter ISO currency code"
          },
          "reason": {
            "type": "string",
            "description": "An arbitrary string attached to the object. Often useful for displaying to users and your customer support executive",
            "nullable": true
          },
          "status": {
            "$ref": "#/components/schemas/RefundStatus"
          },
          "metadata": {
            "type": "object",
            "description": "You can specify up to 50 keys, with key names up to 40 characters long and values up to 500 characters long. Metadata is useful for storing additional, structured information on an object",
            "nullable": true
          },
          "error_message": {
            "type": "string",
            "description": "The error message",
            "nullable": true
          },
          "error_code": {
            "type": "string",
            "description": "The code for the error",
            "nullable": true
          },
          "created_at": {
            "type": "string",
            "format": "date-time",
            "description": "The timestamp at which refund is created",
            "nullable": true
          },
          "updated_at": {
            "type": "string",
            "format": "date-time",
            "description": "The timestamp at which refund is updated",
            "nullable": true
          },
          "connector": {
            "type": "string",
            "description": "The connector used for the refund and the corresponding payment",
            "example": "stripe"
          }
        }
      },
      "RefundStatus": {
        "type": "string",
        "description": "The status for refunds",
        "enum": [
          "succeeded",
          "failed",
          "pending",
          "review"
        ]
      },
      "RefundType": {
        "type": "string",
        "enum": [
          "scheduled",
          "instant"
        ]
      },
      "RefundUpdateRequest": {
        "type": "object",
        "properties": {
          "reason": {
            "type": "string",
            "description": "An arbitrary string attached to the object. Often useful for displaying to users and your customer support executive",
            "example": "Customer returned the product",
            "nullable": true,
            "maxLength": 255
          },
          "metadata": {
            "type": "object",
            "description": "You can specify up to 50 keys, with key names up to 40 characters long and values up to 500 characters long. Metadata is useful for storing additional, structured information on an object.",
            "nullable": true
          }
        }
      },
      "RetrieveApiKeyResponse": {
        "type": "object",
        "description": "The response body for retrieving an API Key.",
        "required": [
          "key_id",
          "merchant_id",
          "name",
          "prefix",
          "created",
          "expiration"
        ],
        "properties": {
          "key_id": {
            "type": "string",
            "description": "The identifier for the API Key.",
            "example": "5hEEqkgJUyuxgSKGArHA4mWSnX",
            "maxLength": 64
          },
          "merchant_id": {
            "type": "string",
            "description": "The identifier for the Merchant Account.",
            "example": "y3oqhf46pyzuxjbcn2giaqnb44",
            "maxLength": 64
          },
          "name": {
            "type": "string",
            "description": "The unique name for the API Key to help you identify it.",
            "example": "Sandbox integration key",
            "maxLength": 64
          },
          "description": {
            "type": "string",
            "description": "The description to provide more context about the API Key.",
            "example": "Key used by our developers to integrate with the sandbox environment",
            "nullable": true,
            "maxLength": 256
          },
          "prefix": {
            "type": "string",
            "description": "The first few characters of the plaintext API Key to help you identify it.",
            "maxLength": 64
          },
          "created": {
            "type": "string",
            "format": "date-time",
            "description": "The time at which the API Key was created.",
            "example": "2022-09-10T10:11:12Z"
          },
          "expiration": {
            "$ref": "#/components/schemas/ApiKeyExpiration"
          }
        }
      },
      "RevokeApiKeyResponse": {
        "type": "object",
        "description": "The response body for revoking an API Key.",
        "required": [
          "merchant_id",
          "key_id",
          "revoked"
        ],
        "properties": {
          "merchant_id": {
            "type": "string",
            "description": "The identifier for the Merchant Account.",
            "example": "y3oqhf46pyzuxjbcn2giaqnb44",
            "maxLength": 64
          },
          "key_id": {
            "type": "string",
            "description": "The identifier for the API Key.",
            "example": "5hEEqkgJUyuxgSKGArHA4mWSnX",
            "maxLength": 64
          },
          "revoked": {
            "type": "boolean",
            "description": "Indicates whether the API key was revoked or not.",
            "example": "true"
          }
        }
      },
      "RewardData": {
        "type": "object",
        "required": [
          "merchant_id"
        ],
        "properties": {
          "merchant_id": {
            "type": "string",
            "description": "The merchant ID with which we have to call the connector"
          }
        }
      },
      "RoutingAlgorithm": {
        "type": "string",
        "description": "The routing algorithm to be used to process the incoming request from merchant to outgoing payment processor or payment method. The default is 'Custom'",
        "enum": [
          "round_robin",
          "max_conversion",
          "min_cost",
          "custom"
        ],
        "example": "custom"
      },
      "SamsungPayWalletData": {
        "type": "object",
        "required": [
          "token"
        ],
        "properties": {
          "token": {
            "type": "string",
            "description": "The encrypted payment token from Samsung"
          }
        }
      },
      "SdkNextAction": {
        "type": "object",
        "required": [
          "next_action"
        ],
        "properties": {
          "next_action": {
            "$ref": "#/components/schemas/NextActionCall"
          }
        }
      },
      "SecretInfoToInitiateSdk": {
        "type": "object",
        "required": [
          "display",
          "payment"
        ],
        "properties": {
          "display": {
            "type": "string"
          },
          "payment": {
            "type": "string"
          }
        }
      },
      "SepaAndBacsBillingDetails": {
        "type": "object",
        "required": [
          "email",
          "name"
        ],
        "properties": {
          "email": {
            "type": "string",
            "description": "The Email ID for SEPA and BACS billing",
            "example": "example@me.com"
          },
          "name": {
            "type": "string",
            "description": "The billing name for SEPA and BACS billing",
            "example": "Jane Doe"
          }
        }
      },
      "SepaBankTransferInstructions": {
        "type": "object",
        "required": [
          "account_holder_name",
          "bic",
          "country",
          "iban"
        ],
        "properties": {
          "account_holder_name": {
            "type": "string",
            "example": "Jane Doe"
          },
          "bic": {
            "type": "string",
            "example": "1024419982"
          },
          "country": {
            "type": "string"
          },
          "iban": {
            "type": "string",
            "example": "123456789"
          }
        }
      },
      "SessionToken": {
        "oneOf": [
          {
            "allOf": [
              {
                "$ref": "#/components/schemas/GpaySessionTokenResponse"
              },
              {
                "type": "object",
                "required": [
                  "wallet_name"
                ],
                "properties": {
                  "wallet_name": {
                    "type": "string",
                    "enum": [
                      "google_pay"
                    ]
                  }
                }
              }
            ]
          },
          {
            "allOf": [
              {
                "$ref": "#/components/schemas/KlarnaSessionTokenResponse"
              },
              {
                "type": "object",
                "required": [
                  "wallet_name"
                ],
                "properties": {
                  "wallet_name": {
                    "type": "string",
                    "enum": [
                      "klarna"
                    ]
                  }
                }
              }
            ]
          },
          {
            "allOf": [
              {
                "$ref": "#/components/schemas/PaypalSessionTokenResponse"
              },
              {
                "type": "object",
                "required": [
                  "wallet_name"
                ],
                "properties": {
                  "wallet_name": {
                    "type": "string",
                    "enum": [
                      "paypal"
                    ]
                  }
                }
              }
            ]
          },
          {
            "allOf": [
              {
                "$ref": "#/components/schemas/ApplepaySessionTokenResponse"
              },
              {
                "type": "object",
                "required": [
                  "wallet_name"
                ],
                "properties": {
                  "wallet_name": {
                    "type": "string",
                    "enum": [
                      "apple_pay"
                    ]
                  }
                }
              }
            ]
          },
          {
            "type": "object",
            "required": [
              "wallet_name"
            ],
            "properties": {
              "wallet_name": {
                "type": "string",
                "enum": [
                  "no_session_token_received"
                ]
              }
            }
          }
        ],
        "discriminator": {
          "propertyName": "wallet_name"
        }
      },
      "ThirdPartySdkSessionResponse": {
        "type": "object",
        "required": [
          "secrets"
        ],
        "properties": {
          "secrets": {
            "$ref": "#/components/schemas/SecretInfoToInitiateSdk"
          }
        }
      },
      "TimeRange": {
        "type": "object",
        "required": [
          "start_time"
        ],
        "properties": {
          "start_time": {
            "type": "string",
            "format": "date-time",
            "description": "The start time to filter refunds list or to get list of filters. To get list of filters start time is needed to be passed"
          },
          "end_time": {
            "type": "string",
            "format": "date-time",
            "description": "The end time to filter refunds list or to get list of filters. If not passed the default time is now",
            "nullable": true
          }
        }
      },
      "UpdateApiKeyRequest": {
        "type": "object",
        "description": "The request body for updating an API Key.",
        "properties": {
          "name": {
            "type": "string",
            "description": "A unique name for the API Key to help you identify it.",
            "example": "Sandbox integration key",
            "nullable": true,
            "maxLength": 64
          },
          "description": {
            "type": "string",
            "description": "A description to provide more context about the API Key.",
            "example": "Key used by our developers to integrate with the sandbox environment",
            "nullable": true,
            "maxLength": 256
          },
          "expiration": {
            "allOf": [
              {
                "$ref": "#/components/schemas/ApiKeyExpiration"
              }
            ],
            "nullable": true
          }
        }
      },
      "UpiData": {
        "type": "object",
        "properties": {
          "vpa_id": {
            "type": "string",
            "example": "successtest@iata",
            "nullable": true
          }
        }
      },
      "WalletData": {
        "oneOf": [
          {
            "type": "object",
            "required": [
              "ali_pay_redirect"
            ],
            "properties": {
              "ali_pay_redirect": {
                "$ref": "#/components/schemas/AliPayRedirection"
              }
            }
          },
          {
            "type": "object",
            "required": [
<<<<<<< HEAD
              "ali_pay_hk"
            ],
            "properties": {
              "ali_pay_hk": {
=======
              "ali_pay_hk_redirect"
            ],
            "properties": {
              "ali_pay_hk_redirect": {
>>>>>>> 47cd08a0
                "$ref": "#/components/schemas/AliPayHkRedirection"
              }
            }
          },
          {
            "type": "object",
            "required": [
              "apple_pay"
            ],
            "properties": {
              "apple_pay": {
                "$ref": "#/components/schemas/ApplePayWalletData"
              }
            }
          },
          {
            "type": "object",
            "required": [
              "go_pay"
            ],
            "properties": {
              "go_pay": {
                "$ref": "#/components/schemas/GoPayRedirection"
              }
            }
          },
          {
            "type": "object",
            "required": [
              "apple_pay_redirect"
            ],
            "properties": {
              "apple_pay_redirect": {
                "$ref": "#/components/schemas/ApplePayRedirectData"
              }
            }
          },
          {
            "type": "object",
            "required": [
              "apple_pay_third_party_sdk"
            ],
            "properties": {
              "apple_pay_third_party_sdk": {
                "$ref": "#/components/schemas/ApplePayThirdPartySdkData"
              }
            }
          },
          {
            "type": "object",
            "required": [
              "google_pay"
            ],
            "properties": {
              "google_pay": {
                "$ref": "#/components/schemas/GooglePayWalletData"
              }
            }
          },
          {
            "type": "object",
            "required": [
              "google_pay_redirect"
            ],
            "properties": {
              "google_pay_redirect": {
                "$ref": "#/components/schemas/GooglePayRedirectData"
              }
            }
          },
          {
            "type": "object",
            "required": [
              "google_pay_third_party_sdk"
            ],
            "properties": {
              "google_pay_third_party_sdk": {
                "$ref": "#/components/schemas/GooglePayThirdPartySdkData"
              }
            }
          },
          {
            "type": "object",
            "required": [
              "mb_way_redirect"
            ],
            "properties": {
              "mb_way_redirect": {
                "$ref": "#/components/schemas/MbWayRedirection"
              }
            }
          },
          {
            "type": "object",
            "required": [
              "mobile_pay_redirect"
            ],
            "properties": {
              "mobile_pay_redirect": {
                "$ref": "#/components/schemas/MobilePayRedirection"
              }
            }
          },
          {
            "type": "object",
            "required": [
              "paypal_redirect"
            ],
            "properties": {
              "paypal_redirect": {
                "$ref": "#/components/schemas/PaypalRedirection"
              }
            }
          },
          {
            "type": "object",
            "required": [
              "paypal_sdk"
            ],
            "properties": {
              "paypal_sdk": {
                "$ref": "#/components/schemas/PayPalWalletData"
              }
            }
          },
          {
            "type": "object",
            "required": [
              "samsung_pay"
            ],
            "properties": {
              "samsung_pay": {
                "$ref": "#/components/schemas/SamsungPayWalletData"
              }
            }
          },
          {
            "type": "object",
            "required": [
              "we_chat_pay_redirect"
            ],
            "properties": {
              "we_chat_pay_redirect": {
                "$ref": "#/components/schemas/WeChatPayRedirection"
              }
            }
          }
        ]
      },
      "WeChatPayRedirection": {
        "type": "object"
      },
      "WebhookDetails": {
        "type": "object",
        "properties": {
          "webhook_version": {
            "type": "string",
            "description": "The version for Webhook",
            "example": "1.0.2",
            "nullable": true,
            "maxLength": 255
          },
          "webhook_username": {
            "type": "string",
            "description": "The user name for Webhook login",
            "example": "ekart_retail",
            "nullable": true,
            "maxLength": 255
          },
          "webhook_password": {
            "type": "string",
            "description": "The password for Webhook login",
            "example": "ekart@123",
            "nullable": true,
            "maxLength": 255
          },
          "webhook_url": {
            "type": "string",
            "description": "The url for the webhook endpoint",
            "example": "www.ekart.com/webhooks",
            "nullable": true
          },
          "payment_created_enabled": {
            "type": "boolean",
            "description": "If this property is true, a webhook message is posted whenever a new payment is created",
            "example": true,
            "nullable": true
          },
          "payment_succeeded_enabled": {
            "type": "boolean",
            "description": "If this property is true, a webhook message is posted whenever a payment is successful",
            "example": true,
            "nullable": true
          },
          "payment_failed_enabled": {
            "type": "boolean",
            "description": "If this property is true, a webhook message is posted whenever a payment fails",
            "example": true,
            "nullable": true
          }
        }
      }
    },
    "securitySchemes": {
      "admin_api_key": {
        "type": "apiKey",
        "in": "header",
        "name": "api-key",
        "description": "Admin API keys allow you to perform some privileged actions such as creating a merchant account and Merchant Connector account."
      },
      "api_key": {
        "type": "apiKey",
        "in": "header",
        "name": "api-key",
        "description": "API keys are the most common method of authentication and can be obtained from the HyperSwitch dashboard."
      },
      "ephemeral_key": {
        "type": "apiKey",
        "in": "header",
        "name": "api-key",
        "description": "Ephemeral keys provide temporary access to singular data, such as access to a single customer object for a short period of time."
      },
      "publishable_key": {
        "type": "apiKey",
        "in": "header",
        "name": "api-key",
        "description": "Publishable keys are a type of keys that can be public and have limited scope of usage."
      }
    }
  },
  "tags": [
    {
      "name": "Merchant Account",
      "description": "Create and manage merchant accounts"
    },
    {
      "name": "Merchant Connector Account",
      "description": "Create and manage merchant connector accounts"
    },
    {
      "name": "Payments",
      "description": "Create and manage one-time payments, recurring payments and mandates"
    },
    {
      "name": "Refunds",
      "description": "Create and manage refunds for successful payments"
    },
    {
      "name": "Mandates",
      "description": "Manage mandates"
    },
    {
      "name": "Customers",
      "description": "Create and manage customers"
    },
    {
      "name": "Payment Methods",
      "description": "Create and manage payment methods of customers"
    },
    {
      "name": "Disputes",
      "description": "Manage disputes"
    }
  ]
}<|MERGE_RESOLUTION|>--- conflicted
+++ resolved
@@ -8147,17 +8147,10 @@
           {
             "type": "object",
             "required": [
-<<<<<<< HEAD
-              "ali_pay_hk"
-            ],
-            "properties": {
-              "ali_pay_hk": {
-=======
               "ali_pay_hk_redirect"
             ],
             "properties": {
               "ali_pay_hk_redirect": {
->>>>>>> 47cd08a0
                 "$ref": "#/components/schemas/AliPayHkRedirection"
               }
             }
